--- conflicted
+++ resolved
@@ -187,11 +187,7 @@
 
 [tool.commitizen]
 name = "cz_version_bump"
-<<<<<<< HEAD
-version = "0.42.0"
-=======
 version = "0.42.1"
->>>>>>> 1fd5aa89
 changelog_merge_prerelease = true
 prerelease_offset = 1
 tag_format = "v$major.$minor.$patch$prerelease"
