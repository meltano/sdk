[tool.poetry]
name = "singer-sdk"
version = "0.33.1"
description = "A framework for building Singer taps"
authors = ["Meltano Team and Contributors <hello@meltano.com>"]
maintainers = ["Meltano Team and Contributors <hello@meltano.com>"]
readme = "README.md"
homepage = "https://sdk.meltano.com/en/latest/"
repository = "https://github.com/meltano/sdk"
documentation = "https://sdk.meltano.com/en/latest/"
keywords = [
    "Meltano",
    "Singer",
    "Meltano SDK",
    "Singer SDK",
    "ELT",
]
classifiers = [
    "Intended Audience :: Developers",
    "License :: OSI Approved :: Apache Software License",
    "Operating System :: OS Independent",
    "Programming Language :: Python :: 3.8",
    "Programming Language :: Python :: 3.9",
    "Programming Language :: Python :: 3.10",
    "Programming Language :: Python :: 3.11",
    "Programming Language :: Python :: Implementation :: CPython",
    "Topic :: Software Development :: Libraries :: Application Frameworks",
    "Typing :: Typed",
]
license = "Apache-2.0"

[tool.poetry.urls]
"Issue Tracker" = "https://github.com/meltano/sdk/issues"
"Twitter" = "https://twitter.com/meltanodata/"
"Changelog" = "https://github.com/meltano/sdk/blob/main/CHANGELOG.md"
"Slack" = "https://meltano.com/slack"
"Youtube" = "https://www.youtube.com/meltano"

[tool.poetry.dependencies]
python = "<4,>=3.8"
backoff = ">=2.0.0"
click = "~=8.0"
cryptography = ">=3.4.6,<42.0.0"
fs = ">=2.4.16"
importlib-resources = {version = ">=5.12.0", markers = "python_version < \"3.9\""}
inflection = ">=0.5.1"
joblib = ">=1.0.1"
jsonpath-ng = ">=1.5.3"
jsonschema = ">=4.16.0"
memoization = ">=0.3.2,<0.5.0"
packaging = ">=23.1"
pendulum = ">=2.1.0"
PyJWT = "~=2.4"
python-dotenv = ">=0.20,<0.22"
pytz = ">=2022.2.1,<2024.0.0"
PyYAML = ">=6.0"
requests = ">=2.25.1"
simpleeval = "^0.9.13"
simplejson = ">=3.17.6"
sqlalchemy = ">=1.4,<3.0"
typing-extensions = ">=4.2.0"
# urllib3 2.0 is not compatible with botocore
urllib3 = ">=1.26,<2"

# Sphinx dependencies installed as optional 'docs' extras
# https://github.com/readthedocs/readthedocs.org/issues/4912#issuecomment-664002569
sphinx = {version = ">=4.5", optional = true}
furo = {version = ">=2022.12.7", optional = true}
sphinx-copybutton = {version = ">=0.3.1", optional = true}
myst-parser = {version = ">=1", optional = true}
sphinx-autobuild = {version = ">=2021.3.14", optional = true}
<<<<<<< HEAD
sphinx-reredirects = {version = ">=0.1.1", optional = true}
sphinx-inline-tabs = {version = ">=2023.4.21", optional = true}
=======
sphinx-inline-tabs = {version = ">=2023.4.21", optional = true, markers = "python_version >= \"3.8\""}
sphinx-notfound-page = {version = "^1.0.0", optional = true, python = ">=3.8"}
sphinx-reredirects = {version = ">=0.1.1", optional = true}
>>>>>>> d04d39c1

# File storage dependencies installed as optional 'filesystem' extras
fs-s3fs = {version = ">=1.1.1", optional = true}

# Testing dependencies installed as optional 'testing' extras
pytest = {version=">=7.2.1", optional = true}
pytest-durations = {version = ">=1.2.0", optional = true}
msgspec = "^0.18.4"

[tool.poetry.extras]
docs = [
    "sphinx",
    "furo",
    "sphinx-copybutton",
    "myst-parser",
    "sphinx-autobuild",
    "sphinx-inline-tabs",
    "sphinx-notfound-page",
    "sphinx-reredirects",
]
s3 = ["fs-s3fs"]
testing = [
    "pytest",
    "pytest-durations"
]

[tool.poetry.group.dev.dependencies]
# snowflake-connector-python = "2.0.4" # Removed: Too many version conflicts!
cookiecutter = ">=2.1.1"
coverage = {extras = ["toml"], version = ">=7.2"}
duckdb = ">=0.8.0"
duckdb-engine = ">=0.9.2"
mypy = ">=1.0"
<<<<<<< HEAD
numpy = ">=1.22"
pyarrow = ">=11,<13"
=======
numpy = [
    { version = "<1.22", python = "<3.8" },
    { version = ">=1.22", python = ">=3.8" },
]
pyarrow = [
    { version = ">=11", python = "<3.8" },
    { version = ">=13", python = ">=3.8" }
]
>>>>>>> d04d39c1
pytest-benchmark = "^4.0.0"
pytest-snapshot = ">=0.9.0"
requests-mock = ">=1.10.0"
time-machine = ">=2.10.0"
types-jsonschema = ">=4.17.0.6"
types-python-dateutil = ">=2.8.19"
types-pytz = ">=2022.7.1.2"
types-requests = ">=2.28.11"
types-simplejson = ">=3.18.0"
types-PyYAML = ">=6.0.12"
xdoctest = ">=1.1.1"

[tool.poetry.group.benchmark.dependencies]
pytest-codspeed = "^2.2.0"

[tool.black]
exclude = ".*simpleeval.*"

[tool.pytest.ini_options]
addopts = '-vvv --ignore=singer_sdk/helpers/_simpleeval.py -m "not external"'
markers = [
    "external: Tests relying on external resources",
    "windows: Tests that only run on Windows",
    "snapshot: Tests that use pytest-snapshot",
]
testpaths = ["tests"]
norecursedirs = "cookiecutter"

[tool.commitizen]
name = "cz_version_bump"
version = "0.33.1"
changelog_merge_prerelease = true
prerelease_offset = 1
tag_format = "v$major.$minor.$patch$prerelease"
version_files = [
    "docs/conf.py:^release =",
    "pyproject.toml:^version =",
    "cookiecutter/tap-template/{{cookiecutter.tap_id}}/pyproject.toml:singer-sdk",
    "cookiecutter/target-template/{{cookiecutter.target_id}}/pyproject.toml:singer-sdk",
    "cookiecutter/mapper-template/{{cookiecutter.mapper_id}}/pyproject.toml:singer-sdk",
    ".github/ISSUE_TEMPLATE/bug.yml:^      placeholder:",
]

[tool.coverage.paths]
source = [
    "singer_sdk/",
    "*/singer_sdk",
]
tests = [
    "tests/",
    "*/tests",
]

[tool.coverage.run]
branch = true
source = ["singer_sdk", "tests"]
omit = [
    "tests/*",
    "samples/*",
    "singer_sdk/helpers/_compat.py",
]

[tool.coverage.report]
exclude_lines = [
    "pragma: no cover",
    "def __repr__",
    "raise AssertionError",
    "raise NotImplementedError",
    "if __name__ == .__main__.:",
    '''class .*\bProtocol\):''',
    '''@(abc\.)?abstractmethod''',
    '''if (t\.)?TYPE_CHECKING:''',
]
fail_under = 82

[tool.mypy]
exclude = "tests"
files = "singer_sdk"
python_version = "3.8"
warn_unused_configs = true
warn_unused_ignores = true
warn_return_any = true

[[tool.mypy.overrides]]
ignore_missing_imports = true
module = [
    "bcrypt.*",
    "joblib.*",
    "pyarrow.*",
    "jsonpath_ng.*",
    "samples.*",
    "sqlalchemy.*",
]

[build-system]
requires = ["poetry-core>=1.0.0"]
build-backend = "poetry.core.masonry.api"

[tool.poetry.scripts]
pytest11 = { reference = "singer_sdk:testing.pytest_plugin", extras = ["testing"], type = "console" }

[tool.ruff]
line-length = 88
src = ["samples", "singer_sdk", "tests"]
target-version = "py37"

[tool.ruff.lint]
exclude = [
    "cookiecutter/*",
    "singer_sdk/helpers/_simpleeval.py",
    "tests/core/test_simpleeval.py",
]
ignore = [
    "ANN101",  # Missing type annotation for `self` in method
    "ANN102",  # Missing type annotation for `cls` in class method
    "N818",    # Exception name should be named with an Error suffix
    "COM812",  # missing-trailing-comma
    "ISC001",  # single-line-implicit-string-concatenation
]
select = [
    "F",    # Pyflakes
    "E",    # pycodestyle (error)
    "W",    # pycodestyle (warning)
    "C90",  # mccabe
    "I",    # isort
    "N",    # pep8-naming
    "D",    # pydocstyle/flake8-docstrings
    "UP",   # pyupgrade
    "YTT",  # flake8-2020
    "ANN",  # flake8-annotations
    "S",    # flake8-bandit
    "BLE",  # flake8-blind-except
    "FBT",  # flake8-boolean-trap
    "B",    # flake8-bugbear
    "A",    # flake8-builtins
    "COM",  # flake8-commas
    "C4",   # flake8-comprehensions
    "DTZ",  # flake8-datetimezs
    "T10",  # flake8-debugger
    "EM",   # flake8-errmsg
    "FA",   # flake8-future-annotations
    "ISC",  # flake8-implicit-str-concat
    "ICN",  # flake8-import-conventions
    "G",    # flake8-logging-format
    "INP",  # flake8-no-pep420
    "PIE",  # flake8-pie
    "T20",  # flake8-print
    "PT",   # flake8-pytest-style
    "Q",    # flake8-quotes
    "RSE",  # flake8-raise
    "RET",  # flake8-return
    # "SLF",  # flake8-self
    "SIM",  # flake8-simplify
    "TID",  # flake8-tidy-imports
    "TCH",  # flake8-type-checking
    "ARG",  # flake8-unused-arguments
    "PTH",  # flake8-use-pathlib
    "ERA",  # eradicate
    "PGH",  # pygrep-hooks
    "PLC",  # pylint (convention)
    "PLE",  # pylint (error)
    "PLR",  # pylint (refactor)
    "PLW",  # pylint (warning)
    "PERF", # perflint
    "RUF",  # ruff
]
<<<<<<< HEAD
src = ["samples", "singer_sdk", "tests"]
target-version = "py38"
=======
>>>>>>> d04d39c1
unfixable = [
    "ERA",  # Don't remove commented out code
]

[tool.ruff.lint.per-file-ignores]
"docs/conf.py" = [
    "D",      # pydocstyle/flake8-docstrings
    "I002",   # isort: missing-required-import
    "INP001", # flake8-no-pep420: implicit-namespace-package
]
"noxfile.py" = ["ANN"]
"tests/*" = ["ANN", "D1", "D2", "FBT001", "FBT003", "PLR2004", "S101"]
# Disabled some checks in samples code
"samples/*" = ["ANN", "D"]
# Templates support a generic resource of type Any.
"singer_sdk/testing/*.py" = ["S101"]
"singer_sdk/testing/templates.py" = ["ANN401"]

[tool.ruff.lint.flake8-annotations]
allow-star-arg-any = true
mypy-init-return = true
suppress-dummy-args = true

[tool.ruff.lint.flake8-import-conventions]
banned-from = ["typing"]

[tool.ruff.lint.flake8-import-conventions.extend-aliases]
typing = "t"

[tool.ruff.lint.flake8-pytest-style]
fixture-parentheses = false
parametrize-names-type = "csv"

[tool.ruff.lint.isort]
known-first-party = ["singer_sdk", "samples", "tests"]
required-imports = ["from __future__ import annotations"]

[tool.ruff.lint.pep8-naming]
classmethod-decorators = [
    "singer_sdk.cli.plugin_cli",
]

[tool.ruff.lint.pydocstyle]
convention = "google"

[tool.ruff.lint.pylint]
max-args = 9<|MERGE_RESOLUTION|>--- conflicted
+++ resolved
@@ -69,14 +69,9 @@
 sphinx-copybutton = {version = ">=0.3.1", optional = true}
 myst-parser = {version = ">=1", optional = true}
 sphinx-autobuild = {version = ">=2021.3.14", optional = true}
-<<<<<<< HEAD
-sphinx-reredirects = {version = ">=0.1.1", optional = true}
-sphinx-inline-tabs = {version = ">=2023.4.21", optional = true}
-=======
 sphinx-inline-tabs = {version = ">=2023.4.21", optional = true, markers = "python_version >= \"3.8\""}
 sphinx-notfound-page = {version = "^1.0.0", optional = true, python = ">=3.8"}
 sphinx-reredirects = {version = ">=0.1.1", optional = true}
->>>>>>> d04d39c1
 
 # File storage dependencies installed as optional 'filesystem' extras
 fs-s3fs = {version = ">=1.1.1", optional = true}
@@ -110,10 +105,6 @@
 duckdb = ">=0.8.0"
 duckdb-engine = ">=0.9.2"
 mypy = ">=1.0"
-<<<<<<< HEAD
-numpy = ">=1.22"
-pyarrow = ">=11,<13"
-=======
 numpy = [
     { version = "<1.22", python = "<3.8" },
     { version = ">=1.22", python = ">=3.8" },
@@ -122,7 +113,6 @@
     { version = ">=11", python = "<3.8" },
     { version = ">=13", python = ">=3.8" }
 ]
->>>>>>> d04d39c1
 pytest-benchmark = "^4.0.0"
 pytest-snapshot = ">=0.9.0"
 requests-mock = ">=1.10.0"
@@ -289,11 +279,8 @@
     "PERF", # perflint
     "RUF",  # ruff
 ]
-<<<<<<< HEAD
 src = ["samples", "singer_sdk", "tests"]
 target-version = "py38"
-=======
->>>>>>> d04d39c1
 unfixable = [
     "ERA",  # Don't remove commented out code
 ]
