--- conflicted
+++ resolved
@@ -26,43 +26,6 @@
     "Topic :: Software Development :: Libraries :: Application Frameworks",
     "Typing :: Typed",
 ]
-<<<<<<< HEAD
-license = "Apache-2.0"
-
-[tool.poetry.urls]
-"Issue Tracker" = "https://github.com/meltano/sdk/issues"
-"Twitter" = "https://twitter.com/meltanodata/"
-"Changelog" = "https://github.com/meltano/sdk/blob/main/CHANGELOG.md"
-"Slack" = "https://meltano.com/slack"
-"Youtube" = "https://www.youtube.com/meltano"
-
-[tool.poetry.dependencies]
-python = ">=3.9"
-backoff = { version = ">=2.0.0", python = "<4" }
-backports-datetime-fromisoformat = { version = ">=2.0.1", python = "<3.11" }
-click = "~=8.0"
-fs = ">=2.4.16"
-fsspec = ">=2024.9.0"
-importlib-metadata = { version = "<9.0.0", python = "<3.12" }
-importlib-resources = { version = ">=5.12.0,!=6.2.0,!=6.3.0,!=6.3.1", python = "<3.10" }
-inflection = ">=0.5.1"
-joblib = ">=1.3.0"
-jsonpath-ng = ">=1.5.3"
-jsonschema = ">=4.16.0"
-msgspec = { version = ">=0.19.0", optional = true }
-packaging = ">=23.1"
-python-dotenv = ">=0.20"
-PyYAML = ">=6.0"
-referencing = ">=0.30.0"
-requests = ">=2.25.1"
-# TODO: remove this constraint once we get rid of the `fs` dependency
-# newer setuptools versions are incompatible with some dependencies (fs)
-setuptools = "<=70.3.0"
-simpleeval = ">=0.9.13,!=1.0.1"
-simplejson = ">=3.17.6"
-sqlalchemy = ">=1.4,<3.0"
-typing-extensions = ">=4.5.0"
-=======
 readme = "README.md"
 license.file = "LICENSE"
 requires-python = ">=3.9"
@@ -94,7 +57,6 @@
     'urllib3<2; python_version<"3.10"',
     'urllib3; python_version>="3.10"',
 ]
->>>>>>> a8e6bf0a
 
 [project.optional-dependencies]
 # Sphinx dependencies installed as optional 'docs' extras
@@ -142,18 +104,15 @@
     "cryptography>=3.4.6",
     "PyJWT~=2.4",
 ]
-<<<<<<< HEAD
-msgspec = ["msgspec"]
-s3 = ["fs-s3fs", "s3fs"]
-ssh = ["paramiko"]
-testing = [
-    "pytest",
-=======
 
 # SSH extras
 ssh = [
     "paramiko>=3.3.0",
->>>>>>> a8e6bf0a
+]
+
+# msgspec extras
+msgspec = [
+    "msgspec>=0.19.0",
 ]
 
 [project.urls]
