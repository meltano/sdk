[tool.poetry]
name = "singer-sdk"
version = "0.2.0"
description = "A framework for building Singer taps"
authors = ["Meltano Team and Contributors"]
license = "Apache 2.0"

[tool.poetry.dependencies]
python = "<3.9,>=3.6.1"
pipelinewise-singer-python = "1.2.0"
backoff = ">=1.8.0,<2.0"
pendulum = "^2.1.0"
click = "^7.1.2"
PyJWT = "1.7.1"
requests = "^2.25.1"
cryptography = "^3.4.6"
importlib-metadata = {version = "*", markers = "python_version < \"3.8\""}
memoization = "^0.3.2"
joblib = "^1.0.1"
inflection = "^0.5.1"

# Sphinx dependencies installed as optional 'docs' extras
# https://github.com/readthedocs/readthedocs.org/issues/4912#issuecomment-664002569
sphinx = {version = "^3.5.4", optional = true}
sphinx-rtd-theme = {version = "^0.5.2", optional = true}
sphinx-copybutton = {version = "^0.3.1", optional = true}
myst-parser = {version = "^0.14.0", optional = true}

[tool.poetry.extras]
docs = ["sphinx", "sphinx-rtd-theme", "sphinx-copybutton", "myst-parser"]

[tool.poetry.dev-dependencies]
# snowflake-connector-python = "2.0.4" # Removed: Too many version conflicts!
pytest = "^6.1.2"
black = {version = "^20.8b1", allow-prereleases = true}
mypy = "^0.812"
cookiecutter = "^1.7.2"
PyYAML = "^5.4.1"
pydocstyle = "^5.1.1"
flake8 = "^3.9.0"
pyarrow = "^3.0.0"
pandas = ">1,<=1.2.0"
tox = "^3.23.1"
codecov = "^2.1.11"
<<<<<<< HEAD
simpleeval = "^0.9.10"
=======
Sphinx = "^3.5.4"
sphinx-rtd-theme = "^0.5.2"
sphinx-copybutton = "^0.3.1"
myst-parser = "^0.14.0"
>>>>>>> a59c23fd

[build-system]
requires = ["poetry-core>=1.0.0"]
build-backend = "poetry.core.masonry.api"

[tool.poetry.scripts]
# Sample CLI declaration:
# singer-sdk-tap-countries-sample = 'singer_sdk.samples.sample_tap_countries.countries_tap:SampleTapCountries.cli'<|MERGE_RESOLUTION|>--- conflicted
+++ resolved
@@ -42,14 +42,7 @@
 pandas = ">1,<=1.2.0"
 tox = "^3.23.1"
 codecov = "^2.1.11"
-<<<<<<< HEAD
 simpleeval = "^0.9.10"
-=======
-Sphinx = "^3.5.4"
-sphinx-rtd-theme = "^0.5.2"
-sphinx-copybutton = "^0.3.1"
-myst-parser = "^0.14.0"
->>>>>>> a59c23fd
 
 [build-system]
 requires = ["poetry-core>=1.0.0"]
