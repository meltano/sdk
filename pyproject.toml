--- conflicted
+++ resolved
@@ -46,13 +46,8 @@
 PyJWT = "~=2.4"
 requests = "^2.25.1"
 cryptography = ">=3.4.6,<39.0.0"
-<<<<<<< HEAD
-importlib-metadata = {version = "^4.13.0", markers = "python_version < \"3.8\""}
-importlib-resources = {version = "^5.9.0", markers = "python_version < \"3.9\""}
-=======
 importlib-metadata = {version = "<5.0.0", markers = "python_version < \"3.8\""}
 importlib-resources = {version = "5.9.0", markers = "python_version < \"3.9\""}
->>>>>>> 75965be7
 memoization = ">=0.3.2,<0.5.0"
 jsonpath-ng = "^1.5.3"
 joblib = "^1.0.1"
@@ -84,9 +79,7 @@
     "myst-parser",
     "sphinx-autobuild",
 ]
-<<<<<<< HEAD
 s3 = ["fs-s3fs"]
-=======
 # Mark these as extras so that installs pass on python 3.11
 samples = [
     "pyarrow",
@@ -94,7 +87,6 @@
 debugging = [
     "viztracer",
 ]
->>>>>>> 75965be7
 
 [tool.poetry.dev-dependencies]
 # snowflake-connector-python = "2.0.4" # Removed: Too many version conflicts!
