[tool.poetry]
name = "singer-sdk"
version = "0.34.0"
description = "A framework for building Singer taps"
authors = ["Meltano Team and Contributors <hello@meltano.com>"]
maintainers = ["Meltano Team and Contributors <hello@meltano.com>"]
readme = "README.md"
homepage = "https://sdk.meltano.com/en/latest/"
repository = "https://github.com/meltano/sdk"
documentation = "https://sdk.meltano.com/en/latest/"
keywords = [
    "Meltano",
    "Singer",
    "Meltano SDK",
    "Singer SDK",
    "ELT",
]
classifiers = [
    "Intended Audience :: Developers",
    "License :: OSI Approved :: Apache Software License",
    "Operating System :: OS Independent",
    "Programming Language :: Python :: 3.7",
    "Programming Language :: Python :: 3.8",
    "Programming Language :: Python :: 3.9",
    "Programming Language :: Python :: 3.10",
    "Programming Language :: Python :: 3.11",
    "Programming Language :: Python :: Implementation :: CPython",
    "Topic :: Software Development :: Libraries :: Application Frameworks",
    "Typing :: Typed",
]
license = "Apache-2.0"

[tool.poetry.urls]
"Issue Tracker" = "https://github.com/meltano/sdk/issues"
"Twitter" = "https://twitter.com/meltanodata/"
"Changelog" = "https://github.com/meltano/sdk/blob/main/CHANGELOG.md"
"Slack" = "https://meltano.com/slack"
"Youtube" = "https://www.youtube.com/meltano"

[tool.poetry.dependencies]
python = ">=3.7.1"
backoff = { version = ">=2.0.0", python = "<4" }
backports-datetime-fromisoformat = { version = ">=2.0.1", python = "<3.11" }
click = "~=8.0"
<<<<<<< HEAD
cryptography = ">=3.4.6,<42.0.0"
fastjsonschema = ">=2.19.0"
=======
cryptography = ">=3.4.6"
>>>>>>> 9b4f96c0
fs = ">=2.4.16"
importlib-metadata = {version = "<7.0.0", python = "<3.12"}
importlib-resources = {version = ">=5.12.0", markers = "python_version < \"3.9\""}
inflection = ">=0.5.1"
joblib = ">=1.0.1"
jsonpath-ng = ">=1.5.3"
jsonschema = [
    { version = ">=4.16.0,<4.18", python = "<3.8" },
    { version = ">=4.16.0", python = ">=3.8" },
]
memoization = { version = ">=0.3.2,<0.5.0", python = "<4" }
packaging = ">=23.1"
pendulum = ">=2.1.0"
PyJWT = "~=2.4"
python-dateutil = ">=2.8.2"
<<<<<<< HEAD
python-dotenv = ">=0.20,<0.22"
pytz = ">=2022.2.1,<2024.0.0"
=======
python-dotenv = ">=0.20"
pytz = ">=2022.2.1"
>>>>>>> 9b4f96c0
PyYAML = ">=6.0"
requests = ">=2.25.1"
simpleeval = ">=0.9.13"
simplejson = ">=3.17.6"
sqlalchemy = ">=1.4,<3.0"
typing-extensions = ">=4.2.0"
# urllib3 2.0 is not compatible with botocore
urllib3 = ">=1.26,<2"

# Sphinx dependencies installed as optional 'docs' extras
# https://github.com/readthedocs/readthedocs.org/issues/4912#issuecomment-664002569
sphinx = {version = ">=4.5", optional = true}
furo = {version = ">=2022.12.7", optional = true}
sphinx-copybutton = {version = ">=0.3.1", optional = true}
myst-parser = {version = ">=1", optional = true}
sphinx-autobuild = {version = ">=2021.3.14", optional = true}
sphinx-inline-tabs = {version = ">=2023.4.21", optional = true, markers = "python_version >= \"3.8\""}
sphinx-notfound-page = {version = ">=1.0.0", optional = true, python = ">=3.8"}
sphinx-reredirects = {version = ">=0.1.1", optional = true}

# File storage dependencies installed as optional 'filesystem' extras
fs-s3fs = {version = ">=1.1.1", optional = true}

# Parquet file dependencies installed as optional 'parquet' extras
numpy = [
    { version = "<1.22", python = "<3.8", optional = true },
    { version = ">=1.22", python = ">=3.8", optional = true },
]
pyarrow = [
    { version = ">=11,<13", python = "<3.8", optional = true },
    { version = ">=13", python = ">=3.8", optional = true }
]

# Testing dependencies installed as optional 'testing' extras
pytest = {version=">=7.2.1", optional = true}
pytest-durations = {version = ">=1.2.0", optional = true}

[tool.poetry.extras]
docs = [
    "sphinx",
    "furo",
    "sphinx-copybutton",
    "myst-parser",
    "sphinx-autobuild",
    "sphinx-inline-tabs",
    "sphinx-notfound-page",
    "sphinx-reredirects",
]
s3 = ["fs-s3fs"]
testing = [
    "pytest",
    "pytest-durations"
]
parquet = ["numpy", "pyarrow"]

[tool.poetry.group.dev.dependencies]
coverage = [
    {extras = ["toml"], version = ">=7.2,<7.3", python = "<3.8"},
    {extras = ["toml"], version = ">=7.2", python = ">=3.8"},
]
duckdb = ">=0.8.0"
duckdb-engine = ">=0.9.2"
mypy = [
    { version = ">=1.0,<1.5", python = "<3.8" },
    { version = ">=1.0", python = ">=3.8" },
]
pytest-benchmark = ">=4.0.0"
pytest-snapshot = ">=0.9.0"
requests-mock = ">=1.10.0"
time-machine = [
    { version = ">=2.10.0,<2.11", python = "<3.8" },
    { version = ">=2.10.0", python = ">=3.8" },
]
types-jsonschema = [
    { version = ">=4.17.0.6,<4.18", python = "<3.8" },
    { version = ">=4.17.0.6", python = ">=3.8" },
]
types-python-dateutil = ">=2.8.19"
types-pytz = ">=2022.7.1.2"
types-requests = ">=2.28.11"
types-simplejson = ">=3.18.0"
types-PyYAML = ">=6.0.12"
xdoctest = ">=1.1.1"

[tool.poetry.group.benchmark.dependencies]
pytest-codspeed = ">=2.2.0"

[tool.pytest.ini_options]
addopts = '--ignore=singer_sdk/helpers/_simpleeval.py -m "not external"'
markers = [
    "external: Tests relying on external resources",
    "windows: Tests that only run on Windows",
    "snapshot: Tests that use pytest-snapshot",
]
testpaths = ["tests"]
norecursedirs = "cookiecutter"

[tool.commitizen]
name = "cz_version_bump"
version = "0.34.0"
changelog_merge_prerelease = true
prerelease_offset = 1
tag_format = "v$major.$minor.$patch$prerelease"
version_files = [
    "docs/conf.py:^release =",
    "pyproject.toml:^version =",
    "cookiecutter/tap-template/{{cookiecutter.tap_id}}/pyproject.toml:singer-sdk",
    "cookiecutter/target-template/{{cookiecutter.target_id}}/pyproject.toml:singer-sdk",
    "cookiecutter/mapper-template/{{cookiecutter.mapper_id}}/pyproject.toml:singer-sdk",
    ".github/ISSUE_TEMPLATE/bug.yml:^      placeholder:",
]

[tool.coverage.paths]
source = [
    "singer_sdk/",
    "*/singer_sdk",
]
tests = [
    "tests/",
    "*/tests",
]

[tool.coverage.run]
branch = true
source = ["singer_sdk", "tests"]
omit = [
    "tests/*",
    "samples/*",
    "singer_sdk/helpers/_compat.py",
]

[tool.coverage.report]
exclude_also = [
    "def __repr__",
    "raise AssertionError",
    "raise NotImplementedError",
    "if __name__ == .__main__.:",
    '''class .*\bProtocol\):''',
    '''@(abc\.)?abstractmethod''',
    '''if (t\.)?TYPE_CHECKING:''',
]
fail_under = 82

[tool.mypy]
exclude = "tests"
files = "singer_sdk"
python_version = "3.8"
warn_redundant_casts = true
warn_return_any = true
warn_unused_configs = true
warn_unused_ignores = true

[[tool.mypy.overrides]]
ignore_missing_imports = true
module = [
    "backports.datetime_fromisoformat.*",
    "fastjsonschema.*",
    "joblib.*",  # TODO: Remove when https://github.com/joblib/joblib/issues/1516 is shipped
    "jsonpath_ng.*",
    "pyarrow.*", # TODO: Remove when https://github.com/apache/arrow/issues/32609 if implemented and released
]

[build-system]
requires = ["poetry-core>=1.0.0"]
build-backend = "poetry.core.masonry.api"

[tool.poetry.scripts]
pytest11 = { reference = "singer_sdk:testing.pytest_plugin", extras = ["testing"], type = "console" }

[tool.poetry.plugins."singer_sdk.batch_encoders"]
jsonl = "singer_sdk.contrib.batch_encoder_jsonl:JSONLinesBatcher"
parquet = "singer_sdk.contrib.batch_encoder_parquet:ParquetBatcher"

[tool.ruff]
line-length = 88
src = ["samples", "singer_sdk", "tests"]
target-version = "py37"

[tool.ruff.lint]
exclude = [
    "cookiecutter/*",
    "*simpleeval*",
]
ignore = [
    "ANN101",  # Missing type annotation for `self` in method
    "ANN102",  # Missing type annotation for `cls` in class method
    "N818",    # Exception name should be named with an Error suffix
    "COM812",  # missing-trailing-comma
    "ISC001",  # single-line-implicit-string-concatenation
]
select = [
    "F",    # Pyflakes
    "E",    # pycodestyle (error)
    "W",    # pycodestyle (warning)
    "C90",  # mccabe
    "I",    # isort
    "N",    # pep8-naming
    "D",    # pydocstyle/flake8-docstrings
    "UP",   # pyupgrade
    "YTT",  # flake8-2020
    "ANN",  # flake8-annotations
    "S",    # flake8-bandit
    "BLE",  # flake8-blind-except
    "FBT",  # flake8-boolean-trap
    "B",    # flake8-bugbear
    "A",    # flake8-builtins
    "COM",  # flake8-commas
    "C4",   # flake8-comprehensions
    "DTZ",  # flake8-datetimezs
    "T10",  # flake8-debugger
    "EM",   # flake8-errmsg
    "FA",   # flake8-future-annotations
    "ISC",  # flake8-implicit-str-concat
    "ICN",  # flake8-import-conventions
    "G",    # flake8-logging-format
    "INP",  # flake8-no-pep420
    "PIE",  # flake8-pie
    "T20",  # flake8-print
    "PT",   # flake8-pytest-style
    "Q",    # flake8-quotes
    "RSE",  # flake8-raise
    "RET",  # flake8-return
    # "SLF",  # flake8-self
    "SIM",  # flake8-simplify
    "TID",  # flake8-tidy-imports
    "TCH",  # flake8-type-checking
    "ARG",  # flake8-unused-arguments
    "PTH",  # flake8-use-pathlib
    "ERA",  # eradicate
    "PGH",  # pygrep-hooks
    "PLC",  # pylint (convention)
    "PLE",  # pylint (error)
    "PLR",  # pylint (refactor)
    "PLW",  # pylint (warning)
    "PERF", # perflint
    "RUF",  # ruff
]
unfixable = [
    "ERA",  # Don't remove commented out code
]

[tool.ruff.lint.per-file-ignores]
"docs/conf.py" = [
    "D",      # pydocstyle/flake8-docstrings
    "I002",   # isort: missing-required-import
    "INP001", # flake8-no-pep420: implicit-namespace-package
]
"noxfile.py" = ["ANN"]
"tests/*" = ["ANN", "D1", "D2", "FBT001", "FBT003", "PLR2004", "S101"]
# Disabled some checks in samples code
"samples/*" = ["ANN", "D"]
# Templates support a generic resource of type Any.
"singer_sdk/testing/*.py" = ["S101"]
"singer_sdk/testing/templates.py" = ["ANN401"]

[tool.ruff.lint.flake8-annotations]
allow-star-arg-any = true
mypy-init-return = true
suppress-dummy-args = true

[tool.ruff.lint.flake8-import-conventions]
banned-from = ["typing"]

[tool.ruff.lint.flake8-import-conventions.extend-aliases]
typing = "t"

[tool.ruff.lint.flake8-pytest-style]
fixture-parentheses = false
parametrize-names-type = "csv"

[tool.ruff.lint.isort]
known-first-party = ["singer_sdk", "samples", "tests"]
required-imports = ["from __future__ import annotations"]

[tool.ruff.lint.pep8-naming]
classmethod-decorators = [
    "singer_sdk.cli.plugin_cli",
]

[tool.ruff.lint.pydocstyle]
convention = "google"

[tool.ruff.lint.pylint]
max-args = 9<|MERGE_RESOLUTION|>--- conflicted
+++ resolved
@@ -42,12 +42,8 @@
 backoff = { version = ">=2.0.0", python = "<4" }
 backports-datetime-fromisoformat = { version = ">=2.0.1", python = "<3.11" }
 click = "~=8.0"
-<<<<<<< HEAD
-cryptography = ">=3.4.6,<42.0.0"
+cryptography = ">=3.4.6"
 fastjsonschema = ">=2.19.0"
-=======
-cryptography = ">=3.4.6"
->>>>>>> 9b4f96c0
 fs = ">=2.4.16"
 importlib-metadata = {version = "<7.0.0", python = "<3.12"}
 importlib-resources = {version = ">=5.12.0", markers = "python_version < \"3.9\""}
@@ -63,13 +59,8 @@
 pendulum = ">=2.1.0"
 PyJWT = "~=2.4"
 python-dateutil = ">=2.8.2"
-<<<<<<< HEAD
-python-dotenv = ">=0.20,<0.22"
-pytz = ">=2022.2.1,<2024.0.0"
-=======
 python-dotenv = ">=0.20"
 pytz = ">=2022.2.1"
->>>>>>> 9b4f96c0
 PyYAML = ">=6.0"
 requests = ">=2.25.1"
 simpleeval = ">=0.9.13"
