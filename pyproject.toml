--- conflicted
+++ resolved
@@ -120,26 +120,6 @@
     {extras = ["toml"], version = ">=7.2,<7.3", python = "<3.8"},
     {extras = ["toml"], version = ">=7.2", python = ">=3.8"},
 ]
-<<<<<<< HEAD
-requests-mock = "^1.10.0"
-types-jsonschema = "^4.17.0.6"
-types-python-dateutil = "^2.8.19"
-types-pytz = ">=2022.7.1.2,<2024.0.0.0"
-types-requests = "^2.28.11"
-types-simplejson = "^3.18.0"
-types-PyYAML = "^6.0.12"
-coverage = {extras = ["toml"], version = "^7.2"}
-pyarrow = ">=11,<13"
-pytest-httpserver = "^1.0.6"
-pytest-snapshot = "^0.9.0"
-
-# Cookiecutter tests
-black = "^23.1"
-darglint = "^1.8.0"
-flake8 = "^3.9.0"
-flake8-annotations = "^2.9.1"
-flake8-docstrings = "^1.7.0"
-=======
 duckdb = ">=0.8.0"
 duckdb-engine = ">=0.9.2"
 mypy = [
@@ -147,6 +127,7 @@
     { version = ">=1.0", python = ">=3.8" },
 ]
 pytest-benchmark = ">=4.0.0"
+pytest-httpserver = { version = ">=1.0.6", python = "<4" }
 pytest-snapshot = ">=0.9.0"
 requests-mock = ">=1.10.0"
 time-machine = [
@@ -163,7 +144,6 @@
 types-simplejson = ">=3.18.0"
 types-PyYAML = ">=6.0.12"
 xdoctest = ">=1.1.1"
->>>>>>> d7550244
 
 [tool.poetry.group.benchmark.dependencies]
 pytest-codspeed = ">=2.2.0"
