[tool.poetry]
name = "singer-sdk"
version = "0.0.0"
description = "A framework for building Singer taps"
authors = ["Meltano Team and Contributors <hello@meltano.com>"]
maintainers = ["Meltano Team and Contributors <hello@meltano.com>"]
readme = "README.md"
homepage = "https://sdk.meltano.com/en/latest/"
repository = "https://github.com/meltano/sdk"
documentation = "https://sdk.meltano.com/en/latest/"
keywords = [
    "Meltano",
    "Singer",
    "Meltano SDK",
    "Singer SDK",
    "ELT",
]
classifiers = [
    "Intended Audience :: Developers",
    "License :: OSI Approved :: Apache Software License",
    "Operating System :: OS Independent",
    "Programming Language :: Python :: 3.8",
    "Programming Language :: Python :: 3.9",
    "Programming Language :: Python :: 3.10",
    "Programming Language :: Python :: 3.11",
    "Programming Language :: Python :: 3.12",
    "Programming Language :: Python :: Implementation :: CPython",
    "Topic :: Software Development :: Libraries :: Application Frameworks",
    "Typing :: Typed",
]
license = "Apache-2.0"

[tool.poetry.urls]
"Issue Tracker" = "https://github.com/meltano/sdk/issues"
"Twitter" = "https://twitter.com/meltanodata/"
"Changelog" = "https://github.com/meltano/sdk/blob/main/CHANGELOG.md"
"Slack" = "https://meltano.com/slack"
"Youtube" = "https://www.youtube.com/meltano"

[tool.poetry.dependencies]
python = ">=3.8"
backoff = { version = ">=2.0.0", python = "<4" }
backports-datetime-fromisoformat = { version = ">=2.0.1", python = "<3.11" }
click = "~=8.0"
fs = ">=2.4.16"
fsspec = ">=2024.9.0"
importlib-metadata = { version = "<9.0.0", python = "<3.12" }
importlib-resources = { version = ">=5.12.0,!=6.2.0,!=6.3.0,!=6.3.1", python = "<3.10" }
inflection = ">=0.5.1"
joblib = ">=1.3.0"
jsonpath-ng = ">=1.5.3"
jsonschema = ">=4.16.0"
packaging = ">=23.1"
python-dotenv = ">=0.20"
PyYAML = ">=6.0"
referencing = ">=0.30.0"
requests = ">=2.25.1"
# TODO: remove this constraint once we get rid of the `fs` dependency
# newer setuptools versions are incompatible with some dependencies (fs)
setuptools = "<=70.3.0"
simpleeval = [
    { version = ">=0.9.13,<1", python = "<3.9" },
    { version = ">=0.9.13", python = ">=3.9" },
]
simplejson = ">=3.17.6"
sqlalchemy = ">=1.4,<3.0"
typing-extensions = ">=4.5.0"
# urllib3 2.0 is not compatible with botocore
urllib3 = ">=1.26,<2"

# Sphinx dependencies installed as optional 'docs' extras
# https://github.com/readthedocs/readthedocs.org/issues/4912#issuecomment-664002569
furo = {version = ">=2024.5.6", python = ">=3.9", optional = true}
myst-parser = {version = ">=3", python = ">=3.9", optional = true}
sphinx = {version = ">=7", python = ">=3.9", optional = true}
sphinx-copybutton = {version = ">=0.5.2", python = ">=3.9", optional = true}
sphinx-inline-tabs = {version = ">=2023.4.21", python = ">=3.9", optional = true}
sphinx-notfound-page = {version = ">=1.0.0", python = ">=3.9", optional = true}
sphinx-reredirects = {version = ">=0.1.5", python = ">=3.9", optional = true}

# File storage dependencies installed as optional 'filesystem' extras
fs-s3fs = {version = ">=1.1.1", optional = true}
s3fs = { version = ">=2024.9.0", optional = true }

# Parquet file dependencies installed as optional 'parquet' extras
# We add Python constraints to force Poetry to add the latest supported Numpy version
# for all Python versions to 'poetry.lock'. If we don't do this, Poetry will add only
# the version of Numpy that is compatible with the earliest Python version supported
# by this project, but that may not be compatible with the latest Python version.
numpy = [
    { version = ">=1.22,<1.25", python = "==3.8", optional = true },
    { version = ">=1.22,<2.1", python = "==3.9", optional = true },
    { version = ">=1.22", python = ">=3.10", optional = true },
]
pyarrow = { version = ">=13", optional = true }

# Testing dependencies installed as optional 'testing' extras
pytest = {version=">=7.2.1", optional = true}

# installed as optional 'faker' extra
faker = {version = ">=22.5", optional = true}

# Crypto extras
cryptography = { version = ">=3.4.6", optional = true }
PyJWT = { version = "~=2.4", optional = true }

# SSH extras
paramiko = ">=3.3.0"

[tool.poetry.extras]
jwt = [
    "cryptography",
    "PyJWT",
]
docs = [
    "furo",
    "myst-parser",
    "pytest",
    "sphinx",
    "sphinx-copybutton",
    "sphinx-inline-tabs",
    "sphinx-notfound-page",
    "sphinx-reredirects",
]
s3 = ["fs-s3fs", "s3fs"]
ssh = ["paramiko"]
testing = [
    "pytest",
]
parquet = ["numpy", "pyarrow"]
faker = ["faker"]

[tool.poetry.group.dev.dependencies]
coverage = {extras = ["toml"], version = ">=7.4"}
deptry = ">=0.15.0"

duckdb = ">=0.8.0"
duckdb-engine = { version = ">=0.9.4", python = "<4" }

fastjsonschema = ">=2.19.1"
moto = ">=5.0.14"
pytest-benchmark = ">=4.0.0"
pytest-snapshot = ">=0.9.0"
pytest-subtests = ">=0.13.1"
pytz = ">=2022.2.1"
requests-cache = ">=1.2.1"
requests-mock = ">=1.10.0"
rfc3339-validator = ">=0.1.4"
time-machine = ">=2.10.0"
xdoctest = ">=1.1.1"

[tool.poetry.group.typing.dependencies]
mypy = ">=1.9"
types-jsonschema = ">=4.17.0.6"
types-pytz = ">=2022.7.1.2"
types-requests = ">=2.28.11"
types-simplejson = ">=3.18.0"
types-PyYAML = ">=6.0.12"

[tool.poetry.group.benchmark.dependencies]
pytest-codspeed = ">=2.2.0"

[tool.pytest.ini_options]
addopts = [
    "--durations=10",
    "-m",
    "not external",
    "-ra",
    "--strict-config",
    "--strict-markers",
]
filterwarnings = [
    "error",
    "ignore:Could not configure external gitlab tests:UserWarning",
    "ignore:No records were available to test:UserWarning",
    # https://github.com/meltano/sdk/issues/1354
    "ignore:The function singer_sdk.testing.get_standard_tap_tests is deprecated:DeprecationWarning",
<<<<<<< HEAD
    # https://docs.python.org/3.12/whatsnew/3.12.html#deprecated
    # https://github.com/danthedeckie/simpleeval/blob/master/simpleeval.py
    "ignore:ast.NameConstant is deprecated:DeprecationWarning:simpleeval",
    # https://docs.python.org/3.12/whatsnew/3.12.html#deprecated
    # https://github.com/danthedeckie/simpleeval/blob/master/simpleeval.py
    "ignore:ast.Num is deprecated:DeprecationWarning:simpleeval",
    # https://github.com/joblib/joblib/pull/1518
    "ignore:ast.Num is deprecated:DeprecationWarning:joblib._utils",
    # https://docs.python.org/3.12/whatsnew/3.12.html#deprecated
    # https://github.com/danthedeckie/simpleeval/blob/master/simpleeval.py
    "ignore:ast.Str is deprecated:DeprecationWarning:simpleeval",
    # https://github.com/joblib/joblib/pull/1518
    "ignore:Attribute n is deprecated:DeprecationWarning:joblib._utils",
    # TODO: Address this SQLite warning in Python 3.13+
    "ignore::ResourceWarning",
=======
>>>>>>> bf8384eb
]
log_cli_level = "INFO"
markers = [
    "external: Tests relying on external resources",
    "windows: Tests that only run on Windows",
    "snapshot: Tests that use pytest-snapshot",
]
minversion = "7"
testpaths = ["tests"]
norecursedirs = "cookiecutter"
xfail_strict = false

[tool.commitizen]
name = "cz_version_bump"
version = "0.41.0"
changelog_merge_prerelease = true
prerelease_offset = 1
tag_format = "v$major.$minor.$patch$prerelease"
version_files = [
    "docs/conf.py:^release =",
    "cookiecutter/tap-template/{{cookiecutter.tap_id}}/pyproject.toml:singer-sdk",
    "cookiecutter/target-template/{{cookiecutter.target_id}}/pyproject.toml:singer-sdk",
    "cookiecutter/mapper-template/{{cookiecutter.mapper_id}}/pyproject.toml:singer-sdk",
    ".github/ISSUE_TEMPLATE/bug.yml:^      placeholder:",
]

[tool.coverage.paths]
source = [
    "singer_sdk/",
    "*/singer_sdk",
]
tests = [
    "tests/",
    "*/tests",
]

[tool.coverage.run]
branch = true
source = ["singer_sdk", "tests"]
relative_files = true  # This allows coverage to be measured in Windows
omit = [
    "tests/*",
    "samples/*",
    "singer_sdk/helpers/_compat.py",
    "singer_sdk/helpers/types.py",
]

[tool.coverage.report]
exclude_also = [
    "def __repr__",
    "raise AssertionError",
    "raise NotImplementedError",
    "if __name__ == .__main__.:",
    '''class .*\bProtocol\):''',
    '''@(abc\.)?abstractmethod''',
    '''if (t\.)?TYPE_CHECKING:''',
]
fail_under = 82
show_missing = true

[tool.deptry]
known_first_party = ["singer_sdk"]
pep621_dev_dependency_groups = ["testing"]

[tool.deptry.package_module_name_map]
backports-datetime-fromisoformat = "backports"
importlib-metadata = "importlib_metadata"
importlib-resources = "importlib_resources"
PyJWT = "jwt"
types-jsonschema = "jsonschema"
types-pytz = "pytz"
types-PyYAML = "yaml"
types-requests = "requests"

[tool.deptry.per_rule_ignores]
DEP002 = [
    # Transitive constraints
    "numpy",
    "setuptools",
    "urllib3",
    # Python version-specific dependencies
    "backports-datetime-fromisoformat",
    # Docs extras
    "furo",
    "myst-parser",
    "sphinx",
    "sphinx-copybutton",
    "sphinx-inline-tabs",
    "sphinx-notfound-page",
    "sphinx-reredirects",
    # Plugins
    "paramiko",
    "fs-s3fs",
    "s3fs",
]

[tool.mypy]
enable_error_code = ["ignore-without-code", "redundant-expr", "truthy-bool"]
exclude = "tests"
files = "singer_sdk"
local_partial_types = true
strict = false
warn_redundant_casts = true
warn_return_any = true
warn_unreachable = true
warn_unused_configs = true
warn_unused_ignores = true

[[tool.mypy.overrides]]
ignore_missing_imports = true
module = [
    "backports.datetime_fromisoformat.*",
    "fsspec.*",       # TODO: Remove when https://github.com/fsspec/filesystem_spec/issues/625 is addressed
    "joblib.*",       # TODO: Remove when https://github.com/joblib/joblib/issues/1516 is shipped
    "jsonpath_ng.*",  # TODO: Remove when https://github.com/h2non/jsonpath-ng/issues/152 is implemented and released
    "pyarrow.*",      # TODO: Remove when https://github.com/apache/arrow/issues/32609 if implemented and released
]

[tool.poetry-dynamic-versioning]
enable = true
style = "pep440"

[build-system]
requires = ["poetry-core==1.9.0", "poetry-dynamic-versioning==1.4.0"]
build-backend = "poetry_dynamic_versioning.backend"

[tool.poetry.plugins."pytest11"]
singer_testing = "singer_sdk.testing.pytest_plugin"

[tool.poetry.plugins."singer_sdk.batch_encoders"]
jsonl = "singer_sdk.contrib.batch_encoder_jsonl:JSONLinesBatcher"
parquet = "singer_sdk.contrib.batch_encoder_parquet:ParquetBatcher"

[tool.ruff]
extend-exclude = [
    "cookiecutter/*",
]
line-length = 88
target-version = "py38"

[tool.ruff.format]
docstring-code-format = true

[tool.ruff.lint]
explicit-preview-rules = false
ignore = [
    "ANN101",  # Missing type annotation for `self` in method
    "ANN102",  # Missing type annotation for `cls` in class method
    "N818",    # Exception name should be named with an Error suffix
    "COM812",  # missing-trailing-comma
    "ISC001",  # single-line-implicit-string-concatenation
]
preview = true
select = [
    "F",    # Pyflakes
    "E",    # pycodestyle (error)
    "W",    # pycodestyle (warning)
    "C90",  # mccabe
    "DOC",  # pydocstyle
    "I",    # isort
    "N",    # pep8-naming
    "D",    # pydocstyle/flake8-docstrings
    "UP",   # pyupgrade
    "YTT",  # flake8-2020
    "ANN",  # flake8-annotations
    "S",    # flake8-bandit
    "BLE",  # flake8-blind-except
    "FBT",  # flake8-boolean-trap
    "B",    # flake8-bugbear
    "A",    # flake8-builtins
    "COM",  # flake8-commas
    "C4",   # flake8-comprehensions
    "DTZ",  # flake8-datetimezs
    "T10",  # flake8-debugger
    "EM",   # flake8-errmsg
    "FA",   # flake8-future-annotations
    "ISC",  # flake8-implicit-str-concat
    "ICN",  # flake8-import-conventions
    "G",    # flake8-logging-format
    "INP",  # flake8-no-pep420
    "PIE",  # flake8-pie
    "T20",  # flake8-print
    "PT",   # flake8-pytest-style
    "Q",    # flake8-quotes
    "RSE",  # flake8-raise
    "RET",  # flake8-return
    "SLF",  # flake8-self
    "SIM",  # flake8-simplify
    "TID",  # flake8-tidy-imports
    "TCH",  # flake8-type-checking
    "ARG",  # flake8-unused-arguments
    "PTH",  # flake8-use-pathlib
    "ERA",  # eradicate
    "PGH",  # pygrep-hooks
    "PLC",  # pylint (convention)
    "PLE",  # pylint (error)
    "PLR",  # pylint (refactor)
    "PLW",  # pylint (warning)
    "TRY",  # tryceratops
    "FLY",  # flynt
    "PERF", # perflint
    "RUF",  # ruff
]
unfixable = [
    "ERA",  # Don't remove commented out code
]

[tool.ruff.lint.per-file-ignores]
"docs/conf.py" = [
    "D",      # pydocstyle/flake8-docstrings
    "I002",   # isort: missing-required-import
    "INP001", # flake8-no-pep420: implicit-namespace-package
]
"noxfile.py" = ["ANN"]
"tests/*" = [
    "ANN",
    "D1",
    "D2",
    "DOC",
    "FBT001",
    "FBT003",
    "INP",      # Allow implicit namespace packages in tests
    "PLR2004",
    "S101",
    "SLF001",
    "PLC2701",  # Allow usage of private members in tests
    "PLR6301",  # Don't suggest making test methods static, etc.
]
# Disabled some checks in helper modules
"singer_sdk/helpers/_*.py" = ["DOC"]
# Disabled some checks in samples code
"samples/*" = ["ANN", "D", "DOC"]
# Templates support a generic resource of type Any.
"singer_sdk/testing/*.py" = ["S101"]
"singer_sdk/testing/templates.py" = ["ANN401"]

[tool.ruff.lint.flake8-annotations]
allow-star-arg-any = true
mypy-init-return = true
suppress-dummy-args = true

[tool.ruff.lint.flake8-import-conventions]
banned-from = ["sqlalchemy", "typing"]

[tool.ruff.lint.flake8-import-conventions.extend-aliases]
sqlalchemy = "sa"
typing = "t"

[tool.ruff.lint.flake8-pytest-style]
fixture-parentheses = false
parametrize-names-type = "csv"

[tool.ruff.lint.isort]
known-first-party = ["singer_sdk", "samples", "tests"]
required-imports = ["from __future__ import annotations"]

[tool.ruff.lint.pep8-naming]
classmethod-decorators = [
    "singer_sdk.cli.plugin_cli",
]

[tool.ruff.lint.pydocstyle]
convention = "google"

[tool.ruff.lint.pylint]
max-args = 9<|MERGE_RESOLUTION|>--- conflicted
+++ resolved
@@ -175,24 +175,8 @@
     "ignore:No records were available to test:UserWarning",
     # https://github.com/meltano/sdk/issues/1354
     "ignore:The function singer_sdk.testing.get_standard_tap_tests is deprecated:DeprecationWarning",
-<<<<<<< HEAD
-    # https://docs.python.org/3.12/whatsnew/3.12.html#deprecated
-    # https://github.com/danthedeckie/simpleeval/blob/master/simpleeval.py
-    "ignore:ast.NameConstant is deprecated:DeprecationWarning:simpleeval",
-    # https://docs.python.org/3.12/whatsnew/3.12.html#deprecated
-    # https://github.com/danthedeckie/simpleeval/blob/master/simpleeval.py
-    "ignore:ast.Num is deprecated:DeprecationWarning:simpleeval",
-    # https://github.com/joblib/joblib/pull/1518
-    "ignore:ast.Num is deprecated:DeprecationWarning:joblib._utils",
-    # https://docs.python.org/3.12/whatsnew/3.12.html#deprecated
-    # https://github.com/danthedeckie/simpleeval/blob/master/simpleeval.py
-    "ignore:ast.Str is deprecated:DeprecationWarning:simpleeval",
-    # https://github.com/joblib/joblib/pull/1518
-    "ignore:Attribute n is deprecated:DeprecationWarning:joblib._utils",
     # TODO: Address this SQLite warning in Python 3.13+
     "ignore::ResourceWarning",
-=======
->>>>>>> bf8384eb
 ]
 log_cli_level = "INFO"
 markers = [
