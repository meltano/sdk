--- conflicted
+++ resolved
@@ -132,20 +132,9 @@
 pytest-benchmark = ">=4.0.0"
 pytest-snapshot = ">=0.9.0"
 requests-mock = ">=1.10.0"
-<<<<<<< HEAD
+rfc3339-validator = ">=0.1.4"
 time-machine = { version = ">=2.10.0", python = ">=3.8" }
 types-jsonschema ={ version = ">=4.17.0.6", python = ">=3.8" }
-=======
-rfc3339-validator = ">=0.1.4"
-time-machine = [
-    { version = ">=2.10.0,<2.11", python = "<3.8" },
-    { version = ">=2.10.0", python = ">=3.8" },
-]
-types-jsonschema = [
-    { version = ">=4.17.0.6,<4.18", python = "<3.8" },
-    { version = ">=4.17.0.6", python = ">=3.8" },
-]
->>>>>>> 5f1a68bc
 types-python-dateutil = ">=2.8.19"
 types-pytz = ">=2022.7.1.2"
 types-requests = ">=2.28.11"
