--- conflicted
+++ resolved
@@ -50,7 +50,7 @@
 joblib = ">=1.3.0"
 jsonpath-ng = ">=1.5.3"
 jsonschema = ">=4.16.0"
-msgspec = { version = ">=0.18.6", optional = true }
+msgspec = { version = ">=0.19.0", optional = true }
 packaging = ">=23.1"
 python-dotenv = ">=0.20"
 PyYAML = ">=6.0"
@@ -117,13 +117,9 @@
     "sphinx-notfound-page",
     "sphinx-reredirects",
 ]
-<<<<<<< HEAD
 msgspec = ["msgspec"]
-s3 = ["fs-s3fs"]
-=======
 s3 = ["fs-s3fs", "s3fs"]
 ssh = ["paramiko"]
->>>>>>> 2d755013
 testing = [
     "pytest",
 ]
