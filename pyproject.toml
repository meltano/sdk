[project]
name = "singer-sdk"
dynamic = [
    "version"
]
description = "A framework for building Singer taps"
authors = [{ name = "Meltano Team and Contributors", email = "hello@meltano.com" }]
maintainers = [{ name = "Meltano Team and Contributors", email = "hello@meltano.com" }]
keywords = [
    "Meltano",
    "Singer",
    "Meltano SDK",
    "Singer SDK",
    "ELT",
]
classifiers = [
    "Intended Audience :: Developers",
    "License :: OSI Approved :: Apache Software License",
    "Operating System :: OS Independent",
    "Programming Language :: Python :: 3.9",
    "Programming Language :: Python :: 3.10",
    "Programming Language :: Python :: 3.11",
    "Programming Language :: Python :: 3.12",
    "Programming Language :: Python :: 3.13",
    "Programming Language :: Python :: Implementation :: CPython",
    "Topic :: Software Development :: Libraries :: Application Frameworks",
    "Typing :: Typed",
]
readme = "README.md"
license = "Apache-2.0"
license-files = ["LICENSE"]
requires-python = ">=3.9"

dependencies = [
    'backoff>=2.0.0; python_version<"4"',
    'backports-datetime-fromisoformat>=2.0.1; python_version<"3.11"',
    "click~=8.0",
    "fs>=2.4.16",
    "fsspec>=2024.9.0",
    'importlib-metadata<9.0.0; python_version<"3.12"',
    'importlib-resources>=5.12.0,!=6.2.0,!=6.3.0,!=6.3.1; python_version<"3.10"',
    "inflection>=0.5.1",
    "joblib>=1.3.0",
    "jsonpath-ng>=1.5.3",
    "jsonschema>=4.16.0",
    "packaging>=23.1",
    "python-dotenv>=0.20",
    "PyYAML>=6.0",
    "referencing>=0.30.0",
    "requests>=2.25.1",
    # TODO: remove this constraint once we get rid of the `fs` dependency
    # newer setuptools versions are incompatible with some dependencies (fs)
    "setuptools<=70.3.0",
    "simpleeval>=0.9.13,!=1.0.1",
    "simplejson>=3.17.6",
    "sqlalchemy>=1.4,<3.0",
    "typing-extensions>=4.5.0",
]

[project.optional-dependencies]
# File storage dependencies installed as optional 'filesystem' extras
s3 = [
    "fs-s3fs>=1.1.1",
    "s3fs>=2024.9.0",
]

# Parquet file dependencies installed as optional 'parquet' extras
parquet = [
    "numpy>=1.22",
    "pyarrow>=13",
]

# Testing dependencies installed as optional 'testing' extras
testing = [
    "pytest>=7.2.1",
]

# installed as optional 'faker' extra
faker = [
    "faker>=22.5",
]

# Crypto extras
jwt = [
    "cryptography>=3.4.6",
    "PyJWT~=2.4",
]

# SSH extras
ssh = [
    "paramiko>=3.3.0",
]

# msgspec extras
msgspec = [
    "msgspec>=0.19.0",
]

<<<<<<< HEAD
fastjsonschema = ">=2.19.1"
pytest-benchmark = ">=4.0.0"
pytest-httpserver = { version = ">=1.0.6", python = "<4" }
pytest-snapshot = ">=0.9.0"
pytz = ">=2022.2.1"
requests-mock = ">=1.10.0"
rfc3339-validator = ">=0.1.4"
time-machine = ">=2.10.0"
xdoctest = ">=1.1.1"
=======
[project.urls]
Homepage = "https://sdk.meltano.com/en/latest/"
Repository = "https://github.com/meltano/sdk"
Documentation = "https://sdk.meltano.com/en/latest/"
"Issue Tracker" = "https://github.com/meltano/sdk/issues"
"Twitter" = "https://twitter.com/meltanodata/"
"Changelog" = "https://github.com/meltano/sdk/blob/main/CHANGELOG.md"
"Slack" = "https://meltano.com/slack"
"Youtube" = "https://www.youtube.com/meltano"
>>>>>>> 986a745e

[dependency-groups]
dev = [
    {"include-group" = "docs"},
    {"include-group" = "testing"},
    {"include-group" = "typing"},
    "deptry>=0.15.0",
]
docs = [
    "furo>=2024.5.6",
    "myst-parser>=3",
    "pytest>=7.2.1",
    "sphinx>=7",
    "sphinx-copybutton>=0.5.2",
    "sphinx-inline-tabs>=2023.4.21",
    "sphinx-notfound-page>=1.0.0",
    "sphinx-reredirects>=0.1.5",
]
testing = [
    "coverage[toml]>=7.4",
    "duckdb>=0.8.0",
    "duckdb-engine>=0.9.4; python_version<'4'",
    "fastjsonschema>=2.19.1",
    "moto>=5.0.14",
    "pytest>=7.2.1",
    "pytest-benchmark>=4.0.0",
    "pytest-snapshot>=0.9.0",
    "pytest-subtests>=0.13.1",
    "pytz>=2022.2.1",
    "requests-cache>=1.2.1",
    "requests-mock>=1.10.0",
    "rfc3339-validator>=0.1.4",
    "time-machine>=2.10.0",
    "xdoctest[colors]>=1.1.1",
]
typing = [
    "mypy>=1.9",
    "types-jsonschema>=4.17.0.6",
    "types-pytz>=2022.7.1.2",
    "types-requests>=2.28.11",
    "types-simplejson>=3.18.0",
    "types-PyYAML>=6.0.12",
]
benchmark = [
    {"include-group" = "testing"},
    "pytest-codspeed>=2.2.0",
]

[tool.hatch.version]
fallback-version = "0.0.0"
source = "vcs"

[tool.pytest.ini_options]
addopts = [
    "--durations=10",
    "-m",
    "not external",
    "-ra",
    "--strict-config",
    "--strict-markers",
]
filterwarnings = [
    "error",
    "ignore:Could not configure external gitlab tests:UserWarning",
    "ignore:No records were available to test:UserWarning",
    # https://github.com/meltano/sdk/issues/1354
    "ignore:The function singer_sdk.testing.get_standard_tap_tests is deprecated:DeprecationWarning",
    "once:.*singer_sdk._singerlib.*:singer_sdk.helpers._compat.SingerSDKDeprecationWarning",
    # https://github.com/meltano/sdk/issues/2744
    "default:Passing a config file path is deprecated:singer_sdk.helpers._compat.SingerSDKDeprecationWarning",
    "default:Passing a list of config file paths is deprecated:singer_sdk.helpers._compat.SingerSDKDeprecationWarning",
    "default:Passing a catalog file path is deprecated:singer_sdk.helpers._compat.SingerSDKDeprecationWarning",
    "default:Passing a state file path is deprecated:singer_sdk.helpers._compat.SingerSDKDeprecationWarning",
    # TODO: Address this SQLite warning in Python 3.13+
    "ignore::ResourceWarning",
]
log_cli_level = "INFO"
markers = [
    "external: Tests relying on external resources",
    "windows: Tests that only run on Windows",
    "snapshot: Tests that use pytest-snapshot",
]
minversion = "7"
testpaths = ["tests"]
norecursedirs = "cookiecutter"
xfail_strict = false

[tool.commitizen]
name = "cz_version_bump"
version = "0.45.8"
changelog_merge_prerelease = true
prerelease_offset = 1
tag_format = "v$major.$minor.$patch$prerelease"
version_files = [
    "docs/conf.py:^release =",
    "cookiecutter/tap-template/{{cookiecutter.tap_id}}/pyproject.toml:singer-sdk",
    "cookiecutter/target-template/{{cookiecutter.target_id}}/pyproject.toml:singer-sdk",
    "cookiecutter/mapper-template/{{cookiecutter.mapper_id}}/pyproject.toml:singer-sdk",
    ".github/ISSUE_TEMPLATE/bug.yml:^      placeholder:",
]

[tool.coverage.paths]
source = [
    "singer_sdk/",
    "*/singer_sdk",
]
tests = [
    "tests/",
    "*/tests",
]

[tool.coverage.run]
branch = true
source = ["singer_sdk", "tests"]
relative_files = true  # This allows coverage to be measured in Windows
omit = [
    "tests/*",
    "samples/*",
    "singer_sdk/_singerlib/*",
    "singer_sdk/helpers/_compat.py",
    "singer_sdk/helpers/types.py",
]

[tool.coverage.report]
exclude_also = [
    "def __repr__",
    "raise AssertionError",
    "raise NotImplementedError",
    "if __name__ == .__main__.:",
    '''class .*\bProtocol\):''',
    '''@(abc\.)?abstractmethod''',
    '''if (t\.)?TYPE_CHECKING:''',
]
fail_under = 82
show_missing = true

[tool.deptry]
known_first_party = ["singer_sdk"]
pep621_dev_dependency_groups = ["docs", "testing"]

[tool.deptry.package_module_name_map]
backports-datetime-fromisoformat = "backports"
importlib-metadata = "importlib_metadata"
importlib-resources = "importlib_resources"
PyJWT = "jwt"

[tool.deptry.per_rule_ignores]
DEP002 = [
    # Transitive constraints
    "numpy",
    "setuptools",
    "urllib3",
    # Plugins
    "paramiko",
    "fs-s3fs",
    "s3fs",
]
DEP004 = [
    # TODO: Make pytest a runtime dependency?
    "pytest",
]

[tool.mypy]
enable_error_code = ["ignore-without-code", "redundant-expr", "truthy-bool"]
exclude = "tests"
files = "singer_sdk"
local_partial_types = true
strict = false
warn_redundant_casts = true
warn_return_any = true
warn_unreachable = true
warn_unused_configs = true
warn_unused_ignores = true

[[tool.mypy.overrides]]
ignore_missing_imports = true
module = [
    "backports.datetime_fromisoformat.*",
    "fsspec.*",       # TODO: Remove when https://github.com/fsspec/filesystem_spec/issues/625 is addressed
    "joblib.*",       # TODO: Remove when https://github.com/joblib/joblib/issues/1516 is shipped
    "jsonpath_ng.*",  # TODO: Remove when https://github.com/h2non/jsonpath-ng/issues/152 is implemented and released
    "pyarrow.*",      # TODO: Remove when https://github.com/apache/arrow/issues/32609 if implemented and released
]

[build-system]
requires = [
    "hatchling==1.27",
    "hatch-vcs==0.4",
]
build-backend = "hatchling.build"

[project.entry-points."pytest11"]
singer_testing = "singer_sdk.testing.pytest_plugin"

[project.entry-points."singer_sdk.batch_encoders"]
jsonl = "singer_sdk.contrib.batch_encoder_jsonl:JSONLinesBatcher"
parquet = "singer_sdk.contrib.batch_encoder_parquet:ParquetBatcher"

[tool.ruff]
extend-exclude = [
    "cookiecutter/*",
]
line-length = 88
required-version = ">=0.9"

[tool.ruff.format]
docstring-code-format = true

[tool.ruff.lint]
explicit-preview-rules = false
ignore = [
    "N818",    # Exception name should be named with an Error suffix
    "COM812",  # missing-trailing-comma
]
preview = true
select = [
    "F",    # Pyflakes
    "E",    # pycodestyle (error)
    "W",    # pycodestyle (warning)
    "C90",  # mccabe
    "DOC",  # pydocstyle
    "I",    # isort
    "N",    # pep8-naming
    "D",    # pydocstyle/flake8-docstrings
    "UP",   # pyupgrade
    "YTT",  # flake8-2020
    "ANN",  # flake8-annotations
    "S",    # flake8-bandit
    "BLE",  # flake8-blind-except
    "FBT",  # flake8-boolean-trap
    "B",    # flake8-bugbear
    "A",    # flake8-builtins
    "COM",  # flake8-commas
    "C4",   # flake8-comprehensions
    "DTZ",  # flake8-datetimezs
    "T10",  # flake8-debugger
    "EM",   # flake8-errmsg
    "FA",   # flake8-future-annotations
    "ISC",  # flake8-implicit-str-concat
    "ICN",  # flake8-import-conventions
    "G",    # flake8-logging-format
    "INP",  # flake8-no-pep420
    "PIE",  # flake8-pie
    "T20",  # flake8-print
    "PT",   # flake8-pytest-style
    "Q",    # flake8-quotes
    "RSE",  # flake8-raise
    "RET",  # flake8-return
    "SLF",  # flake8-self
    "SIM",  # flake8-simplify
    "TID",  # flake8-tidy-imports
    "TC",   # flake8-type-checking
    "ARG",  # flake8-unused-arguments
    "PTH",  # flake8-use-pathlib
    "ERA",  # eradicate
    "PGH",  # pygrep-hooks
    "PLC",  # pylint (convention)
    "PLE",  # pylint (error)
    "PLR",  # pylint (refactor)
    "PLW",  # pylint (warning)
    "TRY",  # tryceratops
    "FLY",  # flynt
    "PERF", # perflint
    "RUF",  # ruff
]
unfixable = [
    "ERA",  # Don't remove commented out code
]

[tool.ruff.lint.per-file-ignores]
"docs/conf.py" = [
    "D",      # pydocstyle/flake8-docstrings
    "I002",   # isort: missing-required-import
    "INP001", # flake8-no-pep420: implicit-namespace-package
]
"noxfile.py" = ["ANN"]
"tests/*" = [
    "ANN",
    "D1",
    "D2",
    "DOC",
    "FBT001",
    "FBT003",
    "INP",      # Allow implicit namespace packages in tests
    "PLR2004",
    "S101",
    "SLF001",
    "PLC2701",  # Allow usage of private members in tests
    "PLR6301",  # Don't suggest making test methods static, etc.
]
# Disabled some checks in helper modules
"singer_sdk/helpers/_*.py" = ["DOC"]
# Disabled some checks in samples code
"samples/*" = ["ANN", "D", "DOC"]
# Templates support a generic resource of type Any.
"singer_sdk/testing/*.py" = ["S101"]
"singer_sdk/testing/templates.py" = ["ANN401"]

[tool.ruff.lint.flake8-annotations]
allow-star-arg-any = true
mypy-init-return = true
suppress-dummy-args = true

[tool.ruff.lint.flake8-import-conventions]
banned-from = ["sqlalchemy", "typing"]

[tool.ruff.lint.flake8-import-conventions.extend-aliases]
sqlalchemy = "sa"
typing = "t"

[tool.ruff.lint.flake8-pytest-style]
fixture-parentheses = false
parametrize-names-type = "csv"

[tool.ruff.lint.isort]
known-first-party = ["singer_sdk", "samples", "tests"]
required-imports = ["from __future__ import annotations"]

[tool.ruff.lint.pep8-naming]
classmethod-decorators = [
    "singer_sdk.cli.plugin_cli",
]

[tool.ruff.lint.pydocstyle]
convention = "google"

[tool.ruff.lint.pylint]
max-args = 9

[tool.uv]
required-version = ">=0.5.19"

[tool.codespell]
skip = "*.csv,samples/aapl/*.json,samples/*/schemas/*.json"
ignore-words-list = "fo,intoto"<|MERGE_RESOLUTION|>--- conflicted
+++ resolved
@@ -96,17 +96,6 @@
     "msgspec>=0.19.0",
 ]
 
-<<<<<<< HEAD
-fastjsonschema = ">=2.19.1"
-pytest-benchmark = ">=4.0.0"
-pytest-httpserver = { version = ">=1.0.6", python = "<4" }
-pytest-snapshot = ">=0.9.0"
-pytz = ">=2022.2.1"
-requests-mock = ">=1.10.0"
-rfc3339-validator = ">=0.1.4"
-time-machine = ">=2.10.0"
-xdoctest = ">=1.1.1"
-=======
 [project.urls]
 Homepage = "https://sdk.meltano.com/en/latest/"
 Repository = "https://github.com/meltano/sdk"
@@ -116,7 +105,6 @@
 "Changelog" = "https://github.com/meltano/sdk/blob/main/CHANGELOG.md"
 "Slack" = "https://meltano.com/slack"
 "Youtube" = "https://www.youtube.com/meltano"
->>>>>>> 986a745e
 
 [dependency-groups]
 dev = [
@@ -143,6 +131,7 @@
     "moto>=5.0.14",
     "pytest>=7.2.1",
     "pytest-benchmark>=4.0.0",
+    "pytest-httpserver>=1.1.3",
     "pytest-snapshot>=0.9.0",
     "pytest-subtests>=0.13.1",
     "pytz>=2022.2.1",
