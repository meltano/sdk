--- conflicted
+++ resolved
@@ -38,13 +38,8 @@
 "Youtube" = "https://www.youtube.com/meltano"
 
 [tool.poetry.dependencies]
-<<<<<<< HEAD
-python = "<4,>=3.8"
-backoff = ">=2.0.0"
-=======
 python = ">=3.8"
 backoff = { version = ">=2.0.0", python = "<4" }
->>>>>>> c9c0b0b9
 backports-datetime-fromisoformat = { version = ">=2.0.1", python = "<3.11" }
 click = "~=8.0"
 cryptography = ">=3.4.6"
@@ -54,14 +49,9 @@
 inflection = ">=0.5.1"
 joblib = ">=1.0.1"
 jsonpath-ng = ">=1.5.3"
-<<<<<<< HEAD
-jsonschema = { version = ">=4.16.0", python = ">=3.8" }
-memoization = ">=0.3.2,<0.5.0"
-msgspec = "^0.18.5"
-=======
 jsonschema = ">=4.16.0"
 memoization = { version = ">=0.3.2,<0.5.0", python = "<4" }
->>>>>>> c9c0b0b9
+msgspec = "^0.18.6"
 packaging = ">=23.1"
 pendulum = ">=2.1.0,<4"
 PyJWT = "~=2.4"
@@ -95,13 +85,7 @@
     { version = ">=1.22,<1.25", python = ">=3.8,<3.9", optional = true },
     { version = ">=1.22", python = ">=3.9", optional = true },
 ]
-<<<<<<< HEAD
-pyarrow = [
-    { version = ">=13", python = ">=3.8", optional = true }
-]
-=======
 pyarrow = { version = ">=13", optional = true }
->>>>>>> c9c0b0b9
 
 # Testing dependencies installed as optional 'testing' extras
 pytest = {version=">=7.2.1", optional = true}
@@ -137,13 +121,8 @@
 pytz = ">=2022.2.1"
 requests-mock = ">=1.10.0"
 rfc3339-validator = ">=0.1.4"
-<<<<<<< HEAD
-time-machine = { version = ">=2.10.0", python = ">=3.8" }
-types-jsonschema ={ version = ">=4.17.0.6", python = ">=3.8" }
-=======
 time-machine = ">=2.10.0"
 types-jsonschema = ">=4.17.0.6"
->>>>>>> c9c0b0b9
 types-python-dateutil = ">=2.8.19"
 types-pytz = ">=2022.7.1.2"
 types-requests = ">=2.28.11"
