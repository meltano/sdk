--- conflicted
+++ resolved
@@ -1,10 +1,6 @@
 [tool.poetry]
 name = "singer-sdk"
-<<<<<<< HEAD
 version = "0.2.0"
-=======
-version = "0.1.6"
->>>>>>> e28425c8
 description = "A framework for building Singer taps"
 authors = ["Meltano Team and Contributors"]
 license = "Apache 2.0"
@@ -12,13 +8,8 @@
 [tool.poetry.dependencies]
 python = "<3.9,>=3.6"
 pipelinewise-singer-python = "1.2.0"
-<<<<<<< HEAD
-backoff = "1.8.0"
-pendulum = "^1.2.0"
-=======
 backoff = ">=1.8.0,<2.0"
 pendulum = "^2.1.0"
->>>>>>> e28425c8
 click = "^7.1.2"
 PyJWT = "1.7.1"
 requests = "^2.25.1"
