--- conflicted
+++ resolved
@@ -60,11 +60,8 @@
             DB_PATH_CONFIG,
             th.StringType,
             description="The path to your SQLite database file(s).",
-<<<<<<< HEAD
             required=True,
-=======
             examples=["./path/to/my.db", "/absolute/path/to/my.db"],
->>>>>>> 984761e6
         )
     ).to_dict()
 
