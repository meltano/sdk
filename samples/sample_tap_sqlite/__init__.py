"""A sample implementation for SQLite."""

from __future__ import annotations

import typing as t

from singer_sdk import SQLConnector, SQLStream, SQLTap
from singer_sdk import typing as th

DB_PATH_CONFIG = "path_to_db"


class SQLiteConnector(SQLConnector):
    """The connector for SQLite.

    This class handles all DDL and type conversions.
    """

    def get_sqlalchemy_url(self, config: dict[str, t.Any]) -> str:
        """Generates a SQLAlchemy URL for SQLite."""
        return f"sqlite:///{config[DB_PATH_CONFIG]}"


class SQLiteStream(SQLStream):
    """The Stream class for SQLite.

    This class allows developers to optionally override `get_records()` and other
    stream methods in order to improve performance beyond the default SQLAlchemy-based
    interface.

    DDL and type conversion operations are delegated to the connector logic specified
    in `connector_class` or by overriding the `connector` object.
    """

    connector_class = SQLiteConnector


class SQLiteTap(SQLTap):
    """The Tap class for SQLite."""

    name = "tap-sqlite-sample"
    default_stream_class = SQLiteStream
    config_jsonschema = th.PropertiesList(
        th.Property(
            DB_PATH_CONFIG,
            th.StringType,
            description="The path to your SQLite database file(s).",
<<<<<<< HEAD
            required=True,
        )
=======
            examples=["./path/to/my.db", "/absolute/path/to/my.db"],
        ),
>>>>>>> 4c533135
    ).to_dict()


__all__ = ["SQLiteTap", "SQLiteConnector", "SQLiteStream"]<|MERGE_RESOLUTION|>--- conflicted
+++ resolved
@@ -45,13 +45,9 @@
             DB_PATH_CONFIG,
             th.StringType,
             description="The path to your SQLite database file(s).",
-<<<<<<< HEAD
             required=True,
-        )
-=======
             examples=["./path/to/my.db", "/absolute/path/to/my.db"],
         ),
->>>>>>> 4c533135
     ).to_dict()
 
 
