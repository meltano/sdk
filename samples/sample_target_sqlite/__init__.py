"""A sample implementation for SQLite."""

from __future__ import annotations

import typing as t

from singer_sdk import SQLConnector, SQLSink, SQLTarget
from singer_sdk import typing as th

DB_PATH_CONFIG = "path_to_db"


class SQLiteConnector(SQLConnector):
    """The connector for SQLite.

    This class handles all DDL and type conversions.
    """

    allow_temp_tables = False
    allow_column_alter = False
    allow_merge_upsert = True

    def get_sqlalchemy_url(self, config: dict[str, t.Any]) -> str:
        """Generates a SQLAlchemy URL for SQLite."""
        return f"sqlite:///{config[DB_PATH_CONFIG]}"


class SQLiteSink(SQLSink):
    """The Sink class for SQLite.

    This class allows developers to optionally override `get_records()` and other
    stream methods in order to improve performance beyond the default SQLAlchemy-based
    interface.

    DDL and type conversion operations are delegated to the connector logic specified
    in `connector_class` or by overriding the `connector` object.
    """

    connector_class = SQLiteConnector


class SQLiteTarget(SQLTarget):
    """The Tap class for SQLite."""

    name = "target-sqlite-sample"
    default_sink_class = SQLiteSink
    max_parallelism = 1

    config_jsonschema = th.PropertiesList(
        th.Property(
            DB_PATH_CONFIG,
            th.StringType,
            description="The path to your SQLite database file(s).",
<<<<<<< HEAD
            required=True,
        )
=======
        ),
>>>>>>> 4c533135
    ).to_dict()


__all__ = ["SQLiteTarget", "SQLiteConnector", "SQLiteSink"]<|MERGE_RESOLUTION|>--- conflicted
+++ resolved
@@ -51,12 +51,8 @@
             DB_PATH_CONFIG,
             th.StringType,
             description="The path to your SQLite database file(s).",
-<<<<<<< HEAD
             required=True,
-        )
-=======
         ),
->>>>>>> 4c533135
     ).to_dict()
 
 
