[tool.poetry]
{%- if cookiecutter.variant != "None (Skip)" %}
name = "{{cookiecutter.variant}}-{{cookiecutter.mapper_id}}"
{%- else %}
name = "{{cookiecutter.mapper_id}}"
{%- endif %}
version = "0.0.1"
description = "`{{cookiecutter.mapper_id}}` is a Singer mapper {{cookiecutter.name}}, built with the Meltano Singer SDK."
readme = "README.md"
authors = ["{{ cookiecutter.admin_name }} <{{ cookiecutter.admin_email }}>"]
keywords = [
    "ELT",
    "Mapper",
    "{{cookiecutter.name}}",
]
license = "Apache-2.0"
{%- if cookiecutter.variant != "None (Skip)" %}
packages = [
    { include = "{{cookiecutter.library_name}}" },
]
{%- endif %}

[tool.poetry.dependencies]
<<<<<<< HEAD
python = "<4,>=3.8"
singer-sdk = { version="^0.30.0" }
=======
python = "<3.12,>=3.7.1"
singer-sdk = { version="^0.31.0" }
>>>>>>> 2e45606e
fs-s3fs = { version = "^1.1.1", optional = true }

[tool.poetry.group.dev.dependencies]
pytest = "^7.4.0"
singer-sdk = { version="^0.30.0", extras = ["testing"] }

[tool.poetry.extras]
s3 = ["fs-s3fs"]

[tool.mypy]
python_version = "3.9"
warn_unused_configs = true

[tool.ruff]
ignore = [
    "ANN101",  # missing-type-self
    "ANN102",  # missing-type-cls
]
select = ["ALL"]
src = ["{{cookiecutter.library_name}}"]
target-version = "py37"


[tool.ruff.flake8-annotations]
allow-star-arg-any = true

[tool.ruff.isort]
known-first-party = ["{{cookiecutter.library_name}}"]

[tool.ruff.pydocstyle]
convention = "google"

[build-system]
requires = ["poetry-core>=1.0.8"]
build-backend = "poetry.core.masonry.api"

[tool.poetry.scripts]
# CLI declaration
{{cookiecutter.mapper_id}} = '{{cookiecutter.library_name}}.mapper:{{cookiecutter.name}}Mapper.cli'<|MERGE_RESOLUTION|>--- conflicted
+++ resolved
@@ -21,13 +21,8 @@
 {%- endif %}
 
 [tool.poetry.dependencies]
-<<<<<<< HEAD
 python = "<4,>=3.8"
-singer-sdk = { version="^0.30.0" }
-=======
-python = "<3.12,>=3.7.1"
 singer-sdk = { version="^0.31.0" }
->>>>>>> 2e45606e
 fs-s3fs = { version = "^1.1.1", optional = true }
 
 [tool.poetry.group.dev.dependencies]
