[tool.poetry]
name = "{{cookiecutter.target_id}}"
version = "0.0.1"
description = "`{{cookiecutter.target_id}}` is a Singer target for {{cookiecutter.destination_name}}, built with the Meltano Singer SDK."
authors = ["{{ cookiecutter.admin_name }}"]
keywords = [
    "ELT",
    "{{cookiecutter.destination_name}}",
]
license = "Apache 2.0"

[tool.poetry.dependencies]
python = "<3.11,>=3.7.1"
requests = "^2.25.1"
<<<<<<< HEAD
singer-sdk = { version="^0.13.1", extras = ["s3"] }
=======
singer-sdk = "^0.14.0"
>>>>>>> 61ed7b40

[tool.poetry.dev-dependencies]
pytest = "^6.2.5"
tox = "^3.24.4"
flake8 = "^3.9.2"
black = "^21.9b0"
pydocstyle = "^6.1.1"
mypy = "^0.910"
types-requests = "^2.26.1"
isort = "^5.10.1"

[tool.isort]
profile = "black"
multi_line_output = 3 # Vertical Hanging Indent
src_paths = "{{cookiecutter.library_name}}"

[build-system]
requires = ["poetry-core>=1.0.8"]
build-backend = "poetry.core.masonry.api"

[tool.poetry.scripts]
# CLI declaration
{{cookiecutter.target_id}} = '{{cookiecutter.library_name}}.target:Target{{ cookiecutter.destination_name }}.cli'<|MERGE_RESOLUTION|>--- conflicted
+++ resolved
@@ -12,11 +12,7 @@
 [tool.poetry.dependencies]
 python = "<3.11,>=3.7.1"
 requests = "^2.25.1"
-<<<<<<< HEAD
-singer-sdk = { version="^0.13.1", extras = ["s3"] }
-=======
-singer-sdk = "^0.14.0"
->>>>>>> 61ed7b40
+singer-sdk = { version="^0.14.0", extras = ["s3"] }
 
 [tool.poetry.dev-dependencies]
 pytest = "^6.2.5"
