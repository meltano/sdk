# This file can be used to customize tox tests as well as other test frameworks like flake8 and mypy

[tox]
<<<<<<< HEAD
envlist = py3{9,10,11,12,13}
isolated_build = true
=======
envlist = py3{9,10,11,12}
requires =
    tox>=4.19
>>>>>>> 743bfafc

[testenv]
deps =
    pytest
commands =
<<<<<<< HEAD
    poetry install -v
    poetry run pytest

[testenv:pytest]
# Run the python tests.
# To execute, run `tox -e pytest`
envlist = py3{9,10,11,12,13}
commands =
    poetry install -v
    poetry run pytest
=======
    pytest {posargs}
>>>>>>> 743bfafc
<|MERGE_RESOLUTION|>--- conflicted
+++ resolved
@@ -1,30 +1,12 @@
 # This file can be used to customize tox tests as well as other test frameworks like flake8 and mypy
 
 [tox]
-<<<<<<< HEAD
 envlist = py3{9,10,11,12,13}
-isolated_build = true
-=======
-envlist = py3{9,10,11,12}
 requires =
     tox>=4.19
->>>>>>> 743bfafc
 
 [testenv]
 deps =
     pytest
 commands =
-<<<<<<< HEAD
-    poetry install -v
-    poetry run pytest
-
-[testenv:pytest]
-# Run the python tests.
-# To execute, run `tox -e pytest`
-envlist = py3{9,10,11,12,13}
-commands =
-    poetry install -v
-    poetry run pytest
-=======
-    pytest {posargs}
->>>>>>> 743bfafc
+    pytest {posargs}