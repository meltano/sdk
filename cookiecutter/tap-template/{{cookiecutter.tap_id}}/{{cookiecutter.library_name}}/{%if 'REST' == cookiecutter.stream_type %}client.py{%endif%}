"""REST client handling, including {{ cookiecutter.source_name }}Stream base class."""

from __future__ import annotations

{% if cookiecutter.auth_method in ("OAuth2", "JWT") -%}
import sys
{% endif -%}
from pathlib import Path
from typing import Any, Callable, Iterable

import requests
{% if cookiecutter.auth_method  == "API Key" -%}
from singer_sdk.authenticators import APIKeyAuthenticator
from singer_sdk.helpers.jsonpath import extract_jsonpath
from singer_sdk.pagination import BaseAPIPaginator
from singer_sdk.streams import {{ cookiecutter.stream_type }}Stream

{% elif cookiecutter.auth_method  == "Bearer Token" -%}
from singer_sdk.authenticators import BearerTokenAuthenticator
from singer_sdk.helpers.jsonpath import extract_jsonpath
from singer_sdk.pagination import BaseAPIPaginator
from singer_sdk.streams import {{ cookiecutter.stream_type }}Stream

{% elif cookiecutter.auth_method == "Basic Auth" -%}
from singer_sdk.authenticators import BasicAuthenticator
from singer_sdk.helpers.jsonpath import extract_jsonpath
from singer_sdk.pagination import BaseAPIPaginator
from singer_sdk.streams import {{ cookiecutter.stream_type }}Stream

{% elif cookiecutter.auth_method == "Custom or N/A" -%}
from singer_sdk.helpers.jsonpath import extract_jsonpath
from singer_sdk.pagination import BaseAPIPaginator
from singer_sdk.streams import {{ cookiecutter.stream_type }}Stream

{% elif cookiecutter.auth_method in ("OAuth2", "JWT") -%}
from singer_sdk.helpers.jsonpath import extract_jsonpath
from singer_sdk.pagination import BaseAPIPaginator
from singer_sdk.streams import {{ cookiecutter.stream_type }}Stream

from {{ cookiecutter.library_name }}.auth import {{ cookiecutter.source_name }}Authenticator

{% endif -%}

{%- if cookiecutter.auth_method in ("OAuth2", "JWT") -%}
if sys.version_info >= (3, 8):
    from functools import cached_property
else:
    from cached_property import cached_property

{% endif -%}

_Auth = Callable[[requests.PreparedRequest], requests.PreparedRequest]
SCHEMAS_DIR = Path(__file__).parent / Path("./schemas")


class {{ cookiecutter.source_name }}Stream({{ cookiecutter.stream_type }}Stream):
    """{{ cookiecutter.source_name }} stream class."""

    @property
    def url_base(self) -> str:
        """Return the API URL root, configurable via tap settings."""
        # TODO: hardcode a value here, or retrieve it from self.config
        return "https://api.mysample.com"

    records_jsonpath = "$[*]"  # Or override `parse_response`.
<<<<<<< HEAD
    next_page_token_jsonpath = "$.next_page"  # Or override `get_new_paginator`.
=======

    # Set this value or override `get_next_page_token`.
    next_page_token_jsonpath = "$.next_page"  # noqa: S105
>>>>>>> dc307b6b

{%- if cookiecutter.auth_method in ("OAuth2", "JWT") %}

    @cached_property
    def authenticator(self) -> _Auth:
        """Return a new authenticator object.

        Returns:
            An authenticator instance.
        """
        return {{ cookiecutter.source_name }}Authenticator.create_for_stream(self)

{%- elif cookiecutter.auth_method == "API Key" %}

    @property
    def authenticator(self) -> APIKeyAuthenticator:
        """Return a new authenticator object.

        Returns:
            An authenticator instance.
        """
        return APIKeyAuthenticator.create_for_stream(
            self,
            key="x-api-key",
            value=self.config.get("auth_token", ""),
            location="header",
        )

{%- elif cookiecutter.auth_method == "Bearer Token" %}

    @property
    def authenticator(self) -> BearerTokenAuthenticator:
        """Return a new authenticator object.

        Returns:
            An authenticator instance.
        """
        return BearerTokenAuthenticator.create_for_stream(
            self,
            token=self.config.get("auth_token", ""),
        )

{%- elif cookiecutter.auth_method == "Basic Auth" %}

    @property
    def authenticator(self) -> BasicAuthenticator:
        """Return a new authenticator object.

        Returns:
            An authenticator instance.
        """
        return BasicAuthenticator.create_for_stream(
            self,
            username=self.config.get("username", ""),
            password=self.config.get("password", ""),
        )

{%- endif %}

    @property
    def http_headers(self) -> dict:
        """Return the http headers needed.

        Returns:
            A dictionary of HTTP headers.
        """
        headers = {}
        if "user_agent" in self.config:
            headers["User-Agent"] = self.config.get("user_agent")
{%- if cookiecutter.auth_method not in ("OAuth2", "JWT") %}
        # If not using an authenticator, you may also provide inline auth headers:
        # headers["Private-Token"] = self.config.get("auth_token")  # noqa: ERA001
{%- endif %}
        return headers

<<<<<<< HEAD
    def get_new_paginator(self) -> BaseAPIPaginator:
        """Create a new pagination helper instance.
=======
    def get_next_page_token(
        self,
        response: requests.Response,
        previous_token: Any | None,  # noqa: ARG002
    ) -> Any | None:
        """Return a token for identifying next page or None if no more pages.
>>>>>>> dc307b6b

        If the source API can make use of the `next_page_token_jsonpath`
        attribute, or it contains a `X-Next-Page` header in the response
        then you can remove this method.

        If you need custom pagination that uses page numbers, "next" links, or
        other approaches, please read the guide: https://sdk.meltano.com/en/v0.25.0/guides/pagination-classes.html.

        Returns:
<<<<<<< HEAD
            A pagination helper instance.
        """  # noqa: E501
        return super().get_new_paginator()
=======
            The next pagination token.
        """
        # TODO: If pagination is required, return a token which can be used to get the
        #       next page. If this is the final page, return "None" to end the
        #       pagination loop.
        if self.next_page_token_jsonpath:
            all_matches = extract_jsonpath(
                self.next_page_token_jsonpath,
                response.json(),
            )
            first_match = next(iter(all_matches), None)
            next_page_token = first_match
        else:
            next_page_token = response.headers.get("X-Next-Page", None)

        return next_page_token
>>>>>>> dc307b6b

    def get_url_params(
        self,
        context: dict | None,  # noqa: ARG002
        next_page_token: Any | None,
    ) -> dict[str, Any]:
        """Return a dictionary of values to be used in URL parameterization.

        Args:
            context: The stream context.
            next_page_token: The next page index or value.

        Returns:
            A dictionary of URL query parameters.
        """
        params: dict = {}
        if next_page_token:
            params["page"] = next_page_token
        if self.replication_key:
            params["sort"] = "asc"
            params["order_by"] = self.replication_key
        return params

    def prepare_request_payload(
        self,
        context: dict | None,  # noqa: ARG002
        next_page_token: Any | None,  # noqa: ARG002
    ) -> dict | None:
        """Prepare the data payload for the REST API request.

        By default, no payload will be sent (return None).

        Args:
            context: The stream context.
            next_page_token: The next page index or value.

        Returns:
            A dictionary with the JSON body for a POST requests.
        """
        # TODO: Delete this method if no payload is required. (Most REST APIs.)
        return None

    def parse_response(self, response: requests.Response) -> Iterable[dict]:
        """Parse the response and return an iterator of result records.

        Args:
            response: The HTTP ``requests.Response`` object.

        Yields:
            Each record from the source.
        """
        # TODO: Parse response body and return a set of records.
        yield from extract_jsonpath(self.records_jsonpath, input=response.json())

    def post_process(
        self,
        row: dict,
        context: dict | None = None,  # noqa: ARG002
    ) -> dict | None:
        """As needed, append or transform raw data to match expected structure.

        Args:
            row: An individual record from the stream.
            context: The stream context.

        Returns:
            The updated record dictionary, or ``None`` to skip the record.
        """
        # TODO: Delete this method if not needed.
        return row<|MERGE_RESOLUTION|>--- conflicted
+++ resolved
@@ -12,29 +12,29 @@
 {% if cookiecutter.auth_method  == "API Key" -%}
 from singer_sdk.authenticators import APIKeyAuthenticator
 from singer_sdk.helpers.jsonpath import extract_jsonpath
-from singer_sdk.pagination import BaseAPIPaginator
+from singer_sdk.pagination import BaseAPIPaginator  # noqa: TCH002
 from singer_sdk.streams import {{ cookiecutter.stream_type }}Stream
 
 {% elif cookiecutter.auth_method  == "Bearer Token" -%}
 from singer_sdk.authenticators import BearerTokenAuthenticator
 from singer_sdk.helpers.jsonpath import extract_jsonpath
-from singer_sdk.pagination import BaseAPIPaginator
+from singer_sdk.pagination import BaseAPIPaginator  # noqa: TCH002
 from singer_sdk.streams import {{ cookiecutter.stream_type }}Stream
 
 {% elif cookiecutter.auth_method == "Basic Auth" -%}
 from singer_sdk.authenticators import BasicAuthenticator
 from singer_sdk.helpers.jsonpath import extract_jsonpath
-from singer_sdk.pagination import BaseAPIPaginator
+from singer_sdk.pagination import BaseAPIPaginator  # noqa: TCH002
 from singer_sdk.streams import {{ cookiecutter.stream_type }}Stream
 
 {% elif cookiecutter.auth_method == "Custom or N/A" -%}
 from singer_sdk.helpers.jsonpath import extract_jsonpath
-from singer_sdk.pagination import BaseAPIPaginator
+from singer_sdk.pagination import BaseAPIPaginator  # noqa: TCH002
 from singer_sdk.streams import {{ cookiecutter.stream_type }}Stream
 
 {% elif cookiecutter.auth_method in ("OAuth2", "JWT") -%}
 from singer_sdk.helpers.jsonpath import extract_jsonpath
-from singer_sdk.pagination import BaseAPIPaginator
+from singer_sdk.pagination import BaseAPIPaginator  # noqa: TCH002
 from singer_sdk.streams import {{ cookiecutter.stream_type }}Stream
 
 from {{ cookiecutter.library_name }}.auth import {{ cookiecutter.source_name }}Authenticator
@@ -63,13 +63,9 @@
         return "https://api.mysample.com"
 
     records_jsonpath = "$[*]"  # Or override `parse_response`.
-<<<<<<< HEAD
-    next_page_token_jsonpath = "$.next_page"  # Or override `get_new_paginator`.
-=======
-
-    # Set this value or override `get_next_page_token`.
+
+    # Set this value or override `get_new_paginator`.
     next_page_token_jsonpath = "$.next_page"  # noqa: S105
->>>>>>> dc307b6b
 
 {%- if cookiecutter.auth_method in ("OAuth2", "JWT") %}
 
@@ -145,17 +141,8 @@
 {%- endif %}
         return headers
 
-<<<<<<< HEAD
     def get_new_paginator(self) -> BaseAPIPaginator:
         """Create a new pagination helper instance.
-=======
-    def get_next_page_token(
-        self,
-        response: requests.Response,
-        previous_token: Any | None,  # noqa: ARG002
-    ) -> Any | None:
-        """Return a token for identifying next page or None if no more pages.
->>>>>>> dc307b6b
 
         If the source API can make use of the `next_page_token_jsonpath`
         attribute, or it contains a `X-Next-Page` header in the response
@@ -165,28 +152,9 @@
         other approaches, please read the guide: https://sdk.meltano.com/en/v0.25.0/guides/pagination-classes.html.
 
         Returns:
-<<<<<<< HEAD
             A pagination helper instance.
-        """  # noqa: E501
+        """
         return super().get_new_paginator()
-=======
-            The next pagination token.
-        """
-        # TODO: If pagination is required, return a token which can be used to get the
-        #       next page. If this is the final page, return "None" to end the
-        #       pagination loop.
-        if self.next_page_token_jsonpath:
-            all_matches = extract_jsonpath(
-                self.next_page_token_jsonpath,
-                response.json(),
-            )
-            first_match = next(iter(all_matches), None)
-            next_page_token = first_match
-        else:
-            next_page_token = response.headers.get("X-Next-Page", None)
-
-        return next_page_token
->>>>>>> dc307b6b
 
     def get_url_params(
         self,
