--- conflicted
+++ resolved
@@ -19,10 +19,7 @@
     "Programming Language :: Python :: 3.9",
     "Programming Language :: Python :: 3.10",
     "Programming Language :: Python :: 3.11",
-<<<<<<< HEAD
-=======
     "Programming Language :: Python :: 3.12",
->>>>>>> 2fe3e8d1
 ]
 license = "Apache-2.0"
 {%- if cookiecutter.variant != "None (Skip)" %}
