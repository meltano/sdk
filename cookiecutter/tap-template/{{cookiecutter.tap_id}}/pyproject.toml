[tool.poetry]
name = "{{cookiecutter.tap_id}}"
version = "0.0.1"
description = "`{{cookiecutter.tap_id}}` is a Singer tap for {{cookiecutter.source_name}}, built with the Meltano Singer SDK."
authors = ["{{ cookiecutter.admin_name }}"]
keywords = [
    "ELT",
    "{{cookiecutter.source_name}}",
]
license = "Apache 2.0"

[tool.poetry.dependencies]
python = "<3.12,>=3.7.1"
singer-sdk = { version="^0.18.0"}
fs-s3fs = { version = "^1.1.1", optional = true}
{%- if cookiecutter.stream_type in ["REST", "GraphQL"] %}
requests = "^2.28.1"
{%- endif %}

[tool.poetry.group.dev.dependencies]
<<<<<<< HEAD
pytest = "^7.2.1"
tox = "^4.1.3"
flake8 = "^5.0.4"
=======
pytest = "^7.2.0"
flake8 = "^3.9.2"
>>>>>>> c852b99e
black = "^22.12.0"
pydocstyle = "^6.2.1"
mypy = "^0.991"
isort = "^5.11.4"
{%- if cookiecutter.stream_type in ["REST", "GraphQL"] %}
types-requests = "^2.28.11.7"
{%- endif %}

[tool.poetry.extras]
s3 = ["fs-s3fs"]

[tool.isort]
profile = "black"
multi_line_output = 3 # Vertical Hanging Indent
src_paths = "{{cookiecutter.library_name}}"

[build-system]
requires = ["poetry-core>=1.0.8"]
build-backend = "poetry.core.masonry.api"

[tool.poetry.scripts]
# CLI declaration
{{cookiecutter.tap_id}} = '{{cookiecutter.library_name}}.tap:Tap{{cookiecutter.source_name}}.cli'<|MERGE_RESOLUTION|>--- conflicted
+++ resolved
@@ -18,14 +18,8 @@
 {%- endif %}
 
 [tool.poetry.group.dev.dependencies]
-<<<<<<< HEAD
 pytest = "^7.2.1"
-tox = "^4.1.3"
 flake8 = "^5.0.4"
-=======
-pytest = "^7.2.0"
-flake8 = "^3.9.2"
->>>>>>> c852b99e
 black = "^22.12.0"
 pydocstyle = "^6.2.1"
 mypy = "^0.991"
