[tool.poetry]
{%- if cookiecutter.variant != "None (Skip)" %}
name = "{{cookiecutter.variant}}-{{cookiecutter.tap_id}}"
{%- else %}
name = "{{cookiecutter.tap_id}}"
{%- endif %}
version = "0.0.1"
description = "Singer tap for {{cookiecutter.source_name}}, built with the Meltano Singer SDK."
readme = "README.md"
authors = ["{{ cookiecutter.admin_name }} <{{ cookiecutter.admin_email }}>"]
keywords = [
    "ELT",
    "{{cookiecutter.source_name}}",
]
classifiers = [
    "Intended Audience :: Developers",
    "Operating System :: OS Independent",
    "Programming Language :: Python :: 3.9",
    "Programming Language :: Python :: 3.10",
    "Programming Language :: Python :: 3.11",
    "Programming Language :: Python :: 3.12",
    "Programming Language :: Python :: 3.13",
]
license = "Apache-2.0"
{%- if cookiecutter.variant != "None (Skip)" %}
packages = [
    { include = "{{cookiecutter.library_name}}" },
]
{%- endif %}

[tool.poetry.dependencies]
python = ">=3.9"
<<<<<<< HEAD
singer-sdk = { version="~=0.42.0", extras = [
=======
singer-sdk = { version="~=0.42.1", extras = [
>>>>>>> 1fd5aa89
    {%- if cookiecutter.auth_method == "JWT" -%}"jwt", {% endif -%}
    {%- if cookiecutter.faker_extra -%}"faker",{%- endif -%}
] }
fs-s3fs = { version = "~=1.1.1", optional = true }
{%- if cookiecutter.stream_type in ["REST", "GraphQL"] %}
requests = "~=2.32.3"
{%- endif %}

[tool.poetry.group.dev.dependencies]
pytest = ">=8"
{%- if cookiecutter.auth_method == "JWT" %}
<<<<<<< HEAD
singer-sdk = { version="~=0.42.0", extras = ["jwt", "testing"] }
{%- else %}
singer-sdk = { version="~=0.42.0", extras = ["testing"] }
=======
singer-sdk = { version="~=0.42.1", extras = ["jwt", "testing"] }
{%- else %}
singer-sdk = { version="~=0.42.1", extras = ["testing"] }
>>>>>>> 1fd5aa89
{%- endif %}

[tool.poetry.extras]
s3 = ["fs-s3fs"]

[tool.pytest.ini_options]
addopts = '--durations=10'

[tool.mypy]
python_version = "3.12"
warn_unused_configs = true
{#- TODO: Remove this after support for SQLAlchemy 1 is dropped in v1 -#}
{#- https://github.com/meltano/sdk/pull/1931 -#}
{%- if cookiecutter.stream_type == 'SQL' %}
plugins = "sqlmypy"
{%- endif %}

[tool.ruff]
target-version = "py39"

[tool.ruff.lint]
ignore = [
    "ANN101",  # missing-type-self
    "ANN102",  # missing-type-cls
    "COM812",  # missing-trailing-comma
    "ISC001",  # single-line-implicit-string-concatenation
]
select = ["ALL"]

[tool.ruff.lint.flake8-annotations]
allow-star-arg-any = true

[tool.ruff.lint.pydocstyle]
convention = "google"

[build-system]
requires = ["poetry-core"]
build-backend = "poetry.core.masonry.api"

[tool.poetry.scripts]
# CLI declaration
{{cookiecutter.tap_id}} = '{{cookiecutter.library_name}}.tap:Tap{{cookiecutter.source_name}}.cli'<|MERGE_RESOLUTION|>--- conflicted
+++ resolved
@@ -30,11 +30,7 @@
 
 [tool.poetry.dependencies]
 python = ">=3.9"
-<<<<<<< HEAD
-singer-sdk = { version="~=0.42.0", extras = [
-=======
 singer-sdk = { version="~=0.42.1", extras = [
->>>>>>> 1fd5aa89
     {%- if cookiecutter.auth_method == "JWT" -%}"jwt", {% endif -%}
     {%- if cookiecutter.faker_extra -%}"faker",{%- endif -%}
 ] }
@@ -46,15 +42,9 @@
 [tool.poetry.group.dev.dependencies]
 pytest = ">=8"
 {%- if cookiecutter.auth_method == "JWT" %}
-<<<<<<< HEAD
-singer-sdk = { version="~=0.42.0", extras = ["jwt", "testing"] }
-{%- else %}
-singer-sdk = { version="~=0.42.0", extras = ["testing"] }
-=======
 singer-sdk = { version="~=0.42.1", extras = ["jwt", "testing"] }
 {%- else %}
 singer-sdk = { version="~=0.42.1", extras = ["testing"] }
->>>>>>> 1fd5aa89
 {%- endif %}
 
 [tool.poetry.extras]
