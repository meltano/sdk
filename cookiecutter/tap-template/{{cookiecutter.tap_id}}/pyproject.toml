--- conflicted
+++ resolved
@@ -32,23 +32,7 @@
 
 [tool.poetry.group.dev.dependencies]
 pytest = "^7.2.1"
-<<<<<<< HEAD
-singer-sdk = { version="^0.25.0", extras = ["testing"] }
-=======
-flake8 = "^5.0.4"
-darglint = "^1.8.1"
-black = "^23.1.0"
-pyupgrade = "^3.3.1"
-mypy = "^1.0.0"
-isort = "^5.11.5"
 singer-sdk = { version="^0.26.0", extras = ["testing"] }
-{%- if cookiecutter.stream_type in ["REST", "GraphQL"] %}
-types-requests = "^2.28.11.12"
-{%- endif %}
-{%- if cookiecutter.stream_type == 'SQL' %}
-sqlalchemy-stubs = "^0.4"
-{%- endif %}
->>>>>>> a2495670
 
 [tool.poetry.extras]
 s3 = ["fs-s3fs"]
