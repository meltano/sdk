[tool.poetry]
{%- if cookiecutter.variant != "None (Skip)" %}
name = "{{cookiecutter.variant}}-{{cookiecutter.tap_id}}"
{%- else %}
name = "{{cookiecutter.tap_id}}"
{%- endif %}
version = "0.0.1"
description = "`{{cookiecutter.tap_id}}` is a Singer tap for {{cookiecutter.source_name}}, built with the Meltano Singer SDK."
readme = "README.md"
authors = ["{{ cookiecutter.admin_name }} <{{ cookiecutter.admin_email }}>"]
keywords = [
    "ELT",
    "{{cookiecutter.source_name}}",
]
classifiers = [
    "Intended Audience :: Developers",
    "Operating System :: OS Independent",
    "Programming Language :: Python :: 3.8",
    "Programming Language :: Python :: 3.9",
    "Programming Language :: Python :: 3.10",
    "Programming Language :: Python :: 3.11",
]
license = "Apache-2.0"
{%- if cookiecutter.variant != "None (Skip)" %}
packages = [
    { include = "{{cookiecutter.library_name}}" },
]
{%- endif %}

[tool.poetry.dependencies]
<<<<<<< HEAD
python = "<4,>=3.8"
singer-sdk = { version="^0.31.0" }
=======
python = "<3.12,>=3.7.1"
singer-sdk = { version="^0.31.1" }
>>>>>>> 910163a4
fs-s3fs = { version = "^1.1.1", optional = true }
{%- if cookiecutter.stream_type in ["REST", "GraphQL"] %}
requests = "^2.31.0"
{%- endif %}
{%- if cookiecutter.auth_method in ("OAuth2", "JWT") %}
{%- endif %}

[tool.poetry.group.dev.dependencies]
pytest = "^7.4.0"
singer-sdk = { version="^0.31.1", extras = ["testing"] }

[tool.poetry.extras]
s3 = ["fs-s3fs"]

[tool.mypy]
python_version = "3.9"
warn_unused_configs = true
{%- if cookiecutter.stream_type == 'SQL' %}
plugins = "sqlmypy"
{%- endif %}

[tool.ruff]
ignore = [
    "ANN101",  # missing-type-self
    "ANN102",  # missing-type-cls
]
select = ["ALL"]
src = ["{{cookiecutter.library_name}}"]
target-version = "py38"


[tool.ruff.flake8-annotations]
allow-star-arg-any = true

[tool.ruff.isort]
known-first-party = ["{{cookiecutter.library_name}}"]

[tool.ruff.pydocstyle]
convention = "google"

[build-system]
requires = ["poetry-core>=1.0.8"]
build-backend = "poetry.core.masonry.api"

[tool.poetry.scripts]
# CLI declaration
{{cookiecutter.tap_id}} = '{{cookiecutter.library_name}}.tap:Tap{{cookiecutter.source_name}}.cli'<|MERGE_RESOLUTION|>--- conflicted
+++ resolved
@@ -28,13 +28,8 @@
 {%- endif %}
 
 [tool.poetry.dependencies]
-<<<<<<< HEAD
 python = "<4,>=3.8"
-singer-sdk = { version="^0.31.0" }
-=======
-python = "<3.12,>=3.7.1"
 singer-sdk = { version="^0.31.1" }
->>>>>>> 910163a4
 fs-s3fs = { version = "^1.1.1", optional = true }
 {%- if cookiecutter.stream_type in ["REST", "GraphQL"] %}
 requests = "^2.31.0"
