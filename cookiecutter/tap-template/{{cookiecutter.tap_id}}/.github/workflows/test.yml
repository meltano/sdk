--- conflicted
+++ resolved
@@ -12,11 +12,7 @@
       GITHUB_TOKEN: {{ '${{secrets.GITHUB_TOKEN}}' }}
     strategy:
       matrix:
-<<<<<<< HEAD
-        python-version: ["3.8", "3.9", "3.10", "3.11"]
-=======
         python-version: ["3.8", "3.9", "3.10", "3.11", "3.12"]
->>>>>>> 2fe3e8d1
     steps:
     - uses: actions/checkout@v4
     - name: Set up Python {{ '${{ matrix.python-version }}' }}
