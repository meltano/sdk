--- conflicted
+++ resolved
@@ -2,12 +2,7 @@
 name = "{{cookiecutter.tap_id}}"
 version = "0.0.1"
 description = "`{{cookiecutter.tap_id}}` is Singer tap for {{cookiecutter.source_name}}, built with the Singer SDK."
-<<<<<<< HEAD
-# TODO: Add author names, optionally with email in the form "Jane Smith <email@example.com>"
-authors = ["Your Name Here"]
-=======
 authors = ["{{ cookiecutter.admin_name }}"]
->>>>>>> 28c2579d
 license = "Apache 2.0"
 
 [tool.poetry.dependencies]
