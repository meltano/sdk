[tool.poetry]
name = "{{cookiecutter.tap_id}}"
version = "0.0.1"
<<<<<<< HEAD
description = "`{{cookiecutter.tap_id}}` is Singer-compliant {{cookiecutter.source_name}} tap built with Singer SDK."
authors = ["{{ cookiecutter.admin_name }}"]
=======
description = "`{{cookiecutter.tap_id}}` is Singer tap for {{cookiecutter.source_name}}, built with the Singer SDK."
authors = ["TODO: Your Name <your.email@sample.com>"]
>>>>>>> 75406eed
license = "Apache 2.0"

[tool.poetry.dependencies]
python = "<3.9,>=3.6"
requests = "^2.25.1"
singer-sdk = "^0.1.0"

[tool.poetry.dev-dependencies]
pytest = "^6.1.2"

[build-system]
requires = ["poetry-core>=1.0.0"]
build-backend = "poetry.core.masonry.api"

[tool.poetry.scripts]
# CLI declaration
{{cookiecutter.tap_id}} = '{{cookiecutter.library_name}}.tap:cli'<|MERGE_RESOLUTION|>--- conflicted
+++ resolved
@@ -1,13 +1,8 @@
 [tool.poetry]
 name = "{{cookiecutter.tap_id}}"
 version = "0.0.1"
-<<<<<<< HEAD
-description = "`{{cookiecutter.tap_id}}` is Singer-compliant {{cookiecutter.source_name}} tap built with Singer SDK."
+description = "`{{cookiecutter.tap_id}}` is Singer tap for {{cookiecutter.source_name}}, built with the Singer SDK."
 authors = ["{{ cookiecutter.admin_name }}"]
-=======
-description = "`{{cookiecutter.tap_id}}` is Singer tap for {{cookiecutter.source_name}}, built with the Singer SDK."
-authors = ["TODO: Your Name <your.email@sample.com>"]
->>>>>>> 75406eed
 license = "Apache 2.0"
 
 [tool.poetry.dependencies]
