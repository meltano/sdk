--- conflicted
+++ resolved
@@ -92,38 +92,6 @@
     target = SampleTargetCSV(config=csv_config)
     target.max_parallelism = 1
     mapper = StreamTransform(config=COUNTRIES_STREAM_MAPS_CONFIG)
-<<<<<<< HEAD
-
-    tap_io = io.TextIOWrapper(io.BytesIO(), encoding="utf-8")
-    with redirect_stdout(tap_io), caplog.at_level("INFO"):
-        tap.sync_all()
-
-    tap_io.seek(0)
-    tap_output = tap_io.read()
-    snapshot.assert_match(tap_output, "tap.jsonl")
-    snapshot.assert_match(caplog.text, "tap.log")
-
-    tap_io.seek(0)
-    mapper_io = io.TextIOWrapper(io.BytesIO(), encoding="utf-8")
-    with redirect_stdout(mapper_io), caplog.at_level("INFO"):
-        mapper.listen(tap_io)
-
-    mapper_io.seek(0)
-    mapper_output = mapper_io.read()
-    snapshot.assert_match(mapper_output, "mapper.jsonl")
-    snapshot.assert_match(caplog.text, "mapper.log")
-
-    mapper_io.seek(0)
-    target_io = io.TextIOWrapper(io.BytesIO(), encoding="utf-8")
-    with redirect_stdout(target_io), caplog.at_level("INFO"):
-        target.listen(mapper_io)
-
-    target_io.seek(0)
-    target_output = target_io.read()
-    snapshot.assert_match(target_output, "target.jsonl")
-    snapshot.assert_match(caplog.text, "target.log")
-=======
->>>>>>> 0904dc0c
 
     tap_io = io.TextIOWrapper(io.BytesIO(), encoding="utf-8")
     with redirect_stdout(tap_io), caplog.at_level("INFO"):
