"""Test sample sync."""

from __future__ import annotations

import copy
import io
import json
import logging
import typing as t
from contextlib import redirect_stdout

import pytest
from click.testing import CliRunner

from samples.sample_tap_countries.countries_tap import SampleTapCountries
from singer_sdk.helpers._catalog import (
    get_selected_schema,
    pop_deselected_record_properties,
)
from singer_sdk.testing import get_tap_test_class
from singer_sdk.testing.config import SuiteConfig

if t.TYPE_CHECKING:
    from pathlib import Path

    from pytest_snapshot.plugin import Snapshot

SAMPLE_CONFIG = {}
SAMPLE_CONFIG_BAD = {"not": "correct"}

# standard tap tests
TestSampleTapCountries = get_tap_test_class(
    tap_class=SampleTapCountries,
    config=SAMPLE_CONFIG,
    suite_config=SuiteConfig(max_records_limit=5),
)


def test_countries_primary_key():
    tap = SampleTapCountries(config=None)
    countries_entry = tap.streams["countries"]._singer_catalog_entry
    metadata_root = countries_entry.metadata.root
    key_props_1 = metadata_root.table_key_properties
    key_props_2 = countries_entry.key_properties
    assert key_props_1 == ["code"], (
        f"Incorrect 'table-key-properties' in catalog: ({key_props_1})\n\n"
        f"Root metadata was: {metadata_root}\n\n"
        f"Catalog entry was: {countries_entry}"
    )
    assert key_props_2 == ["code"], (
        f"Incorrect 'key_properties' in catalog: ({key_props_2})\n\n"
        "Catalog entry was: {countries_entry}"
    )


def test_with_catalog_mismatch():
    """Test catalog apply with no matching stream catalog entries."""
    tap = SampleTapCountries(config=None, catalog={"streams": []})
    for stream in tap.streams.values():
        # All streams should be deselected:
        assert not stream.selected


def test_with_catalog_entry():
    """Test catalog apply with a matching stream catalog entry for one stream."""
    tap = SampleTapCountries(
        config=None,
        catalog={
            "streams": [
                {
                    "tap_stream_id": "continents",
                    "schema": {
                        "type": "object",
                        "properties": {},
                    },
                    "metadata": [],
                },
            ],
        },
    )
    assert tap.streams["continents"].selected
    assert not tap.streams["countries"].selected

    stream = tap.streams["continents"]
    record = next(stream.get_records(None))
    copied_record = copy.deepcopy(record)

    pop_deselected_record_properties(
        record=copied_record,
        schema=stream.schema,
        mask=stream.mask,
        logger=logging.getLogger(),
    )
    assert copied_record == record

    new_schema = get_selected_schema(
        stream_name=stream.name,
        schema=stream.schema,
        mask=stream.metadata.resolve_selection(),
        logger=logging.getLogger(),
    )
    assert new_schema == stream.schema


def test_batch_mode(outdir):
    """Test batch mode."""
    tap = SampleTapCountries(
        config={
            "batch_config": {
                "encoding": {
                    "format": "jsonl",
                    "compression": "gzip",
                },
                "storage": {
                    "root": outdir,
                    "prefix": "pytest-countries-",
                },
            },
        },
    )

    buf = io.StringIO()
    with redirect_stdout(buf):
        tap.sync_all()

    buf.seek(0)
    lines = buf.read().splitlines()
    messages = [json.loads(line) for line in lines]

    def tally_messages(messages: list) -> t.Counter:
        """Tally messages."""
        return t.Counter(
            (message["type"], message["stream"])
            if message["type"] != "STATE"
            else (message["type"],)
            for message in messages
        )

    counter = tally_messages(messages)
    assert counter["SCHEMA", "continents"] == 1
    assert counter["BATCH", "continents"] == 1

    assert counter["SCHEMA", "countries"] == 1
    assert counter["BATCH", "countries"] == 1

<<<<<<< HEAD
    assert counter[("STATE",)] == 2


@pytest.mark.snapshot()
def test_write_schema(
    snapshot: Snapshot,
    snapshot_dir: Path,
):
    snapshot.snapshot_dir = snapshot_dir.joinpath("countries_write_schemas")

    runner = CliRunner(mix_stderr=False)
    result = runner.invoke(SampleTapCountries.cli, ["--test", "schema"])

    snapshot_name = "countries_write_schemas"
    snapshot.assert_match(result.stdout, snapshot_name)
=======
    assert counter[("STATE",)] == 3
>>>>>>> 5a5f43a4
<|MERGE_RESOLUTION|>--- conflicted
+++ resolved
@@ -143,8 +143,7 @@
     assert counter["SCHEMA", "countries"] == 1
     assert counter["BATCH", "countries"] == 1
 
-<<<<<<< HEAD
-    assert counter[("STATE",)] == 2
+    assert counter[("STATE",)] == 3
 
 
 @pytest.mark.snapshot()
@@ -158,7 +157,4 @@
     result = runner.invoke(SampleTapCountries.cli, ["--test", "schema"])
 
     snapshot_name = "countries_write_schemas"
-    snapshot.assert_match(result.stdout, snapshot_name)
-=======
-    assert counter[("STATE",)] == 3
->>>>>>> 5a5f43a4
+    snapshot.assert_match(result.stdout, snapshot_name)