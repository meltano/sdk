"""Top level test fixtures."""

from __future__ import annotations

import pathlib
import platform
import shutil
import typing as t

import pytest
from sqlalchemy import __version__ as sqlalchemy_version

from singer_sdk import SQLConnector
from singer_sdk import typing as th
<<<<<<< HEAD
from singer_sdk.helpers.capabilities import PluginCapabilities
from singer_sdk.sinks import BatchSink
from singer_sdk.target_base import Target
=======
from singer_sdk.sinks import BatchSink, SQLSink
from singer_sdk.target_base import SQLTarget, Target
>>>>>>> 759c77be

if t.TYPE_CHECKING:
    from _pytest.config import Config

    from singer_sdk.helpers.capabilities import CapabilitiesEnum


SYSTEMS = {"linux", "darwin", "windows"}

pytest_plugins = ("singer_sdk.testing.pytest_plugin",)


def pytest_collection_modifyitems(config: Config, items: list[pytest.Item]):
    rootdir = pathlib.Path(config.rootdir)

    for item in items:
        rel_path = pathlib.Path(item.fspath).relative_to(rootdir)

        # Mark all tests under tests/external*/ as 'external'
        if rel_path.parts[1].startswith("external"):
            item.add_marker("external")


def pytest_runtest_setup(item):
    supported_systems = SYSTEMS.intersection(mark.name for mark in item.iter_markers())
    system = platform.system().lower()
    if supported_systems and system not in supported_systems:
        pytest.skip(f"cannot run on platform {system}")


def pytest_report_header() -> list[str]:
    """Return a list of strings to be displayed in the header of the report."""
    return [f"sqlalchemy: {sqlalchemy_version}"]


@pytest.fixture(scope="class")
def outdir() -> t.Generator[str, None, None]:
    """Create a temporary directory for cookiecutters and target output."""
    name = ".output/"
    try:
        pathlib.Path(name).mkdir(parents=True)
    except FileExistsError:
        # Directory already exists
        shutil.rmtree(name)
        pathlib.Path(name).mkdir(parents=True)

    yield name
    shutil.rmtree(name)


@pytest.fixture(scope="session")
def snapshot_dir() -> pathlib.Path:
    """Return the path to the snapshot directory."""
    return pathlib.Path("tests/snapshots/")


class BatchSinkMock(BatchSink):
    """A mock Sink class."""

    name = "batch-sink-mock"

    def __init__(
        self,
        target: TargetMock,
        stream_name: str,
        schema: dict,
        key_properties: list[str] | None,
    ):
        """Create the Mock batch-based sink."""
        super().__init__(target, stream_name, schema, key_properties)
        self.target = target

    def process_record(self, record: dict, context: dict) -> None:
        """Tracks the count of processed records."""
        self.target.num_records_processed += 1
        super().process_record(record, context)

    def process_batch(self, context: dict) -> None:
        """Write to mock trackers."""
        self.target.records_written.extend(context["records"])
        self.target.num_batches_processed += 1

    @property
    def key_properties(self) -> list[str]:
        return [key.upper() for key in super().key_properties]


class TargetMock(Target):
    """A mock Target class."""

    name = "target-mock"
    config_jsonschema = th.PropertiesList().to_dict()
    default_sink_class = BatchSinkMock
    capabilities: t.ClassVar[list[CapabilitiesEnum]] = [
        *Target.capabilities,
        PluginCapabilities.BATCH,
    ]

    def __init__(self, *args, **kwargs):
        """Create the Mock target sync."""
        super().__init__(*args, **kwargs)
        self.state_messages_written: list[dict] = []
        self.records_written: list[dict] = []
        self.num_records_processed: int = 0
        self.num_batches_processed: int = 0

    def _write_state_message(self, state: dict):
        """Emit the stream's latest state."""
        super()._write_state_message(state)
        self.state_messages_written.append(state)


class SQLConnectorMock(SQLConnector):
    """A Mock SQLConnector class."""


class SQLSinkMock(SQLSink):
    """A mock Sink class."""

    name = "sql-sink-mock"
    connector_class = SQLConnectorMock

    def __init__(
        self,
        target: SQLTargetMock,
        stream_name: str,
        schema: dict,
        key_properties: list[str] | None,
        connector: SQLConnector | None = None,
    ):
        """Create the Mock batch-based sink."""
        self._connector: SQLConnector
        self._connector = connector or self.connector_class(dict(target.config))
        super().__init__(target, stream_name, schema, key_properties, connector)
        self.target = target

    def process_record(self, record: dict, context: dict) -> None:
        """Tracks the count of processed records."""
        self.target.num_records_processed += 1
        super().process_record(record, context)

    def process_batch(self, context: dict) -> None:
        """Write to mock trackers."""
        self.target.records_written.extend(context["records"])
        self.target.num_batches_processed += 1

    @property
    def key_properties(self) -> list[str]:
        return [key.upper() for key in super().key_properties]


class SQLTargetMock(SQLTarget):
    """A mock Target class."""

    name = "sql-target-mock"
    config_jsonschema = th.PropertiesList().to_dict()
    default_sink_class = SQLSinkMock

    def __init__(self, *args, **kwargs):
        """Create the Mock target sync."""
        super().__init__(*args, **kwargs)
        self.state_messages_written: list[dict] = []
        self.records_written: list[dict] = []
        self.num_records_processed: int = 0
        self.num_batches_processed: int = 0

    def _write_state_message(self, state: dict):
        """Emit the stream's latest state."""
        super()._write_state_message(state)
        self.state_messages_written.append(state)<|MERGE_RESOLUTION|>--- conflicted
+++ resolved
@@ -12,14 +12,9 @@
 
 from singer_sdk import SQLConnector
 from singer_sdk import typing as th
-<<<<<<< HEAD
 from singer_sdk.helpers.capabilities import PluginCapabilities
-from singer_sdk.sinks import BatchSink
-from singer_sdk.target_base import Target
-=======
 from singer_sdk.sinks import BatchSink, SQLSink
 from singer_sdk.target_base import SQLTarget, Target
->>>>>>> 759c77be
 
 if t.TYPE_CHECKING:
     from _pytest.config import Config
