"""Test map transformer."""

from __future__ import annotations

import copy
import datetime
import io
import json
import logging
import typing as t
from contextlib import redirect_stdout
from decimal import Decimal

import pytest
import time_machine

from singer_sdk._singerlib import Catalog
from singer_sdk.exceptions import MapExpressionError
from singer_sdk.mapper import PluginMapper, RemoveRecordTransform, md5
from singer_sdk.streams.core import Stream
from singer_sdk.tap_base import Tap
from singer_sdk.typing import (
    ArrayType,
    BooleanType,
    CustomType,
    IntegerType,
    NumberType,
    ObjectType,
    OneOf,
    PropertiesList,
    Property,
    StringType,
)

if t.TYPE_CHECKING:
    from pathlib import Path

    from pytest_snapshot.plugin import Snapshot


@pytest.fixture
def stream_map_config() -> dict:
    return {"hash_seed": "super_secret_hash_seed"}


# Sample input


@pytest.fixture
def sample_catalog_dict() -> dict:
    repositories_schema = PropertiesList(
        Property("name", StringType),
        Property("owner_email", StringType),
        Property("description", StringType),
        Property("create_date", StringType),
    ).to_dict()
    foobars_schema = PropertiesList(
        Property("the", StringType),
        Property("brown", StringType),
    ).to_dict()
    singular_schema = PropertiesList(Property("foo", StringType)).to_dict()
    nested_jellybean_schema = PropertiesList(
        Property("id", IntegerType),
        Property(
            "custom_fields",
            ArrayType(
                ObjectType(
                    Property("id", IntegerType),
                    Property("value", OneOf(StringType, IntegerType, BooleanType)),
                ),
            ),
        ),
    ).to_dict()
    return {
        "streams": [
            {
                "stream": "repositories",
                "tap_stream_id": "repositories",
                "schema": repositories_schema,
            },
            {
                "stream": "foobars",
                "tap_stream_id": "foobars",
                "schema": foobars_schema,
            },
            {
                "stream": "singular",
                "tap_stream_id": "singular",
                "schema": singular_schema,
            },
            {
                "stream": "nested_jellybean",
                "tap_stream_id": "nested_jellybean",
                "schema": nested_jellybean_schema,
            },
        ],
    }


@pytest.fixture
def sample_catalog_obj(sample_catalog_dict) -> Catalog:
    return Catalog.from_dict(sample_catalog_dict)


@pytest.fixture
def sample_stream():
    return {
        "repositories": [
            {
                "name": "tap-something",
                "owner_email": "sample1@example.com",
                "description": "Comment A",
                "create_date": "2019-01-01",
            },
            {
                "name": "my-tap-something",
                "owner_email": "sample2@example.com",
                "description": "Comment B",
                "create_date": "2020-01-01",
            },
            {
                "name": "target-something",
                "owner_email": "sample3@example.com",
                "description": "Comment C",
                "create_date": "2021-01-01",
            },
            {
                "name": "not-atap",
                "owner_email": "sample4@example.com",
                "description": "Comment D",
                "create_date": "2022-01-01",
            },
        ],
        "foobars": [
            {"the": "quick"},
            {"brown": "fox"},
        ],
        "singular": [
            {"foo": "bar"},
        ],
        "nested_jellybean": [
            {
                "id": 123,
                "custom_fields": [
                    {"id": 1, "value": "abc"},
                    {"id": 2, "value": 1212},
                    {"id": 3, "value": None},
                ],
            },
            {
                "id": 124,
                "custom_fields": [
                    {"id": 1, "value": "foo"},
                    {"id": 2, "value": 9009},
                    {"id": 3, "value": True},
                ],
            },
        ],
    }


# Transform cases


@pytest.fixture
def transform_stream_maps():
    nested_jellybean_custom_field_1 = (
        'dict([(x["id"], x["value"]) for x in custom_fields]).get(1)'
    )
    nested_jellybean_custom_field_2 = (
        'int(dict([(x["id"], x["value"]) for x in custom_fields]).get(2)) '
        'if dict([(x["id"], x["value"]) for x in custom_fields]).get(2) '
        "else None"
    )
    nested_jellybean_custom_field_3 = (
        'bool(dict([(x["id"], x["value"]) for x in custom_fields]).get(3)) '
        'if dict([(x["id"], x["value"]) for x in custom_fields]).get(3) '
        "else None"
    )
    return {
        "repositories": {
            "repo_name": "_['name']",
            "email_domain": "owner_email.split('@')[1]",
            "email_hash": "md5(config['hash_seed'] + owner_email)",
            "description": "'[masked]'",
            "description2": "str('[masked]')",
            "create_year": "int(datetime.date.fromisoformat(create_date).year)",
            "int_test": "int('0')",
            "__else__": None,
        },
        "nested_jellybean": {
            "custom_fields": "__NULL__",
            "custom_field_1": nested_jellybean_custom_field_1,
            "custom_field_2": nested_jellybean_custom_field_2,
            "custom_field_3": nested_jellybean_custom_field_3,
        },
    }


@pytest.fixture
def transformed_result(stream_map_config):
    return {
        "repositories": [
            {
                "repo_name": "tap-something",
                "email_domain": "example.com",
                "email_hash": md5(
                    stream_map_config["hash_seed"] + "sample1@example.com",
                ),
                "description": "[masked]",
                "description2": "[masked]",
                "create_year": 2019,
                "int_test": 0,
            },
            {
                "repo_name": "my-tap-something",
                "email_domain": "example.com",
                "email_hash": md5(
                    stream_map_config["hash_seed"] + "sample2@example.com",
                ),
                "description": "[masked]",
                "description2": "[masked]",
                "create_year": 2020,
                "int_test": 0,
            },
            {
                "repo_name": "target-something",
                "email_domain": "example.com",
                "email_hash": md5(
                    stream_map_config["hash_seed"] + "sample3@example.com",
                ),
                "description": "[masked]",
                "description2": "[masked]",
                "create_year": 2021,
                "int_test": 0,
            },
            {
                "repo_name": "not-atap",
                "email_domain": "example.com",
                "email_hash": md5(
                    stream_map_config["hash_seed"] + "sample4@example.com",
                ),
                "description": "[masked]",
                "description2": "[masked]",
                "create_year": 2022,
                "int_test": 0,
            },
        ],
        "foobars": [  # should be unchanged
            {"the": "quick"},
            {"brown": "fox"},
        ],
        "singular": [{"foo": "bar"}],  # should be unchanged
        "nested_jellybean": [
            {
                "id": 123,
                "custom_field_1": "abc",
                "custom_field_2": 1212,
                "custom_field_3": None,
            },
            {
                "id": 124,
                "custom_field_1": "foo",
                "custom_field_2": 9009,
                "custom_field_3": True,
            },
        ],
    }


@pytest.fixture
def transformed_schemas():
    return {
        "repositories": PropertiesList(
            Property("repo_name", StringType),
            Property("email_domain", StringType),
            Property("email_hash", StringType),
            Property("description", StringType),
            Property("description2", StringType),
            Property("create_year", IntegerType),
            Property("int_test", IntegerType),
        ).to_dict(),
        "foobars": PropertiesList(
            Property("the", StringType),
            Property("brown", StringType),
        ).to_dict(),
        "singular": PropertiesList(
            Property("foo", StringType),
        ).to_dict(),
        "nested_jellybean": PropertiesList(
            Property("id", IntegerType),
            Property("custom_field_1", StringType),
            Property("custom_field_2", IntegerType),
            Property("custom_field_3", BooleanType),
        ).to_dict(),
    }


# Clone and alias case


@pytest.fixture
def clone_and_alias_stream_maps():
    return {
        "repositories": {"__alias__": "repositories_aliased"},
        "repositories_clone_1": {"__source__": "repositories"},
        "repositories_clone_2": {"__source__": "repositories"},
        "__else__": None,
    }


@pytest.fixture
def cloned_and_aliased_result(sample_stream):
    return {
        "repositories_aliased": sample_stream["repositories"],
        "repositories_clone_1": sample_stream["repositories"],
        "repositories_clone_2": sample_stream["repositories"],
    }


@pytest.fixture
def cloned_and_aliased_schemas():
    properties = PropertiesList(
        Property("name", StringType),
        Property("owner_email", StringType),
        Property("description", StringType),
        Property("create_date", StringType),
    ).to_dict()
    return {
        "repositories_aliased": properties,
        "repositories_clone_1": properties,
        "repositories_clone_2": properties,
    }


# Filter and alias cases


@pytest.fixture
def filter_stream_maps():
    return {
        "repositories": {
            "__filter__": ("'tap-' in name or 'target-' in name"),
            "name": "_['name']",
            "__else__": None,
        },
        "__else__": None,
    }


@pytest.fixture
def filter_stream_map_w_error(filter_stream_maps):
    result = copy.copy(filter_stream_maps)
    result["repositories"]["__filter__"] = "this should raise an er!ror"
    return result


@pytest.fixture
def filtered_result():
    return {
        "repositories": [
            {"name": "tap-something"},
            {"name": "my-tap-something"},
            {"name": "target-something"},
        ],
    }


@pytest.fixture
def filtered_schemas():
    return {"repositories": PropertiesList(Property("name", StringType)).to_dict()}


# Wildcard


@pytest.fixture
def wildcard_stream_maps():
    return {
        "*s": {
            "db_name": "'database'",
        },
    }


@pytest.fixture
def wildcard_result(sample_stream):
    return {
        "repositories": [
            {**record, "db_name": "database"}
            for record in sample_stream["repositories"]
        ],
        "foobars": [
            {**record, "db_name": "database"} for record in sample_stream["foobars"]
        ],
        "singular": sample_stream["singular"],
        "nested_jellybean": sample_stream["nested_jellybean"],
    }


@pytest.fixture
def wildcard_schemas():
    return {
        "repositories": PropertiesList(
            Property("name", StringType),
            Property("owner_email", StringType),
            Property("description", StringType),
            Property("create_date", StringType),
            Property("db_name", StringType),
        ).to_dict(),
        "foobars": PropertiesList(
            Property("the", StringType),
            Property("brown", StringType),
            Property("db_name", StringType),  # added
        ).to_dict(),
        "singular": PropertiesList(Property("foo", StringType)).to_dict(),  # unchanged
        "nested_jellybean": PropertiesList(  # unchanged
            Property("id", IntegerType),
            Property(
                "custom_fields",
                ArrayType(
                    ObjectType(
                        Property("id", IntegerType),
                        Property("value", CustomType({})),
                    ),
                ),
            ),
        ).to_dict(),
    }


def test_map_transforms(
    sample_stream,
    sample_catalog_obj,
    transform_stream_maps,
    stream_map_config,
    transformed_result,
    transformed_schemas,
):
    _test_transform(
        "transform",
        stream_maps=transform_stream_maps,
        stream_map_config=stream_map_config,
        expected_result=transformed_result,
        expected_schemas=transformed_schemas,
        sample_stream=sample_stream,
        sample_catalog_obj=sample_catalog_obj,
    )


def test_clone_and_alias_transforms(
    sample_stream,
    sample_catalog_obj,
    clone_and_alias_stream_maps,
    stream_map_config,
    cloned_and_aliased_result,
    cloned_and_aliased_schemas,
):
    _test_transform(
        "clone_and_alias",
        stream_maps=clone_and_alias_stream_maps,
        stream_map_config=stream_map_config,
        expected_result=cloned_and_aliased_result,
        expected_schemas=cloned_and_aliased_schemas,
        sample_stream=sample_stream,
        sample_catalog_obj=sample_catalog_obj,
    )


def test_filter_transforms(
    sample_stream,
    sample_catalog_obj,
    filter_stream_maps,
    stream_map_config,
    filtered_result,
    filtered_schemas,
):
    _test_transform(
        "filter",
        stream_maps=filter_stream_maps,
        stream_map_config=stream_map_config,
        expected_result=filtered_result,
        expected_schemas=filtered_schemas,
        sample_stream=sample_stream,
        sample_catalog_obj=sample_catalog_obj,
    )


def test_filter_transforms_w_error(
    sample_stream,
    sample_catalog_obj,
    filter_stream_map_w_error,
    stream_map_config,
    filtered_result,
    filtered_schemas,
):
    with pytest.raises(MapExpressionError):
        _test_transform(
            "filter",
            stream_maps=filter_stream_map_w_error,
            stream_map_config=stream_map_config,
            expected_result=filtered_result,
            expected_schemas=filtered_schemas,
            sample_stream=sample_stream,
            sample_catalog_obj=sample_catalog_obj,
        )


def test_wildcard_transforms(
    sample_stream,
    sample_catalog_obj,
    wildcard_stream_maps,
    stream_map_config,
    wildcard_result,
    wildcard_schemas,
):
    _test_transform(
        "wildcard",
        stream_maps=wildcard_stream_maps,
        stream_map_config=stream_map_config,
        expected_result=wildcard_result,
        expected_schemas=wildcard_schemas,
        sample_stream=sample_stream,
        sample_catalog_obj=sample_catalog_obj,
    )


def _run_transform(
    *,
    stream_maps,
    stream_map_config,
    sample_stream,
    sample_catalog_obj,
):
    output: dict[str, list[dict]] = {}
    output_schemas = {}
    mapper = PluginMapper(
        plugin_config={
            "stream_maps": stream_maps,
            "stream_map_config": stream_map_config,
        },
        logger=logging.getLogger(),
    )
    mapper.register_raw_streams_from_catalog(sample_catalog_obj)

    for stream_name, stream in sample_stream.items():
        for stream_map in mapper.stream_maps[stream_name]:
            if isinstance(stream_map, RemoveRecordTransform):
                logging.info("Skipping ignored stream '%s'", stream_name)
                continue
            output_schemas[stream_map.stream_alias] = stream_map.transformed_schema
            output[stream_map.stream_alias] = []
            for record in stream:
                result = stream_map.transform(record)
                if result is None:
                    """Filter out record"""
                    continue

                output[stream_map.stream_alias].append(result)
    return output, output_schemas


def _test_transform(
    test_name: str,
    *,
    stream_maps,
    stream_map_config,
    expected_result,
    expected_schemas,
    sample_stream,
    sample_catalog_obj,
):
    output, output_schemas = _run_transform(
        stream_maps=stream_maps,
        stream_map_config=stream_map_config,
        sample_stream=sample_stream,
        sample_catalog_obj=sample_catalog_obj,
    )

    assert set(expected_schemas.keys()) == set(output_schemas.keys()), (
        f"Failed `{test_name}` schema test. "
        f"'{set(expected_schemas.keys()) - set(output_schemas.keys())}' "
        "schemas not found. "
        f"'{set(output_schemas.keys()) - set(expected_schemas.keys())}' "
        "schemas not expected. "
    )
    for expected_schema_name, expected_schema in expected_schemas.items():
        output_schema = output_schemas[expected_schema_name]
        assert expected_schema == output_schema, (
            f"Failed '{test_name}' schema test. Generated schema was "
            f"{json.dumps(output_schema, indent=2)}"
        )

    assert expected_result == output, (
        f"Failed '{test_name}' record result test. "
        f"Generated output was {json.dumps(output, indent=2)}"
    )


class CustomObj:
    def __init__(self, value: str):
        self.value = value

    def __str__(self) -> str:
        return f"obj-{self.value}"


class MappedStream(Stream):
    """A stream to be mapped."""

    name = "mystream"
    schema = PropertiesList(
        Property("email", StringType, required=True),
        Property("count", IntegerType),
        Property(
            "user",
            ObjectType(
                Property("id", IntegerType()),
                Property(
                    "sub",
                    ObjectType(
                        Property("num", IntegerType()),
                        Property("custom_obj", StringType),
                    ),
                ),
                Property("some_numbers", ArrayType(NumberType())),
            ),
        ),
    ).to_dict()

    def get_records(self, context):  # noqa: ARG002
        yield {
            "email": "alice@example.com",
            "count": 21,
            "user": {
                "id": 1,
                "sub": {"num": 1, "custom_obj": CustomObj("hello")},
                "some_numbers": [Decimal("3.14"), Decimal("2.718")],
            },
        }
        yield {
            "email": "bob@example.com",
            "count": 13,
            "user": {
                "id": 2,
                "sub": {"num": 2, "custom_obj": CustomObj("world")},
                "some_numbers": [Decimal("10.32"), Decimal("1.618")],
            },
        }
        yield {
            "email": "charlie@example.com",
            "count": 19,
            "user": {
                "id": 3,
                "sub": {"num": 3, "custom_obj": CustomObj("hello")},
                "some_numbers": [Decimal("1.414"), Decimal("1.732")],
            },
        }

    def get_batches(self, batch_config, context):  # noqa: ARG002
        yield batch_config.encoding, ["file:///tmp/stream.json.gz"]


class MappedTap(Tap):
    """A tap with mapped streams."""

    name = "tap-mapped"

    def discover_streams(self):
        """Discover streams."""
        return [MappedStream(self)]


@time_machine.travel(
    datetime.datetime(2022, 1, 1, tzinfo=datetime.timezone.utc),
    tick=False,
)
@pytest.mark.snapshot
@pytest.mark.parametrize(
    "stream_maps,config,snapshot_name",
    [
        pytest.param(
            {},
            {"flattening_enabled": False, "flattening_max_depth": 0},
            "no_map.jsonl",
            id="no_map",
        ),
        pytest.param(
            {
                "mystream": {
                    "email_hash": "md5(email)",
                },
            },
            {"flattening_enabled": False, "flattening_max_depth": 0},
            "keep_all_fields.jsonl",
            id="keep_all_fields",
        ),
        pytest.param(
            {
                "mystream": {
                    "email_hash": "md5(email)",
                    "fixed_count": "int(count-1)",
                    "__else__": None,
                },
            },
            {"flattening_enabled": False, "flattening_max_depth": 0},
            "only_mapped_fields.jsonl",
            id="only_mapped_fields",
        ),
        pytest.param(
            {
                "mystream": {
                    "email_hash": "md5(email)",
                    "fixed_count": "int(count-1)",
                    "__else__": "__NULL__",
                },
            },
            {"flattening_enabled": False, "flattening_max_depth": 0},
            "only_mapped_fields_null_string.jsonl",
            id="only_mapped_fields_null_string",
        ),
        pytest.param(
            {
                "mystream": {
                    "email_hash": "md5(email)",
                    "__key_properties__": ["email_hash"],
                    "__else__": None,
                },
            },
            {"flattening_enabled": False, "flattening_max_depth": 0},
            "changed_key_properties.jsonl",
            id="changed_key_properties",
        ),
        pytest.param(
            {"mystream": None, "sourced_stream_1": {"__source__": "mystream"}},
            {"flattening_enabled": False, "flattening_max_depth": 0},
            "sourced_stream_1.jsonl",
            id="sourced_stream_1",
        ),
        pytest.param(
            {"mystream": "__NULL__", "sourced_stream_1": {"__source__": "mystream"}},
            {"flattening_enabled": False, "flattening_max_depth": 0},
            "sourced_stream_1_null_string.jsonl",
            id="sourced_stream_1_null_string",
        ),
        pytest.param(
            {"sourced_stream_2": {"__source__": "mystream"}, "__else__": None},
            {"flattening_enabled": False, "flattening_max_depth": 0},
            "sourced_stream_2.jsonl",
            id="sourced_stream_2",
        ),
        pytest.param(
            {"mystream": {"__alias__": "aliased_stream"}},
            {"flattening_enabled": False, "flattening_max_depth": 0},
            "aliased_stream.jsonl",
            id="aliased_stream",
        ),
        pytest.param(
            {"mystream": {"__alias__": "aliased_stream"}},
            {
                "flattening_enabled": False,
                "flattening_max_depth": 0,
                "batch_config": {
                    "encoding": {"format": "jsonl", "compression": "gzip"},
                    "storage": {"root": "file:///tmp"},
                },
            },
            "aliased_stream_batch.jsonl",
            id="aliased_stream_batch",
        ),
        pytest.param(
<<<<<<< HEAD
            {
                "mystream": {
                    "email": "self.upper()",
                    "__else__": None,
                }
            },
            {"flattening_enabled": False, "flattening_max_depth": 0},
            "builtin_variable_self.jsonl",
            id="builtin_variable_self",
        ),
        pytest.param(
            {
                "mystream": {
                    "email": "_['email'].upper()",
                    "__else__": None,
                }
            },
            {"flattening_enabled": False, "flattening_max_depth": 0},
            "builtin_variable_underscore.jsonl",
            id="builtin_variable_underscore",
        ),
        pytest.param(
            {"mystream": {"source_table": "__stream_name__"}},
            {"flattening_enabled": False, "flattening_max_depth": 0},
            "builtin_variable_stream_name.jsonl",
            id="builtin_variable_stream_name",
=======
            {"mystream": {"__alias__": "aliased.stream"}},
            {"flattening_enabled": False, "flattening_max_depth": 0},
            "aliased_stream_not_expr.jsonl",
            id="aliased_stream_not_expr",
        ),
        pytest.param(
            {"mystream": {"__alias__": "'__stream_name__'"}},
            {"flattening_enabled": False, "flattening_max_depth": 0},
            "aliased_stream_quoted.jsonl",
            id="aliased_stream_quoted",
        ),
        pytest.param(
            {"mystream": {"__alias__": "'aliased_' + __stream_name__"}},
            {"flattening_enabled": False, "flattening_max_depth": 0},
            "builtin_variable_stream_name_alias.jsonl",
            id="builtin_variable_stream_name_alias",
        ),
        pytest.param(
            {"mystream": {"__alias__": "__stream_name__.upper()"}},
            {"flattening_enabled": False, "flattening_max_depth": 0},
            "builtin_variable_stream_name_alias_expr.jsonl",
            id="builtin_variable_stream_name_alias_expr",
>>>>>>> 8a38e79c
        ),
        pytest.param(
            {},
            {"flattening_enabled": True, "flattening_max_depth": 0},
            "flatten_depth_0.jsonl",
            id="flatten_depth_0",
        ),
        pytest.param(
            {},
            {"flattening_enabled": True, "flattening_max_depth": 1},
            "flatten_depth_1.jsonl",
            id="flatten_depth_1",
        ),
        pytest.param(
            {},
            {"flattening_enabled": True, "flattening_max_depth": 2},
            "flatten_all.jsonl",
            id="flatten_all",
        ),
        pytest.param(
            {
                "mystream": {
                    "email_hash": "md5(email)",
                    "__key_properties__": ["email_hash"],
                },
            },
            {"flattening_enabled": True, "flattening_max_depth": 10},
            "map_and_flatten.jsonl",
            id="map_and_flatten",
        ),
        pytest.param(
            {
                "mystream": {
                    "email": None,
                },
            },
            {"flattening_enabled": False, "flattening_max_depth": 0},
            "drop_property.jsonl",
            id="drop_property",
        ),
        pytest.param(
            {"mystream": {"email": "__NULL__"}},
            {"flattening_enabled": False, "flattening_max_depth": 0},
            "drop_property_null_string.jsonl",
            id="drop_property_null_string",
        ),
        pytest.param(
            {
                "mystream": {
                    "count": "count",
                    "__else__": None,
                },
            },
            {"flattening_enabled": False, "flattening_max_depth": 0},
            "non_pk_passthrough.jsonl",
            id="non_pk_passthrough",
        ),
        pytest.param(
            {
                "mystream": {
                    "_data": "record",
                    "__else__": None,
                },
            },
            {"flattening_enabled": False, "flattening_max_depth": 0},
            "record_to_column.jsonl",
            id="record_to_column",
        ),
        pytest.param(
            {
                "mystream": {
                    "cc": "fake.credit_card_number()",
                    "__else__": None,
                },
            },
            {
                "flattening_enabled": False,
                "flattening_max_depth": 0,
                "faker_config": {
                    "locale": "en_US",
                    "seed": 123456,
                },
            },
            "fake_credit_card_number.jsonl",
            id="fake_credit_card_number",
        ),
        pytest.param(
            {
                "mystream": {
                    "email": "Faker.seed(email) or fake.email()",
                    "__else__": None,
                },
            },
            {
                "flattening_enabled": False,
                "flattening_max_depth": 0,
                "faker_config": {
                    "locale": "en_US",
                },
            },
            "fake_email_seed_class.jsonl",
            id="fake_email_seed_class",
            marks=pytest.mark.filterwarnings(
                "default:Class 'Faker' is deprecated:DeprecationWarning"
            ),
        ),
        pytest.param(
            {
                "mystream": {
                    "email": "fake.seed_instance(email) or fake.email()",
                    "__else__": None,
                },
            },
            {
                "flattening_enabled": False,
                "flattening_max_depth": 0,
                "faker_config": {
                    "locale": "en_US",
                },
            },
            "fake_email_seed_instance.jsonl",
            id="fake_email_seed_instance",
        ),
    ],
)
def test_mapped_stream(
    snapshot: Snapshot,
    snapshot_dir: Path,
    stream_maps: dict,
    config: dict,
    snapshot_name: str,
):
    snapshot.snapshot_dir = snapshot_dir.joinpath("mapped_stream")

    tap = MappedTap(
        config={"stream_maps": stream_maps, **config},
    )
    buf = io.StringIO()
    with redirect_stdout(buf):
        tap.sync_all()

    buf.seek(0)
    snapshot.assert_match(buf.read(), snapshot_name)


def test_bench_simple_map_transforms(
    benchmark,
    sample_stream,
    sample_catalog_dict,
    transform_stream_maps,
    stream_map_config,
):
    """Run benchmark tests using the "repositories" stream."""
    stream_size_scale = 1000

    repositories_catalog = {
        "streams": [
            x
            for x in sample_catalog_dict["streams"]
            if x["tap_stream_id"] == "repositories"
        ],
    }

    repositories_sample_stream = {
        "repositories": sample_stream["repositories"] * stream_size_scale,
    }
    repositories_transform_stream_maps = {
        "repositories": transform_stream_maps["repositories"],
    }
    repositories_sample_catalog_obj = Catalog.from_dict(repositories_catalog)
    benchmark(
        _run_transform,
        stream_maps=repositories_transform_stream_maps,
        stream_map_config=stream_map_config,
        sample_stream=repositories_sample_stream,
        sample_catalog_obj=repositories_sample_catalog_obj,
    )<|MERGE_RESOLUTION|>--- conflicted
+++ resolved
@@ -769,7 +769,37 @@
             id="aliased_stream_batch",
         ),
         pytest.param(
-<<<<<<< HEAD
+            {"mystream": {"__alias__": "aliased.stream"}},
+            {"flattening_enabled": False, "flattening_max_depth": 0},
+            "aliased_stream_not_expr.jsonl",
+            id="aliased_stream_not_expr",
+        ),
+        pytest.param(
+            {"mystream": {"__alias__": "'__stream_name__'"}},
+            {"flattening_enabled": False, "flattening_max_depth": 0},
+            "aliased_stream_quoted.jsonl",
+            id="aliased_stream_quoted",
+        ),
+        pytest.param(
+            {"mystream": {"source_table": "__stream_name__"}},
+            {"flattening_enabled": False, "flattening_max_depth": 0},
+            "builtin_variable_stream_name.jsonl",
+            id="builtin_variable_stream_name",
+        ),
+
+        pytest.param(
+            {"mystream": {"__alias__": "'aliased_' + __stream_name__"}},
+            {"flattening_enabled": False, "flattening_max_depth": 0},
+            "builtin_variable_stream_name_alias.jsonl",
+            id="builtin_variable_stream_name_alias",
+        ),
+        pytest.param(
+            {"mystream": {"__alias__": "__stream_name__.upper()"}},
+            {"flattening_enabled": False, "flattening_max_depth": 0},
+            "builtin_variable_stream_name_alias_expr.jsonl",
+            id="builtin_variable_stream_name_alias_expr",
+        ),
+        pytest.param(
             {
                 "mystream": {
                     "email": "self.upper()",
@@ -790,36 +820,6 @@
             {"flattening_enabled": False, "flattening_max_depth": 0},
             "builtin_variable_underscore.jsonl",
             id="builtin_variable_underscore",
-        ),
-        pytest.param(
-            {"mystream": {"source_table": "__stream_name__"}},
-            {"flattening_enabled": False, "flattening_max_depth": 0},
-            "builtin_variable_stream_name.jsonl",
-            id="builtin_variable_stream_name",
-=======
-            {"mystream": {"__alias__": "aliased.stream"}},
-            {"flattening_enabled": False, "flattening_max_depth": 0},
-            "aliased_stream_not_expr.jsonl",
-            id="aliased_stream_not_expr",
-        ),
-        pytest.param(
-            {"mystream": {"__alias__": "'__stream_name__'"}},
-            {"flattening_enabled": False, "flattening_max_depth": 0},
-            "aliased_stream_quoted.jsonl",
-            id="aliased_stream_quoted",
-        ),
-        pytest.param(
-            {"mystream": {"__alias__": "'aliased_' + __stream_name__"}},
-            {"flattening_enabled": False, "flattening_max_depth": 0},
-            "builtin_variable_stream_name_alias.jsonl",
-            id="builtin_variable_stream_name_alias",
-        ),
-        pytest.param(
-            {"mystream": {"__alias__": "__stream_name__.upper()"}},
-            {"flattening_enabled": False, "flattening_max_depth": 0},
-            "builtin_variable_stream_name_alias_expr.jsonl",
-            id="builtin_variable_stream_name_alias_expr",
->>>>>>> 8a38e79c
         ),
         pytest.param(
             {},
