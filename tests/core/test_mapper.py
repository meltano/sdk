"""Test map transformer."""

from __future__ import annotations

import copy
import datetime
import io
import json
import logging
import typing as t
from contextlib import redirect_stdout
from decimal import Decimal

import pytest
import time_machine

from singer_sdk._singerlib import Catalog
from singer_sdk.exceptions import MapExpressionError
from singer_sdk.mapper import PluginMapper, RemoveRecordTransform, md5
from singer_sdk.streams.core import Stream
from singer_sdk.tap_base import Tap
from singer_sdk.typing import (
    ArrayType,
    BooleanType,
    IntegerType,
    NumberType,
    ObjectType,
    OneOf,
    PropertiesList,
    Property,
    StringType,
)

if t.TYPE_CHECKING:
    from pathlib import Path

    from pytest_snapshot.plugin import Snapshot


@pytest.fixture
def stream_map_config() -> dict:
    return {"hash_seed": "super_secret_hash_seed"}


# Sample input


@pytest.fixture
def sample_catalog_dict() -> dict:
    repositories_schema = PropertiesList(
        Property("name", StringType),
        Property("owner_email", StringType),
        Property("description", StringType),
        Property("create_date", StringType),
    ).to_dict()
    foobars_schema = PropertiesList(
        Property("the", StringType),
        Property("brown", StringType),
    ).to_dict()
<<<<<<< HEAD
    singular_schema = PropertiesList(Property("foo", StringType)).to_dict()
=======
    nested_jellybean_schema = PropertiesList(
        Property("id", IntegerType),
        Property(
            "custom_fields",
            ArrayType(
                ObjectType(
                    Property("id", IntegerType),
                    Property("value", OneOf(StringType, IntegerType, BooleanType)),
                ),
            ),
        ),
    ).to_dict()
>>>>>>> 7d7edb70
    return {
        "streams": [
            {
                "stream": "repositories",
                "tap_stream_id": "repositories",
                "schema": repositories_schema,
            },
            {
                "stream": "foobars",
                "tap_stream_id": "foobars",
                "schema": foobars_schema,
            },
            {
<<<<<<< HEAD
                "stream": "singular",
                "tap_stream_id": "singular",
                "schema": singular_schema,
=======
                "stream": "nested_jellybean",
                "tap_stream_id": "nested_jellybean",
                "schema": nested_jellybean_schema,
>>>>>>> 7d7edb70
            },
        ],
    }


@pytest.fixture
def sample_catalog_obj(sample_catalog_dict) -> Catalog:
    return Catalog.from_dict(sample_catalog_dict)


@pytest.fixture
def sample_stream():
    return {
        "repositories": [
            {
                "name": "tap-something",
                "owner_email": "sample1@example.com",
                "description": "Comment A",
                "create_date": "2019-01-01",
            },
            {
                "name": "my-tap-something",
                "owner_email": "sample2@example.com",
                "description": "Comment B",
                "create_date": "2020-01-01",
            },
            {
                "name": "target-something",
                "owner_email": "sample3@example.com",
                "description": "Comment C",
                "create_date": "2021-01-01",
            },
            {
                "name": "not-atap",
                "owner_email": "sample4@example.com",
                "description": "Comment D",
                "create_date": "2022-01-01",
            },
        ],
        "foobars": [
            {"the": "quick"},
            {"brown": "fox"},
        ],
<<<<<<< HEAD
        "singular": [
            {"foo": "bar"},
=======
        "nested_jellybean": [
            {
                "id": 123,
                "custom_fields": [
                    {"id": 1, "value": "abc"},
                    {"id": 2, "value": 1212},
                    {"id": 3, "value": None},
                ],
            },
            {
                "id": 124,
                "custom_fields": [
                    {"id": 1, "value": "foo"},
                    {"id": 2, "value": 9009},
                    {"id": 3, "value": True},
                ],
            },
>>>>>>> 7d7edb70
        ],
    }


# Transform cases


@pytest.fixture
def transform_stream_maps():
    nested_jellybean_custom_field_1 = (
        'dict([(x["id"], x["value"]) for x in custom_fields]).get(1)'
    )
    nested_jellybean_custom_field_2 = (
        'int(dict([(x["id"], x["value"]) for x in custom_fields]).get(2)) '
        'if dict([(x["id"], x["value"]) for x in custom_fields]).get(2) '
        "else None"
    )
    nested_jellybean_custom_field_3 = (
        'bool(dict([(x["id"], x["value"]) for x in custom_fields]).get(3)) '
        'if dict([(x["id"], x["value"]) for x in custom_fields]).get(3) '
        "else None"
    )
    return {
        "repositories": {
            "repo_name": "_['name']",
            "email_domain": "owner_email.split('@')[1]",
            "email_hash": "md5(config['hash_seed'] + owner_email)",
            "description": "'[masked]'",
            "description2": "str('[masked]')",
            "create_year": "int(datetime.date.fromisoformat(create_date).year)",
            "int_test": "int('0')",
            "__else__": None,
        },
        "nested_jellybean": {
            "custom_fields": "__NULL__",
            "custom_field_1": nested_jellybean_custom_field_1,
            "custom_field_2": nested_jellybean_custom_field_2,
            "custom_field_3": nested_jellybean_custom_field_3,
        },
    }


@pytest.fixture
def transformed_result(stream_map_config):
    return {
        "repositories": [
            {
                "repo_name": "tap-something",
                "email_domain": "example.com",
                "email_hash": md5(
                    stream_map_config["hash_seed"] + "sample1@example.com",
                ),
                "description": "[masked]",
                "description2": "[masked]",
                "create_year": 2019,
                "int_test": 0,
            },
            {
                "repo_name": "my-tap-something",
                "email_domain": "example.com",
                "email_hash": md5(
                    stream_map_config["hash_seed"] + "sample2@example.com",
                ),
                "description": "[masked]",
                "description2": "[masked]",
                "create_year": 2020,
                "int_test": 0,
            },
            {
                "repo_name": "target-something",
                "email_domain": "example.com",
                "email_hash": md5(
                    stream_map_config["hash_seed"] + "sample3@example.com",
                ),
                "description": "[masked]",
                "description2": "[masked]",
                "create_year": 2021,
                "int_test": 0,
            },
            {
                "repo_name": "not-atap",
                "email_domain": "example.com",
                "email_hash": md5(
                    stream_map_config["hash_seed"] + "sample4@example.com",
                ),
                "description": "[masked]",
                "description2": "[masked]",
                "create_year": 2022,
                "int_test": 0,
            },
        ],
        "foobars": [  # should be unchanged
            {"the": "quick"},
            {"brown": "fox"},
        ],
<<<<<<< HEAD
        "singular": [{"foo": "bar"}],  # should be unchanged
=======
        "nested_jellybean": [
            {
                "id": 123,
                "custom_field_1": "abc",
                "custom_field_2": 1212,
                "custom_field_3": None,
            },
            {
                "id": 124,
                "custom_field_1": "foo",
                "custom_field_2": 9009,
                "custom_field_3": True,
            },
        ],
>>>>>>> 7d7edb70
    }


@pytest.fixture
def transformed_schemas():
    return {
        "repositories": PropertiesList(
            Property("repo_name", StringType),
            Property("email_domain", StringType),
            Property("email_hash", StringType),
            Property("description", StringType),
            Property("description2", StringType),
            Property("create_year", IntegerType),
            Property("int_test", IntegerType),
        ).to_dict(),
        "foobars": PropertiesList(
            Property("the", StringType),
            Property("brown", StringType),
        ).to_dict(),
<<<<<<< HEAD
        "singular": PropertiesList(
            Property("foo", StringType),
=======
        "nested_jellybean": PropertiesList(
            Property("id", IntegerType),
            Property("custom_field_1", StringType),
            Property("custom_field_2", IntegerType),
            Property("custom_field_3", BooleanType),
>>>>>>> 7d7edb70
        ).to_dict(),
    }


# Clone and alias case


@pytest.fixture
def clone_and_alias_stream_maps():
    return {
        "repositories": {"__alias__": "repositories_aliased"},
        "repositories_clone_1": {"__source__": "repositories"},
        "repositories_clone_2": {"__source__": "repositories"},
        "__else__": None,
    }


@pytest.fixture
def cloned_and_aliased_result(sample_stream):
    return {
        "repositories_aliased": sample_stream["repositories"],
        "repositories_clone_1": sample_stream["repositories"],
        "repositories_clone_2": sample_stream["repositories"],
    }


@pytest.fixture
def cloned_and_aliased_schemas():
    properties = PropertiesList(
        Property("name", StringType),
        Property("owner_email", StringType),
        Property("description", StringType),
        Property("create_date", StringType),
    ).to_dict()
    return {
        "repositories_aliased": properties,
        "repositories_clone_1": properties,
        "repositories_clone_2": properties,
    }


# Filter and alias cases


@pytest.fixture
def filter_stream_maps():
    return {
        "repositories": {
            "__filter__": ("'tap-' in name or 'target-' in name"),
            "name": "_['name']",
            "__else__": None,
        },
        "__else__": None,
    }


@pytest.fixture
def filter_stream_map_w_error(filter_stream_maps):
    result = copy.copy(filter_stream_maps)
    result["repositories"]["__filter__"] = "this should raise an er!ror"
    return result


@pytest.fixture
def filtered_result():
    return {
        "repositories": [
            {"name": "tap-something"},
            {"name": "my-tap-something"},
            {"name": "target-something"},
        ],
    }


@pytest.fixture
def filtered_schemas():
    return {"repositories": PropertiesList(Property("name", StringType)).to_dict()}


# Wildcard


@pytest.fixture
def wildcard_stream_maps():
    return {
        "*s": {
            "db_name": "'database'",
        },
    }


@pytest.fixture
def wildcard_result(sample_stream):
    return {
        "repositories": [
            {**record, "db_name": "database"}
            for record in sample_stream["repositories"]
        ],
        "foobars": [
            {**record, "db_name": "database"} for record in sample_stream["foobars"]
        ],
        "singular": sample_stream["singular"],
    }


@pytest.fixture
def wildcard_schemas(sample_catalog_dict):
    return {
        "repositories": PropertiesList(
            Property("name", StringType),
            Property("owner_email", StringType),
            Property("description", StringType),
            Property("create_date", StringType),
            Property("db_name", StringType),
        ).to_dict(),
        "foobars": PropertiesList(
            Property("the", StringType),
            Property("brown", StringType),
            Property("db_name", StringType),  # added
        ).to_dict(),
        "singular": PropertiesList(Property("foo", StringType)).to_dict(),  # unchanged
    }


def test_map_transforms(
    sample_stream,
    sample_catalog_obj,
    transform_stream_maps,
    stream_map_config,
    transformed_result,
    transformed_schemas,
):
    _test_transform(
        "transform",
        stream_maps=transform_stream_maps,
        stream_map_config=stream_map_config,
        expected_result=transformed_result,
        expected_schemas=transformed_schemas,
        sample_stream=sample_stream,
        sample_catalog_obj=sample_catalog_obj,
    )


def test_clone_and_alias_transforms(
    sample_stream,
    sample_catalog_obj,
    clone_and_alias_stream_maps,
    stream_map_config,
    cloned_and_aliased_result,
    cloned_and_aliased_schemas,
):
    _test_transform(
        "clone_and_alias",
        stream_maps=clone_and_alias_stream_maps,
        stream_map_config=stream_map_config,
        expected_result=cloned_and_aliased_result,
        expected_schemas=cloned_and_aliased_schemas,
        sample_stream=sample_stream,
        sample_catalog_obj=sample_catalog_obj,
    )


def test_filter_transforms(
    sample_stream,
    sample_catalog_obj,
    filter_stream_maps,
    stream_map_config,
    filtered_result,
    filtered_schemas,
):
    _test_transform(
        "filter",
        stream_maps=filter_stream_maps,
        stream_map_config=stream_map_config,
        expected_result=filtered_result,
        expected_schemas=filtered_schemas,
        sample_stream=sample_stream,
        sample_catalog_obj=sample_catalog_obj,
    )


def test_filter_transforms_w_error(
    sample_stream,
    sample_catalog_obj,
    filter_stream_map_w_error,
    stream_map_config,
    filtered_result,
    filtered_schemas,
):
    with pytest.raises(MapExpressionError):
        _test_transform(
            "filter",
            stream_maps=filter_stream_map_w_error,
            stream_map_config=stream_map_config,
            expected_result=filtered_result,
            expected_schemas=filtered_schemas,
            sample_stream=sample_stream,
            sample_catalog_obj=sample_catalog_obj,
        )


<<<<<<< HEAD
def test_wildcard_transforms(
    sample_stream,
    sample_catalog_obj,
    wildcard_stream_maps,
    stream_map_config,
    wildcard_result,
    wildcard_schemas,
):
    _test_transform(
        "wildcard",
        stream_maps=wildcard_stream_maps,
        stream_map_config=stream_map_config,
        expected_result=wildcard_result,
        expected_schemas=wildcard_schemas,
        sample_stream=sample_stream,
        sample_catalog_obj=sample_catalog_obj,
    )


def _test_transform(
    test_name: str,
=======
def _run_transform(
>>>>>>> 7d7edb70
    *,
    stream_maps,
    stream_map_config,
    sample_stream,
    sample_catalog_obj,
):
    output: dict[str, list[dict]] = {}
    output_schemas = {}
    mapper = PluginMapper(
        plugin_config={
            "stream_maps": stream_maps,
            "stream_map_config": stream_map_config,
        },
        logger=logging.getLogger(),
    )
    mapper.register_raw_streams_from_catalog(sample_catalog_obj)

    for stream_name, stream in sample_stream.items():
        for stream_map in mapper.stream_maps[stream_name]:
            if isinstance(stream_map, RemoveRecordTransform):
                logging.info("Skipping ignored stream '%s'", stream_name)
                continue
            output_schemas[stream_map.stream_alias] = stream_map.transformed_schema
            output[stream_map.stream_alias] = []
            for record in stream:
                result = stream_map.transform(record)
                if result is None:
                    """Filter out record"""
                    continue

                output[stream_map.stream_alias].append(result)
    return output, output_schemas


def _test_transform(
    test_name: str,
    *,
    stream_maps,
    stream_map_config,
    expected_result,
    expected_schemas,
    sample_stream,
    sample_catalog_obj,
):
    output, output_schemas = _run_transform(
        stream_maps=stream_maps,
        stream_map_config=stream_map_config,
        sample_stream=sample_stream,
        sample_catalog_obj=sample_catalog_obj,
    )

    assert set(expected_schemas.keys()) == set(output_schemas.keys()), (
        f"Failed `{test_name}` schema test. "
        f"'{set(expected_schemas.keys()) - set(output_schemas.keys())}' "
        "schemas not found. "
        f"'{set(output_schemas.keys()) - set(expected_schemas.keys())}' "
        "schemas not expected. "
    )
    for expected_schema_name, expected_schema in expected_schemas.items():
        output_schema = output_schemas[expected_schema_name]
        assert expected_schema == output_schema, (
            f"Failed '{test_name}' schema test. Generated schema was "
            f"{json.dumps(output_schema, indent=2)}"
        )

    assert expected_result == output, (
        f"Failed '{test_name}' record result test. "
        f"Generated output was {json.dumps(output, indent=2)}"
    )


class CustomObj:
    def __init__(self, value: str):
        self.value = value

    def __str__(self) -> str:
        return f"obj-{self.value}"


class MappedStream(Stream):
    """A stream to be mapped."""

    name = "mystream"
    schema = PropertiesList(
        Property("email", StringType),
        Property("count", IntegerType),
        Property(
            "user",
            ObjectType(
                Property("id", IntegerType()),
                Property(
                    "sub",
                    ObjectType(
                        Property("num", IntegerType()),
                        Property("custom_obj", StringType),
                    ),
                ),
                Property("some_numbers", ArrayType(NumberType())),
            ),
        ),
    ).to_dict()

    def get_records(self, context):  # noqa: ARG002
        yield {
            "email": "alice@example.com",
            "count": 21,
            "user": {
                "id": 1,
                "sub": {"num": 1, "custom_obj": CustomObj("hello")},
                "some_numbers": [Decimal("3.14"), Decimal("2.718")],
            },
        }
        yield {
            "email": "bob@example.com",
            "count": 13,
            "user": {
                "id": 2,
                "sub": {"num": 2, "custom_obj": CustomObj("world")},
                "some_numbers": [Decimal("10.32"), Decimal("1.618")],
            },
        }
        yield {
            "email": "charlie@example.com",
            "count": 19,
            "user": {
                "id": 3,
                "sub": {"num": 3, "custom_obj": CustomObj("hello")},
                "some_numbers": [Decimal("1.414"), Decimal("1.732")],
            },
        }


class MappedTap(Tap):
    """A tap with mapped streams."""

    name = "tap-mapped"

    def discover_streams(self):
        """Discover streams."""
        return [MappedStream(self)]


@time_machine.travel(
    datetime.datetime(2022, 1, 1, tzinfo=datetime.timezone.utc),
    tick=False,
)
@pytest.mark.snapshot()
@pytest.mark.parametrize(
    "stream_maps,config,snapshot_name",
    [
        pytest.param(
            {},
            {"flattening_enabled": False, "flattening_max_depth": 0},
            "no_map.jsonl",
            id="no_map",
        ),
        pytest.param(
            {
                "mystream": {
                    "email_hash": "md5(email)",
                },
            },
            {"flattening_enabled": False, "flattening_max_depth": 0},
            "keep_all_fields.jsonl",
            id="keep_all_fields",
        ),
        pytest.param(
            {
                "mystream": {
                    "email_hash": "md5(email)",
                    "fixed_count": "int(count-1)",
                    "__else__": None,
                },
            },
            {"flattening_enabled": False, "flattening_max_depth": 0},
            "only_mapped_fields.jsonl",
            id="only_mapped_fields",
        ),
        pytest.param(
            {
                "mystream": {
                    "email_hash": "md5(email)",
                    "fixed_count": "int(count-1)",
                    "__else__": "__NULL__",
                },
            },
            {"flattening_enabled": False, "flattening_max_depth": 0},
            "only_mapped_fields_null_string.jsonl",
            id="only_mapped_fields_null_string",
        ),
        pytest.param(
            {
                "mystream": {
                    "email_hash": "md5(email)",
                    "__key_properties__": ["email_hash"],
                    "__else__": None,
                },
            },
            {"flattening_enabled": False, "flattening_max_depth": 0},
            "changed_key_properties.jsonl",
            id="changed_key_properties",
        ),
        pytest.param(
            {"mystream": None, "sourced_stream_1": {"__source__": "mystream"}},
            {"flattening_enabled": False, "flattening_max_depth": 0},
            "sourced_stream_1.jsonl",
            id="sourced_stream_1",
        ),
        pytest.param(
            {"mystream": "__NULL__", "sourced_stream_1": {"__source__": "mystream"}},
            {"flattening_enabled": False, "flattening_max_depth": 0},
            "sourced_stream_1_null_string.jsonl",
            id="sourced_stream_1_null_string",
        ),
        pytest.param(
            {"sourced_stream_2": {"__source__": "mystream"}, "__else__": None},
            {"flattening_enabled": False, "flattening_max_depth": 0},
            "sourced_stream_2.jsonl",
            id="sourced_stream_2",
        ),
        pytest.param(
            {"mystream": {"__alias__": "aliased_stream"}},
            {"flattening_enabled": False, "flattening_max_depth": 0},
            "aliased_stream.jsonl",
            id="aliased_stream",
        ),
        pytest.param(
            {},
            {"flattening_enabled": True, "flattening_max_depth": 0},
            "flatten_depth_0.jsonl",
            id="flatten_depth_0",
        ),
        pytest.param(
            {},
            {"flattening_enabled": True, "flattening_max_depth": 1},
            "flatten_depth_1.jsonl",
            id="flatten_depth_1",
        ),
        pytest.param(
            {},
            {"flattening_enabled": True, "flattening_max_depth": 2},
            "flatten_all.jsonl",
            id="flatten_all",
        ),
        pytest.param(
            {
                "mystream": {
                    "email_hash": "md5(email)",
                    "__key_properties__": ["email_hash"],
                },
            },
            {"flattening_enabled": True, "flattening_max_depth": 10},
            "map_and_flatten.jsonl",
            id="map_and_flatten",
        ),
        pytest.param(
            {
                "mystream": {
                    "email": None,
                },
            },
            {"flattening_enabled": False, "flattening_max_depth": 0},
            "drop_property.jsonl",
            id="drop_property",
        ),
        pytest.param(
            {"mystream": {"email": "__NULL__"}},
            {"flattening_enabled": False, "flattening_max_depth": 0},
            "drop_property_null_string.jsonl",
            id="drop_property_null_string",
        ),
        pytest.param(
            {
                "mystream": {
                    "count": "count",
                    "__else__": None,
                },
            },
            {"flattening_enabled": False, "flattening_max_depth": 0},
            "non_pk_passthrough.jsonl",
            id="non_pk_passthrough",
        ),
        pytest.param(
            {
                "mystream": {
                    "_data": "record",
                    "__else__": None,
                },
            },
            {"flattening_enabled": False, "flattening_max_depth": 0},
            "record_to_column.jsonl",
            id="record_to_column",
        ),
        pytest.param(
            {
                "mystream": {
                    "cc": "fake.credit_card_number()",
                    "__else__": None,
                },
            },
            {
                "flattening_enabled": False,
                "flattening_max_depth": 0,
                "faker_config": {
                    "locale": "en_US",
                    "seed": 123456,
                },
            },
            "fake_credit_card_number.jsonl",
            id="fake_credit_card_number",
        ),
    ],
)
def test_mapped_stream(
    snapshot: Snapshot,
    snapshot_dir: Path,
    stream_maps: dict,
    config: dict,
    snapshot_name: str,
):
    snapshot.snapshot_dir = snapshot_dir.joinpath("mapped_stream")

    tap = MappedTap(
        config={"stream_maps": stream_maps, **config},
    )
    buf = io.StringIO()
    with redirect_stdout(buf):
        tap.sync_all()

    buf.seek(0)
    snapshot.assert_match(buf.read(), snapshot_name)


def test_bench_simple_map_transforms(
    benchmark,
    sample_stream,
    sample_catalog_dict,
    transform_stream_maps,
    stream_map_config,
):
    """Run benchmark tests using the "repositories" stream."""
    stream_size_scale = 1000

    repositories_catalog = {
        "streams": [
            x
            for x in sample_catalog_dict["streams"]
            if x["tap_stream_id"] == "repositories"
        ],
    }

    repositories_sample_stream = {
        "repositories": sample_stream["repositories"] * stream_size_scale,
    }
    repositories_transform_stream_maps = {
        "repositories": transform_stream_maps["repositories"],
    }
    repositories_sample_catalog_obj = Catalog.from_dict(repositories_catalog)
    benchmark(
        _run_transform,
        stream_maps=repositories_transform_stream_maps,
        stream_map_config=stream_map_config,
        sample_stream=repositories_sample_stream,
        sample_catalog_obj=repositories_sample_catalog_obj,
    )<|MERGE_RESOLUTION|>--- conflicted
+++ resolved
@@ -57,9 +57,7 @@
         Property("the", StringType),
         Property("brown", StringType),
     ).to_dict()
-<<<<<<< HEAD
     singular_schema = PropertiesList(Property("foo", StringType)).to_dict()
-=======
     nested_jellybean_schema = PropertiesList(
         Property("id", IntegerType),
         Property(
@@ -72,7 +70,6 @@
             ),
         ),
     ).to_dict()
->>>>>>> 7d7edb70
     return {
         "streams": [
             {
@@ -86,15 +83,14 @@
                 "schema": foobars_schema,
             },
             {
-<<<<<<< HEAD
                 "stream": "singular",
                 "tap_stream_id": "singular",
                 "schema": singular_schema,
-=======
+            },
+            {
                 "stream": "nested_jellybean",
                 "tap_stream_id": "nested_jellybean",
                 "schema": nested_jellybean_schema,
->>>>>>> 7d7edb70
             },
         ],
     }
@@ -138,10 +134,9 @@
             {"the": "quick"},
             {"brown": "fox"},
         ],
-<<<<<<< HEAD
         "singular": [
             {"foo": "bar"},
-=======
+        ],
         "nested_jellybean": [
             {
                 "id": 123,
@@ -159,7 +154,6 @@
                     {"id": 3, "value": True},
                 ],
             },
->>>>>>> 7d7edb70
         ],
     }
 
@@ -255,9 +249,7 @@
             {"the": "quick"},
             {"brown": "fox"},
         ],
-<<<<<<< HEAD
         "singular": [{"foo": "bar"}],  # should be unchanged
-=======
         "nested_jellybean": [
             {
                 "id": 123,
@@ -272,7 +264,6 @@
                 "custom_field_3": True,
             },
         ],
->>>>>>> 7d7edb70
     }
 
 
@@ -292,16 +283,14 @@
             Property("the", StringType),
             Property("brown", StringType),
         ).to_dict(),
-<<<<<<< HEAD
         "singular": PropertiesList(
             Property("foo", StringType),
-=======
+        ).to_dict(),
         "nested_jellybean": PropertiesList(
             Property("id", IntegerType),
             Property("custom_field_1", StringType),
             Property("custom_field_2", IntegerType),
             Property("custom_field_3", BooleanType),
->>>>>>> 7d7edb70
         ).to_dict(),
     }
 
@@ -408,7 +397,7 @@
 
 
 @pytest.fixture
-def wildcard_schemas(sample_catalog_dict):
+def wildcard_schemas():
     return {
         "repositories": PropertiesList(
             Property("name", StringType),
@@ -503,7 +492,6 @@
         )
 
 
-<<<<<<< HEAD
 def test_wildcard_transforms(
     sample_stream,
     sample_catalog_obj,
@@ -523,11 +511,7 @@
     )
 
 
-def _test_transform(
-    test_name: str,
-=======
 def _run_transform(
->>>>>>> 7d7edb70
     *,
     stream_maps,
     stream_map_config,
