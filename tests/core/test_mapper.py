"""Test map transformer."""

from __future__ import annotations

import copy
import datetime
import io
import json
import logging
import typing as t
from contextlib import redirect_stdout
from decimal import Decimal

import pytest
import time_machine

from singer_sdk._singerlib import Catalog
from singer_sdk.exceptions import MapExpressionError
from singer_sdk.helpers._catalog import get_selected_schema
from singer_sdk.mapper import PluginMapper, RemoveRecordTransform, md5
from singer_sdk.streams.core import Stream
from singer_sdk.tap_base import Tap
from singer_sdk.typing import (
    ArrayType,
    BooleanType,
    IntegerType,
    NumberType,
    ObjectType,
    OneOf,
    PropertiesList,
    Property,
    StringType,
)

if t.TYPE_CHECKING:
    from pathlib import Path

    from pytest_snapshot.plugin import Snapshot


@pytest.fixture
def stream_map_config() -> dict:
    return {"hash_seed": "super_secret_hash_seed"}


# Sample input


@pytest.fixture
def sample_catalog_dict() -> dict:
    repositories_schema = PropertiesList(
        Property("name", StringType),
        Property("owner_email", StringType),
        Property("description", StringType),
        Property("description", StringType),
    ).to_dict()
    foobars_schema = PropertiesList(
        Property("the", StringType),
        Property("brown", StringType),
    ).to_dict()
    nested_jellybean_schema = PropertiesList(
        Property("id", IntegerType),
        Property(
            "custom_fields",
            ArrayType(
                ObjectType(
                    Property("id", IntegerType),
                    Property("value", OneOf(StringType, IntegerType, BooleanType)),
                ),
            ),
        ),
    ).to_dict()
    return {
        "streams": [
            {
                "stream": "repositories",
                "tap_stream_id": "repositories",
                "schema": repositories_schema,
            },
            {
                "stream": "foobars",
                "tap_stream_id": "foobars",
                "schema": foobars_schema,
            },
            {
                "stream": "nested_jellybean",
                "tap_stream_id": "nested_jellybean",
                "schema": nested_jellybean_schema,
            },
        ],
    }


@pytest.fixture
def sample_catalog_obj(sample_catalog_dict) -> Catalog:
    return Catalog.from_dict(sample_catalog_dict)


@pytest.fixture
def sample_stream():
    return {
        "repositories": [
            {
                "name": "tap-something",
                "owner_email": "sample1@example.com",
                "description": "Comment A",
                "create_date": "2019-01-01",
            },
            {
                "name": "my-tap-something",
                "owner_email": "sample2@example.com",
                "description": "Comment B",
                "create_date": "2020-01-01",
            },
            {
                "name": "target-something",
                "owner_email": "sample3@example.com",
                "description": "Comment C",
                "create_date": "2021-01-01",
            },
            {
                "name": "not-atap",
                "owner_email": "sample4@example.com",
                "description": "Comment D",
                "create_date": "2022-01-01",
            },
        ],
        "foobars": [
            {"the": "quick"},
            {"brown": "fox"},
        ],
        "nested_jellybean": [
            {
                "id": 123,
                "custom_fields": [
                    {"id": 1, "value": "abc"},
                    {"id": 2, "value": 1212},
                    {"id": 3, "value": None},
                ],
            },
            {
                "id": 124,
                "custom_fields": [
                    {"id": 1, "value": "foo"},
                    {"id": 2, "value": 9009},
                    {"id": 3, "value": True},
                ],
            },
        ],
    }


# Transform cases


@pytest.fixture
def transform_stream_maps():
    nested_jellybean_custom_field_1 = (
        'dict([(x["id"], x["value"]) for x in custom_fields]).get(1)'
    )
    nested_jellybean_custom_field_2 = (
        'int(dict([(x["id"], x["value"]) for x in custom_fields]).get(2)) '
        'if dict([(x["id"], x["value"]) for x in custom_fields]).get(2) '
        "else None"
    )
    nested_jellybean_custom_field_3 = (
        'bool(dict([(x["id"], x["value"]) for x in custom_fields]).get(3)) '
        'if dict([(x["id"], x["value"]) for x in custom_fields]).get(3) '
        "else None"
    )
    return {
        "repositories": {
            "repo_name": "_['name']",
            "email_domain": "owner_email.split('@')[1]",
            "email_hash": "md5(config['hash_seed'] + owner_email)",
            "description": "'[masked]'",
            "description2": "str('[masked]')",
            "create_year": "int(datetime.date.fromisoformat(create_date).year)",
            "int_test": "int('0')",
            "__else__": None,
        },
        "nested_jellybean": {
            "custom_fields": "__NULL__",
            "custom_field_1": nested_jellybean_custom_field_1,
            "custom_field_2": nested_jellybean_custom_field_2,
            "custom_field_3": nested_jellybean_custom_field_3,
        },
    }


@pytest.fixture
def transformed_result(stream_map_config):
    return {
        "repositories": [
            {
                "repo_name": "tap-something",
                "email_domain": "example.com",
                "email_hash": md5(
                    stream_map_config["hash_seed"] + "sample1@example.com",
                ),
                "description": "[masked]",
                "description2": "[masked]",
                "create_year": 2019,
                "int_test": 0,
            },
            {
                "repo_name": "my-tap-something",
                "email_domain": "example.com",
                "email_hash": md5(
                    stream_map_config["hash_seed"] + "sample2@example.com",
                ),
                "description": "[masked]",
                "description2": "[masked]",
                "create_year": 2020,
                "int_test": 0,
            },
            {
                "repo_name": "target-something",
                "email_domain": "example.com",
                "email_hash": md5(
                    stream_map_config["hash_seed"] + "sample3@example.com",
                ),
                "description": "[masked]",
                "description2": "[masked]",
                "create_year": 2021,
                "int_test": 0,
            },
            {
                "repo_name": "not-atap",
                "email_domain": "example.com",
                "email_hash": md5(
                    stream_map_config["hash_seed"] + "sample4@example.com",
                ),
                "description": "[masked]",
                "description2": "[masked]",
                "create_year": 2022,
                "int_test": 0,
            },
        ],
        "foobars": [  # should be unchanged
            {"the": "quick"},
            {"brown": "fox"},
        ],
        "nested_jellybean": [
            {
                "id": 123,
                "custom_field_1": "abc",
                "custom_field_2": 1212,
                "custom_field_3": None,
            },
            {
                "id": 124,
                "custom_field_1": "foo",
                "custom_field_2": 9009,
                "custom_field_3": True,
            },
        ],
    }


@pytest.fixture
def transformed_schemas():
    return {
        "repositories": PropertiesList(
            Property("repo_name", StringType),
            Property("email_domain", StringType),
            Property("email_hash", StringType),
            Property("description", StringType),
            Property("description2", StringType),
            Property("create_year", IntegerType),
            Property("int_test", IntegerType),
        ).to_dict(),
        "foobars": PropertiesList(
            Property("the", StringType),
            Property("brown", StringType),
        ).to_dict(),
        "nested_jellybean": PropertiesList(
            Property("id", IntegerType),
            Property("custom_field_1", StringType),
            Property("custom_field_2", IntegerType),
            Property("custom_field_3", BooleanType),
        ).to_dict(),
    }


# Clone and alias case


@pytest.fixture
def clone_and_alias_stream_maps():
    return {
        "repositories": {"__alias__": "repositories_aliased"},
        "repositories_clone_1": {"__source__": "repositories"},
        "repositories_clone_2": {"__source__": "repositories"},
        "__else__": None,
    }


@pytest.fixture
def cloned_and_aliased_result(sample_stream):
    return {
        "repositories_aliased": sample_stream["repositories"],
        "repositories_clone_1": sample_stream["repositories"],
        "repositories_clone_2": sample_stream["repositories"],
    }


@pytest.fixture
def cloned_and_aliased_schemas():
    properties = PropertiesList(
        Property("name", StringType),
        Property("owner_email", StringType),
        Property("description", StringType),
    ).to_dict()
    return {
        "repositories_aliased": properties,
        "repositories_clone_1": properties,
        "repositories_clone_2": properties,
    }


# Filter and alias cases


@pytest.fixture
def filter_stream_maps():
    return {
        "repositories": {
            "__filter__": ("'tap-' in name or 'target-' in name"),
            "name": "_['name']",
            "__else__": None,
        },
        "__else__": None,
    }


@pytest.fixture
def filter_stream_map_w_error(filter_stream_maps):
    result = copy.copy(filter_stream_maps)
    result["repositories"]["__filter__"] = "this should raise an er!ror"
    return result


@pytest.fixture
def filtered_result():
    return {
        "repositories": [
            {"name": "tap-something"},
            {"name": "my-tap-something"},
            {"name": "target-something"},
        ],
    }


@pytest.fixture
def filtered_schemas():
    return {"repositories": PropertiesList(Property("name", StringType)).to_dict()}


def test_map_transforms(
    sample_stream,
    sample_catalog_obj,
    transform_stream_maps,
    stream_map_config,
    transformed_result,
    transformed_schemas,
):
    _test_transform(
        "transform",
        stream_maps=transform_stream_maps,
        stream_map_config=stream_map_config,
        expected_result=transformed_result,
        expected_schemas=transformed_schemas,
        sample_stream=sample_stream,
        sample_catalog_obj=sample_catalog_obj,
    )


def test_clone_and_alias_transforms(
    sample_stream,
    sample_catalog_obj,
    clone_and_alias_stream_maps,
    stream_map_config,
    cloned_and_aliased_result,
    cloned_and_aliased_schemas,
):
    _test_transform(
        "clone_and_alias",
        stream_maps=clone_and_alias_stream_maps,
        stream_map_config=stream_map_config,
        expected_result=cloned_and_aliased_result,
        expected_schemas=cloned_and_aliased_schemas,
        sample_stream=sample_stream,
        sample_catalog_obj=sample_catalog_obj,
    )


def test_filter_transforms(
    sample_stream,
    sample_catalog_obj,
    filter_stream_maps,
    stream_map_config,
    filtered_result,
    filtered_schemas,
):
    _test_transform(
        "filter",
        stream_maps=filter_stream_maps,
        stream_map_config=stream_map_config,
        expected_result=filtered_result,
        expected_schemas=filtered_schemas,
        sample_stream=sample_stream,
        sample_catalog_obj=sample_catalog_obj,
    )


def test_filter_transforms_w_error(
    sample_stream,
    sample_catalog_obj,
    filter_stream_map_w_error,
    stream_map_config,
    filtered_result,
    filtered_schemas,
):
    with pytest.raises(MapExpressionError):
        _test_transform(
            "filter",
            stream_maps=filter_stream_map_w_error,
            stream_map_config=stream_map_config,
            expected_result=filtered_result,
            expected_schemas=filtered_schemas,
            sample_stream=sample_stream,
            sample_catalog_obj=sample_catalog_obj,
        )


def _run_transform(
    *,
    stream_maps,
    stream_map_config,
    sample_stream,
    sample_catalog_obj,
):
    output: dict[str, list[dict]] = {}
    output_schemas = {}
    mapper = PluginMapper(
        plugin_config={
            "stream_maps": stream_maps,
            "stream_map_config": stream_map_config,
        },
        logger=logging.getLogger(),
    )
    mapper.register_raw_streams_from_catalog(sample_catalog_obj)

    for stream_name, stream in sample_stream.items():
        for stream_map in mapper.stream_maps[stream_name]:
            if isinstance(stream_map, RemoveRecordTransform):
                logging.info("Skipping ignored stream '%s'", stream_name)
                continue
            output_schemas[stream_map.stream_alias] = stream_map.transformed_schema
            output[stream_map.stream_alias] = []
            for record in stream:
                result = stream_map.transform(record)
                if result is None:
                    """Filter out record"""
                    continue

                output[stream_map.stream_alias].append(result)
    return output, output_schemas


def _test_transform(
    test_name: str,
    *,
    stream_maps,
    stream_map_config,
    expected_result,
    expected_schemas,
    sample_stream,
    sample_catalog_obj,
):
    output, output_schemas = _run_transform(
        stream_maps=stream_maps,
        stream_map_config=stream_map_config,
        sample_stream=sample_stream,
        sample_catalog_obj=sample_catalog_obj,
    )

    assert set(expected_schemas.keys()) == set(output_schemas.keys()), (
        f"Failed `{test_name}` schema test. "
        f"'{set(expected_schemas.keys()) - set(output_schemas.keys())}' "
        "schemas not found. "
        f"'{set(output_schemas.keys()) - set(expected_schemas.keys())}' "
        "schemas not expected. "
    )
    for expected_schema_name, expected_schema in expected_schemas.items():
        output_schema = output_schemas[expected_schema_name]
        assert expected_schema == output_schema, (
            f"Failed '{test_name}' schema test. Generated schema was "
            f"{json.dumps(output_schema, indent=2)}"
        )

    assert expected_result == output, (
        f"Failed '{test_name}' record result test. "
        f"Generated output was {json.dumps(output, indent=2)}"
    )


class MappedStream(Stream):
    """A stream to be mapped."""

    name = "mystream"
    schema = PropertiesList(
        Property("email", StringType),
        Property("count", IntegerType),
        Property(
            "user",
            ObjectType(
                Property("id", IntegerType()),
                Property("sub", ObjectType(Property("num", IntegerType()))),
                Property("some_numbers", ArrayType(NumberType())),
            ),
        ),
    ).to_dict()

    def get_records(self, context):  # noqa: ARG002
        yield {
            "email": "alice@example.com",
            "count": 21,
            "user": {
                "id": 1,
                "sub": {"num": 1},
                "some_numbers": [Decimal("3.14"), Decimal("2.718")],
            },
        }
        yield {
            "email": "bob@example.com",
            "count": 13,
            "user": {
                "id": 2,
                "sub": {"num": 2},
                "some_numbers": [Decimal("10.32"), Decimal("1.618")],
            },
        }
        yield {
            "email": "charlie@example.com",
            "count": 19,
            "user": {
                "id": 3,
                "sub": {"num": 3},
                "some_numbers": [Decimal("1.414"), Decimal("1.732")],
            },
        }


class MappedTap(Tap):
    """A tap with mapped streams."""

    name = "tap-mapped"

    def discover_streams(self):
        """Discover streams."""
        return [MappedStream(self)]


@pytest.fixture
def _clear_schema_cache() -> None:
    """Schemas are cached, so the cache needs to be cleared between test invocations."""
    yield
    get_selected_schema.cache_clear()


@time_machine.travel(
    datetime.datetime(2022, 1, 1, tzinfo=datetime.timezone.utc),
    tick=False,
)
@pytest.mark.snapshot()
@pytest.mark.usefixtures("_clear_schema_cache")
@pytest.mark.parametrize(
    "stream_maps,flatten,flatten_max_depth,snapshot_name",
    [
        pytest.param(
            {},
            False,
            0,
            "no_map.jsonl",
            id="no_map",
        ),
        pytest.param(
            {
                "mystream": {
                    "email_hash": "md5(email)",
                },
            },
            False,
            0,
            "keep_all_fields.jsonl",
            id="keep_all_fields",
        ),
        pytest.param(
            {
                "mystream": {
                    "email_hash": "md5(email)",
                    "fixed_count": "int(count-1)",
                    "__else__": None,
                },
            },
            False,
            0,
            "only_mapped_fields.jsonl",
            id="only_mapped_fields",
        ),
        pytest.param(
            {
                "mystream": {
                    "email_hash": "md5(email)",
                    "fixed_count": "int(count-1)",
                    "__else__": "__NULL__",
                },
            },
            False,
            0,
            "only_mapped_fields_null_string.jsonl",
            id="only_mapped_fields_null_string",
        ),
        pytest.param(
            {
                "mystream": {
                    "email_hash": "md5(email)",
                    "__key_properties__": ["email_hash"],
                    "__else__": None,
                },
            },
            False,
            0,
            "changed_key_properties.jsonl",
            id="changed_key_properties",
        ),
        pytest.param(
            {"mystream": None, "sourced_stream_1": {"__source__": "mystream"}},
            False,
            0,
            "sourced_stream_1.jsonl",
            id="sourced_stream_1",
        ),
        pytest.param(
            {"mystream": "__NULL__", "sourced_stream_1": {"__source__": "mystream"}},
            False,
            0,
            "sourced_stream_1_null_string.jsonl",
            id="sourced_stream_1_null_string",
        ),
        pytest.param(
            {"sourced_stream_2": {"__source__": "mystream"}, "__else__": None},
            False,
            0,
            "sourced_stream_2.jsonl",
            id="sourced_stream_2",
        ),
        pytest.param(
            {"mystream": {"__alias__": "aliased_stream"}},
            False,
            0,
            "aliased_stream.jsonl",
            id="aliased_stream",
        ),
        pytest.param(
            {},
            True,
            0,
            "flatten_depth_0.jsonl",
            id="flatten_depth_0",
        ),
        pytest.param(
            {},
            True,
            1,
            "flatten_depth_1.jsonl",
            id="flatten_depth_1",
        ),
        pytest.param(
            {},
            True,
            10,
            "flatten_all.jsonl",
            id="flatten_all",
        ),
        pytest.param(
            {
                "mystream": {
                    "email_hash": "md5(email)",
                    "__key_properties__": ["email_hash"],
                },
            },
            True,
            10,
            "map_and_flatten.jsonl",
            id="map_and_flatten",
        ),
        pytest.param(
            {
                "mystream": {
                    "email": None,
                },
            },
            False,
            0,
            "drop_property.jsonl",
            id="drop_property",
        ),
        pytest.param(
            {"mystream": {"email": "__NULL__"}},
            False,
            0,
            "drop_property_null_string.jsonl",
            id="drop_property_null_string",
        ),
        pytest.param(
            {
                "mystream": {
                    "count": "count",
                    "__else__": None,
                },
            },
            False,
            0,
            "non_pk_passthrough.jsonl",
            id="non_pk_passthrough",
        ),
        pytest.param(
            {
                "mystream": {
                    "_data": "record",
                    "__else__": None,
                },
            },
            False,
            0,
            "record_to_column.jsonl",
            id="record_to_column",
        ),
    ],
)
def test_mapped_stream(
    snapshot: Snapshot,
    snapshot_dir: Path,
    stream_maps: dict,
    flatten: bool,
    flatten_max_depth: int | None,
    snapshot_name: str,
):
    snapshot.snapshot_dir = snapshot_dir.joinpath("mapped_stream")

    tap = MappedTap(
        config={
            "stream_maps": stream_maps,
            "flattening_enabled": flatten,
            "flattening_max_depth": flatten_max_depth,
        },
    )
    stdout_buf = io.StringIO()
    stdout_buf.buffer = io.BufferedRandom(raw=io.BytesIO())
    with redirect_stdout(stdout_buf):
        tap.sync_all()

<<<<<<< HEAD
    # take the BytesIO buffer and decode to match stdin
    stdout_buf.buffer.seek(0)
    stdout_buf.write(stdout_buf.buffer.read().decode())
    # match the decoded json to the files provided via snapshot
    stdout_buf.seek(0)
    snapshot.assert_match(stdout_buf.read(), snapshot_name)
=======
    buf.seek(0)
    snapshot.assert_match(buf.read(), snapshot_name)


def test_bench_simple_map_transforms(
    benchmark,
    sample_stream,
    sample_catalog_dict,
    transform_stream_maps,
    stream_map_config,
):
    """Run benchmark tests using the "repositories" stream."""
    stream_size_scale = 1000

    repositories_catalog = {
        "streams": [
            x
            for x in sample_catalog_dict["streams"]
            if x["tap_stream_id"] == "repositories"
        ],
    }

    repositories_sample_stream = {
        "repositories": sample_stream["repositories"] * stream_size_scale,
    }
    repositories_transform_stream_maps = {
        "repositories": transform_stream_maps["repositories"],
    }
    repositories_sample_catalog_obj = Catalog.from_dict(repositories_catalog)
    benchmark(
        _run_transform,
        stream_maps=repositories_transform_stream_maps,
        stream_map_config=stream_map_config,
        sample_stream=repositories_sample_stream,
        sample_catalog_obj=repositories_sample_catalog_obj,
    )
>>>>>>> 2f688722
<|MERGE_RESOLUTION|>--- conflicted
+++ resolved
@@ -763,16 +763,12 @@
     with redirect_stdout(stdout_buf):
         tap.sync_all()
 
-<<<<<<< HEAD
     # take the BytesIO buffer and decode to match stdin
     stdout_buf.buffer.seek(0)
     stdout_buf.write(stdout_buf.buffer.read().decode())
     # match the decoded json to the files provided via snapshot
     stdout_buf.seek(0)
     snapshot.assert_match(stdout_buf.read(), snapshot_name)
-=======
-    buf.seek(0)
-    snapshot.assert_match(buf.read(), snapshot_name)
 
 
 def test_bench_simple_map_transforms(
@@ -806,5 +802,4 @@
         stream_map_config=stream_map_config,
         sample_stream=repositories_sample_stream,
         sample_catalog_obj=repositories_sample_catalog_obj,
-    )
->>>>>>> 2f688722
+    )