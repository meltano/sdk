from __future__ import annotations

import datetime
import itertools

import pytest

from singer_sdk.exceptions import InvalidRecord
from tests.conftest import BatchSinkMock, TargetMock


def test_validate_record():
    target = TargetMock()
    sink = BatchSinkMock(
        target,
        "users",
        {
            "type": "object",
            "properties": {
                "id": {"type": "integer"},
                "created_at": {"type": "string", "format": "date-time"},
                "created_at_date": {"type": "string", "format": "date"},
                "created_at_time": {"type": "string", "format": "time"},
                "invalid_datetime": {"type": "string", "format": "date-time"},
            },
        },
        ["id"],
    )

    record = {
        "id": 1,
        "created_at": "2021-01-01T00:00:00+00:00",
        "created_at_date": "2021-01-01",
        "created_at_time": "00:01:00+00:00",
        "missing_datetime": "2021-01-01T00:00:00+00:00",
        "invalid_datetime": "not a datetime",
    }
    updated_record = sink._validate_and_parse(record)

    assert updated_record["created_at"] == datetime.datetime(
        2021,
        1,
        1,
        0,
        0,
        tzinfo=datetime.timezone.utc,
    )
    assert updated_record["created_at_date"] == datetime.date(
        2021,
        1,
        1,
    )
    assert updated_record["created_at_time"] == datetime.time(
        0,
        1,
        tzinfo=datetime.timezone.utc,
    )
    assert updated_record["missing_datetime"] == "2021-01-01T00:00:00+00:00"
    assert updated_record["invalid_datetime"] == "9999-12-31 23:59:59.999999"


@pytest.fixture
def draft7_sink_stop():
    """Return a sink object with Draft7 checks enabled."""

    class CustomSink(BatchSinkMock):
        """Custom sink class."""

        validate_field_string_format = True

    return CustomSink(
        TargetMock(),
        "users",
        {
            "type": "object",
            "properties": {
                "id": {"type": "integer"},
                "created_at": {"type": "string", "format": "date-time"},
                "created_at_date": {"type": "string", "format": "date"},
                "created_at_time": {"type": "string", "format": "time"},
                "invalid_datetime": {"type": "string", "format": "date-time"},
            },
        },
        ["id"],
    )


@pytest.fixture
def draft7_sink_continue():
    """Return a sink object with Draft7 checks enabled."""

    class CustomSink(BatchSinkMock):
        """Custom sink class."""

        validate_field_string_format = True
        fail_on_record_validation_exception = False

    return CustomSink(
        TargetMock(),
        "users",
        {
            "type": "object",
            "properties": {
                "id": {"type": "integer"},
                "created_at": {"type": "string", "format": "date-time"},
                "created_at_date": {"type": "string", "format": "date"},
                "created_at_time": {"type": "string", "format": "time"},
                "invalid_datetime": {"type": "string", "format": "date-time"},
            },
        },
        ["id"],
    )


def test_validate_record_jsonschema_format_checking_enabled_stop_on_error(
    draft7_sink_stop,
):
    sink: BatchSinkMock = draft7_sink_stop

    record = {
        "id": 1,
        "created_at": "2021-01-01T00:00:00+00:00",
        "created_at_date": "2021-01-01",
        "created_at_time": "00:01:00+00:00",
        "missing_datetime": "2021-01-01T00:00:00+00:00",
        "invalid_datetime": "not a datetime",
    }
    with pytest.raises(
        InvalidRecord,
<<<<<<< HEAD
        match=r"data.invalid_datetime must be date-time",
=======
        match=r"Record Message Validation Error",
>>>>>>> 06753228
    ):
        sink._validate_and_parse(record)


def test_validate_record_jsonschema_format_checking_enabled_continue_on_error(
    capsys: pytest.CaptureFixture,
    draft7_sink_continue,
):
    sink: BatchSinkMock = draft7_sink_continue

    record = {
        "id": 1,
        "created_at": "2021-01-01T00:00:00+00:00",
        "created_at_date": "2021-01-01",
        "created_at_time": "00:01:00+00:00",
        "missing_datetime": "2021-01-01T00:00:00+00:00",
        "invalid_datetime": "not a datetime",
    }

    updated_record = sink._validate_and_parse(record)
    captured = capsys.readouterr()

    assert updated_record["created_at"] == datetime.datetime(
        2021,
        1,
        1,
        0,
        0,
        tzinfo=datetime.timezone.utc,
    )
    assert updated_record["created_at_date"] == datetime.date(
        2021,
        1,
        1,
    )
    assert updated_record["created_at_time"] == datetime.time(
        0,
        1,
        tzinfo=datetime.timezone.utc,
    )
    assert updated_record["missing_datetime"] == "2021-01-01T00:00:00+00:00"
    assert updated_record["invalid_datetime"] == "9999-12-31 23:59:59.999999"
<<<<<<< HEAD
    assert "data.invalid_datetime must be date-time" in captured.err
=======
    assert "Record Message Validation Error" in captured.err
>>>>>>> 06753228


@pytest.fixture
def bench_sink() -> BatchSinkMock:
    target = TargetMock()
    return BatchSinkMock(
        target,
        "users",
        {
            "type": "object",
            "properties": {
                "id": {"type": "integer"},
                "created_at": {"type": "string", "format": "date-time"},
                "updated_at": {"type": "string", "format": "date-time"},
                "deleted_at": {"type": "string", "format": "date-time"},
            },
        },
        ["id"],
    )


@pytest.fixture
def bench_record():
    return {
        "id": 1,
        "created_at": "2021-01-01T00:08:00-07:00",
        "updated_at": "2022-01-02T00:09:00-07:00",
        "deleted_at": "2023-01-03T00:10:00.0000",
    }


def test_bench_parse_timestamps_in_record(benchmark, bench_sink, bench_record):
    """Run benchmark for Sink method _parse_timestamps_in_record."""
    number_of_runs = 1000

    sink: BatchSinkMock = bench_sink

    def run_parse_timestamps_in_record():
        for record in itertools.repeat(bench_record, number_of_runs):
            _ = sink._parse_timestamps_in_record(
                record.copy(), sink.schema, sink.datetime_error_treatment
            )

    benchmark(run_parse_timestamps_in_record)


def test_bench_validate_and_parse(benchmark, bench_sink, bench_record):
    """Run benchmark for Sink method _validate_and_parse."""
    number_of_runs = 1000

    sink: BatchSinkMock = bench_sink

    def run_validate_and_parse():
        for record in itertools.repeat(bench_record, number_of_runs):
            _ = sink._validate_and_parse(record.copy())

    benchmark(run_validate_and_parse)


def test_bench_validate_record_with_schema(benchmark, bench_sink, bench_record):
    """Run benchmark for Sink._validator method validate."""
    number_of_runs = 1000

    sink: BatchSinkMock = bench_sink

    def run_validate_record_with_schema():
        for record in itertools.repeat(bench_record, number_of_runs):
            sink._validator.validate(record)

    benchmark(run_validate_record_with_schema)<|MERGE_RESOLUTION|>--- conflicted
+++ resolved
@@ -127,11 +127,7 @@
     }
     with pytest.raises(
         InvalidRecord,
-<<<<<<< HEAD
-        match=r"data.invalid_datetime must be date-time",
-=======
         match=r"Record Message Validation Error",
->>>>>>> 06753228
     ):
         sink._validate_and_parse(record)
 
@@ -174,11 +170,7 @@
     )
     assert updated_record["missing_datetime"] == "2021-01-01T00:00:00+00:00"
     assert updated_record["invalid_datetime"] == "9999-12-31 23:59:59.999999"
-<<<<<<< HEAD
-    assert "data.invalid_datetime must be date-time" in captured.err
-=======
     assert "Record Message Validation Error" in captured.err
->>>>>>> 06753228
 
 
 @pytest.fixture
