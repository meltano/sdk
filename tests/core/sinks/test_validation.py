--- conflicted
+++ resolved
@@ -2,8 +2,6 @@
 
 import datetime
 import itertools
-
-import pytest
 
 import pytest
 
@@ -75,20 +73,6 @@
     }
 
 
-<<<<<<< HEAD
-def test_bench_validate_record_with_schema(benchmark, bench_sink, bench_record):
-    """Run benchmark for Sink._validator method validate."""
-    number_of_runs = 1000
-
-    sink: BatchSinkMock = bench_sink
-    record: dict = bench_record
-
-    def run_validate_record_with_schema():
-        for _ in range(number_of_runs):
-            sink._validator.validate(record)
-
-    benchmark(run_validate_record_with_schema)
-=======
 def test_bench_parse_timestamps_in_record(benchmark, bench_sink, bench_record):
     """Run benchmark for Sink method _parse_timestamps_in_record."""
     number_of_runs = 10000
@@ -115,4 +99,17 @@
             _ = sink._validate_and_parse(record.copy())
 
     benchmark(run_validate_and_parse)
->>>>>>> 4cc52dbb
+
+
+def test_bench_validate_record_with_schema(benchmark, bench_sink, bench_record):
+    """Run benchmark for Sink._validator method validate."""
+    number_of_runs = 1000
+
+    sink: BatchSinkMock = bench_sink
+    record: dict = bench_record
+
+    def run_validate_record_with_schema():
+        for _ in range(number_of_runs):
+            sink._validator.validate(record)
+
+    benchmark(run_validate_record_with_schema)