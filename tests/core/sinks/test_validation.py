from __future__ import annotations

import datetime
import itertools
import typing as t

import fastjsonschema
import pytest

from singer_sdk.exceptions import InvalidRecord
from singer_sdk.sinks.core import BaseJSONSchemaValidator, InvalidJSONSchema
from tests.conftest import BatchSinkMock, TargetMock


class FastJSONSchemaValidator(BaseJSONSchemaValidator):
    def __init__(self, schema: dict[str, t.Any]) -> None:
        super().__init__(schema)
        try:
            self.validator = fastjsonschema.compile(self.schema)
        except fastjsonschema.JsonSchemaDefinitionException as e:
            error_message = "Schema Validation Error"
            raise InvalidJSONSchema(error_message) from e

    def validate(self, record: dict):
        try:
            self.validator(record)
        except fastjsonschema.JsonSchemaValueException as e:
            error_message = f"Record Message Validation Error: {e.message}"
            raise InvalidRecord(error_message, record) from e


class FastJSONSchemaSink(BatchSinkMock):
    def get_validator(self) -> BaseJSONSchemaValidator | None:
        return FastJSONSchemaValidator(self.schema)


def test_validate_record():
    target = TargetMock()
    sink = BatchSinkMock(
        target,
        "users",
        {
            "type": "object",
            "properties": {
                "id": {"type": "integer"},
                "created_at": {"type": "string", "format": "date-time"},
                "created_at_date": {"type": "string", "format": "date"},
                "created_at_time": {"type": "string", "format": "time"},
                "invalid_datetime": {"type": "string", "format": "date-time"},
            },
        },
        ["id"],
    )

    record = {
        "id": 1,
        "created_at": "2021-01-01T00:00:00+00:00",
        "created_at_date": "2021-01-01",
        "created_at_time": "00:01:00+00:00",
        "missing_datetime": "2021-01-01T00:00:00+00:00",
        "invalid_datetime": "not a datetime",
    }
    updated_record = sink._validate_and_parse(record)

    assert updated_record["created_at"] == datetime.datetime(
        2021,
        1,
        1,
        0,
        0,
        tzinfo=datetime.timezone.utc,
    )
    assert updated_record["created_at_date"] == datetime.date(
        2021,
        1,
        1,
    )
    assert updated_record["created_at_time"] == datetime.time(
        0,
        1,
        tzinfo=datetime.timezone.utc,
    )
    assert updated_record["missing_datetime"] == "2021-01-01T00:00:00+00:00"
    assert updated_record["invalid_datetime"] == "9999-12-31 23:59:59.999999"


def test_validate_fastjsonschema():
    target = TargetMock()
    sink = FastJSONSchemaSink(
        target,
        "users",
        {
            "type": "object",
            "properties": {
                "id": {"type": "integer"},
                "created_at": {"type": "string", "format": "date-time"},
                "created_at_date": {"type": "string", "format": "date"},
                "created_at_time": {"type": "string", "format": "time"},
                "invalid_datetime": {"type": "string", "format": "date-time"},
            },
        },
        ["id"],
    )

    record = {
        "id": 1,
        "created_at": "2021-01-01T00:00:00+00:00",
        "created_at_date": "2021-01-01",
        "created_at_time": "00:01:00+00:00",
        "missing_datetime": "2021-01-01T00:00:00+00:00",
        "invalid_datetime": "not a datetime",
    }

    with pytest.raises(
        InvalidRecord,
        match=r"Record Message Validation Error",
    ) as exc_info:
        sink._validator.validate(record)

    assert isinstance(exc_info.value.__cause__, fastjsonschema.JsonSchemaValueException)


@pytest.fixture
def default_draft_sink_stop():
    """Return a sink object with the default draft checks enabled."""

    class CustomSink(BatchSinkMock):
        """Custom sink class."""

        validate_field_string_format = True

    return CustomSink(
        TargetMock(),
        "users",
        {
            "type": "object",
            "properties": {
                "id": {"type": "integer"},
                "created_at": {"type": "string", "format": "date-time"},
                "created_at_date": {"type": "string", "format": "date"},
                "created_at_time": {"type": "string", "format": "time"},
                "invalid_datetime": {"type": "string", "format": "date-time"},
            },
        },
        ["id"],
    )


def test_validate_record_jsonschema_format_checking_enabled_stop_on_error(
    default_draft_sink_stop,
):
    sink: BatchSinkMock = default_draft_sink_stop

    record = {
        "id": 1,
        "created_at": "2021-01-01T00:00:00+00:00",
        "created_at_date": "2021-01-01",
        "created_at_time": "00:01:00+00:00",
        "missing_datetime": "2021-01-01T00:00:00+00:00",
        "invalid_datetime": "not a datetime",
    }
    with pytest.raises(
        InvalidRecord,
        match=r"Record Message Validation Error",
    ):
        sink._validate_and_parse(record)


@pytest.mark.parametrize(
    "additional_properties",
    [
        pytest.param(True, id="additional_properties"),
        pytest.param(False, id="no_additional_properties"),
    ],
)
def test_validate_record_jsonschema_format_checking_enabled_continue_on_error(
    caplog: pytest.LogCaptureFixture,
<<<<<<< HEAD
    additional_properties: bool,
=======
    default_draft_sink_continue,
>>>>>>> 8795ed50
):
    class CustomSink(BatchSinkMock):
        """Custom sink class."""

        validate_field_string_format = True
        fail_on_record_validation_exception = False

    sink = CustomSink(
        TargetMock(),
        "users",
        {
            "type": "object",
            "properties": {
                "id": {"type": "integer"},
                "created_at": {"type": "string", "format": "date-time"},
                "created_at_date": {"type": "string", "format": "date"},
                "created_at_time": {"type": "string", "format": "time"},
                "invalid_datetime": {"type": "string", "format": "date-time"},
            },
            "additionalProperties": additional_properties,
        },
        ["id"],
    )

    record = {
        "id": 1,
        "created_at": "2021-01-01T00:00:00+00:00",
        "created_at_date": "2021-01-01",
        "created_at_time": "00:01:00+00:00",
        "missing_datetime": "2021-01-01T00:00:00+00:00",
        "invalid_datetime": "not a datetime",
    }

    with caplog.at_level("WARNING"):
        updated_record = sink._validate_and_parse(record)

    assert updated_record["created_at"] == datetime.datetime(
        2021,
        1,
        1,
        0,
        0,
        tzinfo=datetime.timezone.utc,
    )
    assert updated_record["created_at_date"] == datetime.date(
        2021,
        1,
        1,
    )
    assert updated_record["created_at_time"] == datetime.time(
        0,
        1,
        tzinfo=datetime.timezone.utc,
    )
    assert updated_record["missing_datetime"] == "2021-01-01T00:00:00+00:00"
    assert updated_record["invalid_datetime"] == "9999-12-31 23:59:59.999999"
<<<<<<< HEAD

    assert "Record validation failed" in caplog.messages

    warned = "No schema for record field 'missing_datetime'" in caplog.messages
    assert warned is not additional_properties
=======
    assert "Record Message Validation Error" in caplog.text
>>>>>>> 8795ed50


@pytest.fixture
def bench_sink() -> BatchSinkMock:
    target = TargetMock()
    return BatchSinkMock(
        target,
        "users",
        {
            "type": "object",
            "properties": {
                "id": {"type": "integer"},
                "created_at": {"type": "string", "format": "date-time"},
                "updated_at": {"type": "string", "format": "date-time"},
                "deleted_at": {"type": "string", "format": "date-time"},
            },
        },
        ["id"],
    )


@pytest.fixture
def bench_record():
    return {
        "id": 1,
        "created_at": "2021-01-01T00:08:00-07:00",
        "updated_at": "2022-01-02T00:09:00-07:00",
        "deleted_at": "2023-01-03T00:10:00.0000",
    }


def test_bench_parse_timestamps_in_record(benchmark, bench_sink, bench_record):
    """Run benchmark for Sink method _parse_timestamps_in_record."""
    number_of_runs = 1000

    sink: BatchSinkMock = bench_sink

    def run_parse_timestamps_in_record():
        for record in itertools.repeat(bench_record, number_of_runs):
            _ = sink._parse_timestamps_in_record(
                record.copy(), sink.schema, sink.datetime_error_treatment
            )

    benchmark(run_parse_timestamps_in_record)


def test_bench_validate_and_parse(benchmark, bench_sink, bench_record):
    """Run benchmark for Sink method _validate_and_parse."""
    number_of_runs = 1000

    sink: BatchSinkMock = bench_sink

    def run_validate_and_parse():
        for record in itertools.repeat(bench_record, number_of_runs):
            _ = sink._validate_and_parse(record.copy())

    benchmark(run_validate_and_parse)


def test_bench_validate_record_with_schema(benchmark, bench_sink, bench_record):
    """Run benchmark for Sink._validator method validate."""
    number_of_runs = 1000

    sink: BatchSinkMock = bench_sink

    def run_validate_record_with_schema():
        for record in itertools.repeat(bench_record, number_of_runs):
            sink._validator.validate(record)

    benchmark(run_validate_record_with_schema)<|MERGE_RESOLUTION|>--- conflicted
+++ resolved
@@ -146,6 +146,33 @@
     )
 
 
+@pytest.fixture
+def default_draft_sink_continue():
+    """Return a sink object with the default draft checks enabled."""
+
+    class CustomSink(BatchSinkMock):
+        """Custom sink class."""
+
+        validate_field_string_format = True
+        fail_on_record_validation_exception = False
+
+    return CustomSink(
+        TargetMock(),
+        "users",
+        {
+            "type": "object",
+            "properties": {
+                "id": {"type": "integer"},
+                "created_at": {"type": "string", "format": "date-time"},
+                "created_at_date": {"type": "string", "format": "date"},
+                "created_at_time": {"type": "string", "format": "time"},
+                "invalid_datetime": {"type": "string", "format": "date-time"},
+            },
+        },
+        ["id"],
+    )
+
+
 def test_validate_record_jsonschema_format_checking_enabled_stop_on_error(
     default_draft_sink_stop,
 ):
@@ -166,43 +193,11 @@
         sink._validate_and_parse(record)
 
 
-@pytest.mark.parametrize(
-    "additional_properties",
-    [
-        pytest.param(True, id="additional_properties"),
-        pytest.param(False, id="no_additional_properties"),
-    ],
-)
 def test_validate_record_jsonschema_format_checking_enabled_continue_on_error(
     caplog: pytest.LogCaptureFixture,
-<<<<<<< HEAD
-    additional_properties: bool,
-=======
     default_draft_sink_continue,
->>>>>>> 8795ed50
 ):
-    class CustomSink(BatchSinkMock):
-        """Custom sink class."""
-
-        validate_field_string_format = True
-        fail_on_record_validation_exception = False
-
-    sink = CustomSink(
-        TargetMock(),
-        "users",
-        {
-            "type": "object",
-            "properties": {
-                "id": {"type": "integer"},
-                "created_at": {"type": "string", "format": "date-time"},
-                "created_at_date": {"type": "string", "format": "date"},
-                "created_at_time": {"type": "string", "format": "time"},
-                "invalid_datetime": {"type": "string", "format": "date-time"},
-            },
-            "additionalProperties": additional_properties,
-        },
-        ["id"],
-    )
+    sink: BatchSinkMock = default_draft_sink_continue
 
     record = {
         "id": 1,
@@ -236,15 +231,7 @@
     )
     assert updated_record["missing_datetime"] == "2021-01-01T00:00:00+00:00"
     assert updated_record["invalid_datetime"] == "9999-12-31 23:59:59.999999"
-<<<<<<< HEAD
-
-    assert "Record validation failed" in caplog.messages
-
-    warned = "No schema for record field 'missing_datetime'" in caplog.messages
-    assert warned is not additional_properties
-=======
     assert "Record Message Validation Error" in caplog.text
->>>>>>> 8795ed50
 
 
 @pytest.fixture
