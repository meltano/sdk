--- conflicted
+++ resolved
@@ -3,24 +3,17 @@
 from __future__ import annotations
 
 import decimal
-<<<<<<< HEAD
+import itertools
+import json
 import sys
 import typing as t
-=======
-import itertools
-import json
->>>>>>> 93ed07a8
 from contextlib import nullcontext
 
 import msgspec
 import pytest
 
-<<<<<<< HEAD
-from singer_sdk.io_base import SingerReader, dec_hook, enc_hook
-=======
 from singer_sdk._singerlib import RecordMessage
-from singer_sdk.io_base import SingerReader, SingerWriter
->>>>>>> 93ed07a8
+from singer_sdk.io_base import SingerReader, SingerWriter, dec_hook, enc_hook
 
 
 class DummyReader(SingerReader):
@@ -153,7 +146,7 @@
 
 @pytest.fixture
 def bench_encoded_record(bench_record):
-    return json.dumps(bench_record)
+    return json.dumps(bench_record).encode()
 
 
 def test_bench_format_message(benchmark, bench_record_message):
