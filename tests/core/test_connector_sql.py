--- conflicted
+++ resolved
@@ -725,13 +725,12 @@
         result = json_schema_to_sql.to_sql_type(image_type)
         assert isinstance(result, sa.types.LargeBinary)
 
-<<<<<<< HEAD
     def test_singer_decimal(self):
         json_schema_to_sql = JSONSchemaToSQL()
         jsonschema_type = {"type": ["string"], "format": "singer.decimal"}
         result = json_schema_to_sql.to_sql_type(jsonschema_type)
         assert isinstance(result, sa.types.DECIMAL)
-=======
+
     def test_annotation_sql_datatype(self):
         json_schema_to_sql = JSONSchemaToSQL()
         json_schema_to_sql.register_sql_datatype_handler("json", sa.types.JSON)
@@ -785,5 +784,4 @@
 
     connector = SQLConnector(config={"sqlalchemy_url": f"sqlite:///{db_path}"})
 
-    benchmark(_discover_catalog, connector)
->>>>>>> 7a386c93
+    benchmark(_discover_catalog, connector)