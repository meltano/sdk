--- conflicted
+++ resolved
@@ -3,13 +3,9 @@
 from __future__ import annotations
 
 import re
-<<<<<<< HEAD
-from textwrap import dedent
-=======
 from pathlib import Path
 from textwrap import dedent
 from typing import Callable
->>>>>>> 984761e6
 
 import pytest
 from pytest_snapshot.plugin import Snapshot
@@ -493,11 +489,7 @@
 
 @pytest.mark.snapshot
 @pytest.mark.parametrize(
-<<<<<<< HEAD
-    "properties,additional_properties",
-=======
     "schema_obj,snapshot_name",
->>>>>>> 984761e6
     [
         pytest.param(
             ObjectType(
@@ -536,19 +528,21 @@
                 Property("email", StringType),
                 Property("username", StringType),
                 Property("phone_number", StringType),
-            ],
-            False,
-        ),
-        (
-            [
+            ),
+            "duplicates.json",
+            id="no required, duplicates, no additional properties",
+        ),
+        pytest.param(
+            ObjectType(
                 Property("id", StringType),
                 Property("id", StringType),
                 Property("email", StringType),
                 Property("username", StringType),
                 Property("phone_number", StringType),
-            ),
-            "duplicates.json",
-            id="no required, duplicates, no additional properties",
+                additional_properties=StringType,
+            ),
+            "duplicates_additional_properties.json",
+            id="no required, duplicates, additional properties",
         ),
         pytest.param(
             ObjectType(
@@ -557,30 +551,6 @@
                 Property("email", StringType),
                 Property("username", StringType),
                 Property("phone_number", StringType),
-                additional_properties=StringType,
-            ),
-            "duplicates_additional_properties.json",
-            id="no required, duplicates, additional properties",
-        ),
-        pytest.param(
-            ObjectType(
-                Property("id", StringType),
-                Property("id", StringType),
-                Property("email", StringType),
-                Property("username", StringType),
-<<<<<<< HEAD
-                Property("phone_number", StringType),
-            ],
-            False,
-        ),
-        (
-            [
-                Property("id", StringType),
-                Property("email", StringType, True),
-                Property("username", StringType, True),
-=======
->>>>>>> 984761e6
-                Property("phone_number", StringType),
                 additional_properties=False,
             ),
             "duplicates_no_additional_properties.json",
@@ -599,23 +569,8 @@
         pytest.param(
             ObjectType(
                 Property("id", StringType),
-<<<<<<< HEAD
-                Property("email", StringType, True),
-                Property("username", StringType, True),
-                Property("phone_number", StringType),
-            ],
-            False,
-        ),
-        (
-            [
-                Property("id", StringType),
-                Property("email", StringType, True),
-                Property("email", StringType, True),
-                Property("username", StringType, True),
-=======
                 Property("email", StringType, required=True),
                 Property("username", StringType, required=True),
->>>>>>> 984761e6
                 Property("phone_number", StringType),
                 additional_properties=StringType,
             ),
@@ -660,7 +615,6 @@
             ObjectType(
                 Property("id", StringType),
                 Property("email", StringType, True),
-                Property("email", StringType, True),
                 Property("username", StringType, True),
                 Property("phone_number", StringType),
                 additional_properties=False,
@@ -681,63 +635,6 @@
             "pattern_properties.json",
             id="pattern properties",
         ),
-<<<<<<< HEAD
-        (
-            [
-                Property("id", StringType),
-                Property("email", StringType, True),
-                Property("email", StringType, True),
-                Property("username", StringType, True),
-                Property("phone_number", StringType),
-            ],
-            False,
-        ),
-    ],
-    ids=[
-        "no required, no duplicates, no additional properties",
-        "no required, no duplicates, additional properties",
-        "no required, no duplicates, no additional properties allowed",
-        "no required, duplicates, no additional properties",
-        "no required, duplicates, additional properties",
-        "no required, duplicates, no additional properties allowed",
-        "required, no duplicates, no additional properties",
-        "required, no duplicates, additional properties",
-        "required, no duplicates, no additional properties allowed",
-        "required, duplicates, no additional properties",
-        "required, duplicates, additional properties",
-        "required, duplicates, no additional properties allowed",
-    ],
-)
-def test_object_type(
-    properties: list[Property],
-    additional_properties: JSONTypeHelper | bool,
-):
-    merged_property_schemas = {
-        name: schema for p in properties for name, schema in p.to_dict().items()
-    }
-
-    required = [p.name for p in properties if not p.optional]
-    required_schema = {"required": required} if required else {}
-    additional_properties_schema = (
-        {
-            "additionalProperties": additional_properties
-            if isinstance(additional_properties, bool)
-            else additional_properties.type_dict
-        }
-        if additional_properties is not None
-        else {}
-    )
-
-    expected_json_schema = {
-        "type": "object",
-        "properties": merged_property_schemas,
-        **required_schema,
-        **additional_properties_schema,
-    }
-
-    object_type = ObjectType(*properties, additional_properties=additional_properties)
-    assert object_type.type_dict == expected_json_schema
-=======
     ],
 )
 def test_object_type(
@@ -748,7 +645,6 @@
 ):
     snapshot.snapshot_dir = snapshot_dir.joinpath("jsonschema")
     snapshot.assert_match(schema_obj.to_json(indent=2), snapshot_name)
->>>>>>> 984761e6
 
 
 def test_custom_type():
