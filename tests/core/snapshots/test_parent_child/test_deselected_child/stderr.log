INFO my-tap Skipping deselected stream 'child'.
<<<<<<< HEAD
INFO my-tap.parent Beginning full_table sync of 'parent'
INFO my-tap.parent Flushing 2 child contexts for stream 'parent'
INFO my-tap.parent Flushing 1 child contexts for stream 'parent'
=======
INFO my-tap.parent Beginning sync of 'parent' in full_table mode
>>>>>>> 006da343
<|MERGE_RESOLUTION|>--- conflicted
+++ resolved
@@ -1,8 +1,4 @@
 INFO my-tap Skipping deselected stream 'child'.
-<<<<<<< HEAD
-INFO my-tap.parent Beginning full_table sync of 'parent'
+INFO my-tap.parent Beginning sync of 'parent' in full_table mode
 INFO my-tap.parent Flushing 2 child contexts for stream 'parent'
-INFO my-tap.parent Flushing 1 child contexts for stream 'parent'
-=======
-INFO my-tap.parent Beginning sync of 'parent' in full_table mode
->>>>>>> 006da343
+INFO my-tap.parent Flushing 1 child contexts for stream 'parent'