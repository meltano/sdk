--- conflicted
+++ resolved
@@ -1,13 +1,8 @@
 INFO my-tap-many Skipping parse of env var settings...
 INFO my-tap-many Added 'child_many' as child stream to 'parent_many'
-<<<<<<< HEAD
-INFO my-tap-many.parent_many Beginning full_table sync of 'parent_many'
+INFO my-tap-many.parent_many Beginning sync of 'parent_many' in full_table mode
 INFO my-tap-many.parent_many Flushing 3 child contexts for stream 'parent_many'
-INFO my-tap-many.child_many Beginning full_table sync of 'child_many' with context: {'child_id': 1, 'pid': '1'}
-=======
-INFO my-tap-many.parent_many Beginning sync of 'parent_many' in full_table mode
 INFO my-tap-many.child_many Beginning sync of 'child_many' in full_table mode with context: {'child_id': 1, 'pid': '1'}
->>>>>>> 006da343
 WARNING my-tap-many.child_many Properties ('composite_id', 'child_id') were present in the 'child_many' stream but not found in catalog schema. Ignoring.
 INFO my-tap-many.child_many Beginning sync of 'child_many' in full_table mode with context: {'child_id': 2, 'pid': '1'}
 INFO my-tap-many.child_many Beginning sync of 'child_many' in full_table mode with context: {'child_id': 3, 'pid': '1'}