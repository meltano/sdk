--- conflicted
+++ resolved
@@ -221,14 +221,14 @@
 python-versions = ">=3.6, <3.7"
 
 [[package]]
-<<<<<<< HEAD
 name = "decorator"
 version = "5.0.7"
 description = "Decorators for Humans"
 category = "main"
 optional = false
 python-versions = ">=3.5"
-=======
+
+[[package]]
 name = "distlib"
 version = "0.3.2"
 description = "Distribution utilities"
@@ -251,7 +251,6 @@
 category = "dev"
 optional = false
 python-versions = "*"
->>>>>>> 66dea06b
 
 [[package]]
 name = "flake8"
@@ -357,7 +356,6 @@
 jinja2 = "*"
 
 [[package]]
-<<<<<<< HEAD
 name = "jsonpath-rw"
 version = "1.4.0"
 description = "A robust and significantly extended implementation of JSONPath for Python, with a clear AST for metaprogramming."
@@ -369,14 +367,14 @@
 decorator = "*"
 ply = "*"
 six = "*"
-=======
+
+[[package]]
 name = "joblib"
 version = "1.0.1"
 description = "Lightweight pipelining with Python functions"
 category = "main"
 optional = false
 python-versions = ">=3.6"
->>>>>>> 66dea06b
 
 [[package]]
 name = "jsonschema"
@@ -1062,13 +1060,8 @@
 
 [metadata]
 lock-version = "1.1"
-<<<<<<< HEAD
-python-versions = "<3.9,>=3.6"
-content-hash = "625abe8b59dd0984729951c91aedd8a00f0305c2f13a40fefc51c9cafb042a84"
-=======
 python-versions = "<3.9,>=3.6.1"
 content-hash = "d7cb2bef3d6ee81540bc39aa099a3f32bc8082f6d4462d373c2e2094db43d7e4"
->>>>>>> 66dea06b
 
 [metadata.files]
 alabaster = [
@@ -1257,11 +1250,10 @@
     {file = "dataclasses-0.8-py3-none-any.whl", hash = "sha256:0201d89fa866f68c8ebd9d08ee6ff50c0b255f8ec63a71c16fda7af82bb887bf"},
     {file = "dataclasses-0.8.tar.gz", hash = "sha256:8479067f342acf957dc82ec415d355ab5edb7e7646b90dc6e2fd1d96ad084c97"},
 ]
-<<<<<<< HEAD
 decorator = [
     {file = "decorator-5.0.7-py3-none-any.whl", hash = "sha256:945d84890bb20cc4a2f4a31fc4311c0c473af65ea318617f13a7257c9a58bc98"},
     {file = "decorator-5.0.7.tar.gz", hash = "sha256:6f201a6c4dac3d187352661f508b9364ec8091217442c9478f1f83c003a0f060"},
-=======
+]
 distlib = [
     {file = "distlib-0.3.2-py2.py3-none-any.whl", hash = "sha256:23e223426b28491b1ced97dc3bbe183027419dfc7982b4fa2f05d5f3ff10711c"},
     {file = "distlib-0.3.2.zip", hash = "sha256:106fef6dc37dd8c0e2c0a60d3fca3e77460a48907f335fa28420463a6f799736"},
@@ -1273,7 +1265,6 @@
 filelock = [
     {file = "filelock-3.0.12-py3-none-any.whl", hash = "sha256:929b7d63ec5b7d6b71b0fa5ac14e030b3f70b75747cef1b10da9b879fef15836"},
     {file = "filelock-3.0.12.tar.gz", hash = "sha256:18d82244ee114f543149c66a6e0c14e9c4f8a1044b5cdaadd0f82159d6a6ff59"},
->>>>>>> 66dea06b
 ]
 flake8 = [
     {file = "flake8-3.9.2-py2.py3-none-any.whl", hash = "sha256:bf8fd333346d844f616e8d47905ef3a3384edae6b4e9beb0c5101e25e3110907"},
@@ -1311,14 +1302,12 @@
     {file = "jinja2-time-0.2.0.tar.gz", hash = "sha256:d14eaa4d315e7688daa4969f616f226614350c48730bfa1692d2caebd8c90d40"},
     {file = "jinja2_time-0.2.0-py2.py3-none-any.whl", hash = "sha256:d3eab6605e3ec8b7a0863df09cc1d23714908fa61aa6986a845c20ba488b4efa"},
 ]
-<<<<<<< HEAD
 jsonpath-rw = [
     {file = "jsonpath-rw-1.4.0.tar.gz", hash = "sha256:05c471281c45ae113f6103d1268ec7a4831a2e96aa80de45edc89b11fac4fbec"},
-=======
+]
 joblib = [
     {file = "joblib-1.0.1-py3-none-any.whl", hash = "sha256:feeb1ec69c4d45129954f1b7034954241eedfd6ba39b5e9e4b6883be3332d5e5"},
     {file = "joblib-1.0.1.tar.gz", hash = "sha256:9c17567692206d2f3fb9ecf5e991084254fe631665c450b443761c4186a613f7"},
->>>>>>> 66dea06b
 ]
 jsonschema = [
     {file = "jsonschema-3.2.0-py2.py3-none-any.whl", hash = "sha256:4e5b3cf8216f577bee9ce139cbe72eca3ea4f292ec60928ff24758ce626cd163"},
