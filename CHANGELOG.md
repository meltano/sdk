--- conflicted
+++ resolved
@@ -14,11 +14,8 @@
 
 ### Changes
 
-<<<<<<< HEAD
+- Tap and Target SDK: Prevents the leaking of sensitive configuration values when JSON schema validation fails.
 - Tap and Target SDK: Support Black by default by bumping min Python version to 3.6.2. (#224, !169)
-=======
-- Tap and Target SDK: Prevents the leaking of sensitive configuration values when JSON schema validation fails.
->>>>>>> 9d94cb21
 
 ### Fixes
 
