--- conflicted
+++ resolved
@@ -5,7 +5,6 @@
 The format is based on [Keep a Changelog](https://keepachangelog.com/en/1.0.0/),
 and this project adheres to [Semantic Versioning](https://semver.org/spec/v2.0.0.html).
 
-<<<<<<< HEAD
 ## v0.47.3 (2025-06-19)
 
 ### 🐛 Fixes
@@ -134,13 +133,12 @@
 
 - [#2990](https://github.com/meltano/sdk/issues/2990) Replace filesystem library used for BATCH mode
 - [#3010](https://github.com/meltano/sdk/issues/3010) Use dict instead of `OrderedDict`
-=======
+
 ## v0.45.12 (2025-06-24)
 
 ### 🐛 Fixes
 
 - [#3132](https://github.com/meltano/sdk/issues/3132) Ensure Singer SDK warnings are logged
->>>>>>> 999a6e9e
 
 ## v0.45.11 (2025-04-28)
 
