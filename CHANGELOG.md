# Changelog

All notable changes to this project will be documented in this file.

The format is based on [Keep a Changelog](https://keepachangelog.com/en/1.0.0/),
and this project adheres to [Semantic Versioning](https://semver.org/spec/v2.0.0.html).

<!---
DO NOT DELETE
The next few lines form the template for unreleased changes.
## [Unreleased]
### Added
### Changed
### Deprecated
### Removed
### Fixed
-->

<<<<<<< HEAD
## v0.1.3 [Unreleased]

### Added

- A new stream property `is_sorted` may optionally be set to `True` for incremental streams
  which are pre-sorted by the replication key (recommended). On the backend, this enables
  long-running incremental streams to be resumed if interrupted. See the singer spec for
  more information on resuming interrupted streams. (!61)
- A new signpost feature prevents bookmarks from advancing beyond the point where all
  records records have been streamed. This prevents potentially missing records in
  subsequent executions, especially relevant for unsorted streams. (!61)
- New `get_replication_key_signpost()` stream method which defaults to the current time for
  timestamp-based replication keys. (!61)

### Fixed

- Fixed a scenario where unsorted incremental streams would miss records if interrupted and
  then resumed using the emitted STATE bookmarks. (!61)

### Changed

- Unsorted streams are no longer marked with resumable bookmarks in STATE output. (!61)
=======
## [Unreleased]

### Fixed

- Fixed fatal errors when debugging from the cookiecutter shell script (#102, !64)
>>>>>>> 721451de

## v0.1.2

Fixes bug in state handling, adds improvevements to documentation.

### Documentation

- Streamlined Dev Guide (!56)
- Added Code Samples page, including dynamic schema discovery examples (#33, !56)
- Added links to external sdk-based taps (#32, !56)
- Added static/dynamic property documentation (#86, !56)
- Added "implementation" docs for debugging and troubleshooting (#71, !41)

### Fixed

- Fixes bug in `Stream.get_starting_timestamp()` using incorrect state key (#94, !58)

## v0.1.1

Documentation and cookiecutter template improvements.

## Added

- Added 'admin_name' field in cookiecutter, streamline poetry setup (!25)
- Added meltano integration and testing options (#47, !52)
- Added new cookiecutter `.sh` script to ease testing during development (!52)

### Changes

- Improved cookiecutter readme template with examples (#76, !53)

## v0.1.0

First official SDK release. Numerous changes and improvements implemented, with the goal of stabilizing the SDK
and making it broadly available to the community.

### Added

- Added this CHANGELOG.md file (#68, !43)
- Added standardized tap tests (!36, #78, !46)
- Added SDK testing matrix for python versions 3.6, 3.7, 3.8 (#61, !33)
- Added support for multiple `--config=` inputs, combining one or more config.json files (#53, !27)
- Added new CLI `--test` option to perform connection test on all defined streams (#14, !28)
- Added default value support for plugin configs (!12) -- _Contributed by: **[Ken Payne](https://gitlab.com/kgpayne)**_

### Changed

- Promote `singer_sdk.helpers.typing` to `singer_sdk.typing` (#84)
- Modified environment variable parsing logic for arrays (#82)
- Renamed `http_headers` in `Authenticator` class to `auth_headers` (#75, !47)
- Expect environment variables in all caps (`<PLUGIN>_<SETTING>`) (#59, !34)
- Parse environment variables only if `--config=ENV` is passed (#53, !27)

### Fixed

- OAuth no longer applies `client_email` automatically if `client_id` is missing (#83)
- Resolved issue on Python 3.6: `cannot import 'metadata' from 'importlib'` (#58)
- Fixed issue reading from JSON file (!11) -- _Contributed by: **[Edgar R. Mondragón](https://gitlab.com/edgarrmondragon)**_
- Look only for valid plugin settings in environment variables (!21) -- _Contributed by: **[Edgar R. Mondragón](https://gitlab.com/edgarrmondragon)**_
- Fixed bug in `STATE` handling (!13) -- _Contributed by: **[Ken Payne](https://gitlab.com/kgpayne)**_

### Removed

- Remove parquet sample (#81,!48)

## v0.0.1-devx

Initial prerelease version for review and prototyping.<|MERGE_RESOLUTION|>--- conflicted
+++ resolved
@@ -16,40 +16,32 @@
 ### Fixed
 -->
 
-<<<<<<< HEAD
 ## v0.1.3 [Unreleased]
 
 ### Added
 
-- A new stream property `is_sorted` may optionally be set to `True` for incremental streams
-  which are pre-sorted by the replication key (recommended). On the backend, this enables
-  long-running incremental streams to be resumed if interrupted. See the singer spec for
-  more information on resuming interrupted streams. (!61)
-- A new signpost feature prevents bookmarks from advancing beyond the point where all
-  records records have been streamed. This prevents potentially missing records in
-  subsequent executions, especially relevant for unsorted streams. (!61)
-- New `get_replication_key_signpost()` stream method which defaults to the current time for
+- Added [`is_sorted`](/docs/reference#Stream.is_sorted-property) stream property, which enables
+  long-running incremental streams to be resumed if interrupted. (!61)
+- Added [signpost feature](/docs/implementation/state#replication-key-signposts) to
+  prevent bookmarks from advancing beyond the point where all
+  records have been streamed. (!61)
+- Added [`get_replication_key_signpost()`](/docs/reference#Stream.get_replication_key_signpost-method)
+  stream method which defaults to the current time for
   timestamp-based replication keys. (!61)
 
 ### Fixed
 
 - Fixed a scenario where unsorted incremental streams would miss records if interrupted and
   then resumed using the emitted STATE bookmarks. (!61)
+- Fixed fatal error when debugging from the cookiecutter shell script (#102, !64)
 
 ### Changed
 
 - Unsorted streams are no longer marked with resumable bookmarks in STATE output. (!61)
-=======
-## [Unreleased]
-
-### Fixed
-
-- Fixed fatal errors when debugging from the cookiecutter shell script (#102, !64)
->>>>>>> 721451de
 
 ## v0.1.2
 
-Fixes bug in state handling, adds improvevements to documentation.
+Fixes bug in state handling, adds improvements to documentation.
 
 ### Documentation
 
