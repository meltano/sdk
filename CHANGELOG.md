# Changelog

All notable changes to this project will be documented in this file.

The format is based on [Keep a Changelog](https://keepachangelog.com/en/1.0.0/),
and this project adheres to [Semantic Versioning](https://semver.org/spec/v2.0.0.html).

<<<<<<< HEAD
=======
## v0.36.1 (2024-03-13)

### 🐛 Fixes

- [#2310](https://github.com/meltano/sdk/issues/2310) Limited `importlib-resources` to < 6.2 due to breaking changes
- [#2288](https://github.com/meltano/sdk/issues/2288) Bumped min joblib dependency to `>=1.3.0` and replaced deprecated `parallel_backend` with `parallel_config` -- _**Thanks @BuzzCutNorman!**_
- [#2281](https://github.com/meltano/sdk/issues/2281) The `state_partition_context` dictionary is now correctly interpolated in the error message when duplicate partitions/contexts are detected in the input state
- [#2274](https://github.com/meltano/sdk/issues/2274) Test workflow now fails for any Python matrix job failure in cookiecutter template -- _**Thanks @ReubenFrankel!**_

>>>>>>> f010637d
## v0.36.0 (2024-02-26)

### ✨ New

- [#2241](https://github.com/meltano/sdk/issues/2241) JSON schema keywords such as `maxLength` are now supported in `StringType`, `IntegerType` and `NumberType` JSON schema helpers
- [#2263](https://github.com/meltano/sdk/issues/2263) Nested settings are now documented in the output of `--about --format=markdown`
- [#2248](https://github.com/meltano/sdk/issues/2248) Targets now accept a `batch_size_rows` setting to configure how many rows are loaded in each record batch -- _**Thanks @BuzzCutNorman!**_

### 🐛 Fixes

- [#2258](https://github.com/meltano/sdk/issues/2258) Database disconnects are now handled via SQLAlchemy `pool_pre_ping` parameter

### ⚙️ Under the Hood

- [#2220](https://github.com/meltano/sdk/issues/2220) Deprecated `singer_sdk.authenticators.BasicAuthenticator` in favor of `requests.auth.HTTPBasicAuth`

## v0.35.2 (2024-02-19)

### 🐛 Fixes

- [#2252](https://github.com/meltano/sdk/issues/2252) Null type is now correctly appended as `{"type": "null"}` to `oneOf` types

## v0.35.1 (2024-02-15)

### 🐛 Fixes

- [#2243](https://github.com/meltano/sdk/issues/2243) Flattening level of record is now forced to match the provided flattened schema -- _**Thanks @joaopamaral!**_
- [#2245](https://github.com/meltano/sdk/issues/2245) Instances of `oneOf` are now handled by null-appending logic
- [#2242](https://github.com/meltano/sdk/issues/2242) Hard and soft deletes for handling `ACTIVATE_VERSION` messages now use the same `WHERE` clause -- _**Thanks @vitoravancini!**_
- [#2232](https://github.com/meltano/sdk/issues/2232) Test workflow job now fails for unsupported Python versions in cookiecutter templates -- _**Thanks @ReubenFrankel!**_
- [#2225](https://github.com/meltano/sdk/issues/2225) SQL columns that are non-nullable but not required (i.e. not part of a primary key) are now not included in the `"required": [...]` array of the discovered JSON schema

### 📚 Documentation Improvements

- [#2239](https://github.com/meltano/sdk/issues/2239) Linked reference docs to source code
- [#2231](https://github.com/meltano/sdk/issues/2231) Added an example implemetation of JSON schema validation that uses `fastjsonschema`
- [#2219](https://github.com/meltano/sdk/issues/2219) Added reference docs for tap & target testing helpers

## v0.35.0 (2024-02-02)

### ✨ New

- [#2208](https://github.com/meltano/sdk/issues/2208) Allow users to disable schema validation in targets
- [#2170](https://github.com/meltano/sdk/issues/2170) Generate fake data with stream maps -- _**Thanks @ReubenFrankel!**_
- [#937](https://github.com/meltano/sdk/issues/937) Support validating configuration for any tap with a dynamic catalog
- [#2144](https://github.com/meltano/sdk/issues/2144) Support fanning out parent record into multiple child contexts/syncs
- [#1918](https://github.com/meltano/sdk/issues/1918) End RESTStream pagination if an empty page is received

### 🐛 Fixes

- [#2203](https://github.com/meltano/sdk/issues/2203) Fix serialization of arbitrary objects (e.g. `ObjectId` from mongoDB) during flattening -- _**Thanks @dgawlowsky!**_
- [#2200](https://github.com/meltano/sdk/issues/2200) Quote column names in INSERT statement
- [#2195](https://github.com/meltano/sdk/issues/2195) Include empty `schemas` directory in REST tap cookiecutter
- [#2187](https://github.com/meltano/sdk/issues/2187) Replace use of deprecated `jsonschema._RefResolver` with recommended `referencing` library
- [#2184](https://github.com/meltano/sdk/issues/2184) Reduce amount of unnecessary whitespace in Singer output
- [#2183](https://github.com/meltano/sdk/issues/2183) Ensure `.vscode` directory is included when requested in cookiecutters and avoid failing if it does not exist
- [#2180](https://github.com/meltano/sdk/issues/2180) Limit supported Python versions in `--about` output to existing ones
- [#2108](https://github.com/meltano/sdk/issues/2108) Log sink name when an unhandled error occurs during setup
- [#2158](https://github.com/meltano/sdk/issues/2158) Fix pytest plugin declaration so it can be used without requiring defining `pytest_plugins` in `conftest.py`
- [#2105](https://github.com/meltano/sdk/issues/2105) Default handling of `ACTIVATE_VERSION` messages to soft deletes and add new `SQLConnector.delete_old_versions` method

### ⚙️ Under the Hood

- [#2189](https://github.com/meltano/sdk/issues/2189) Use `functools.lru_cache` instead of the stale `memoization` library (#1981)
- [#2188](https://github.com/meltano/sdk/issues/2188) Remove unused `logger` parameter from private catalog helper functions
- [#2143](https://github.com/meltano/sdk/issues/2143) Drop support for Python 3.7
- [#2157](https://github.com/meltano/sdk/issues/2157) Remove `pytz` dependency and use `datetime.timezone.utc` instead of `pytz.UTC` where possible
- [#2136](https://github.com/meltano/sdk/issues/2136) Create interface for schema validation in sinks, and implement it for `python-jsonschema` -- _**Thanks @BuzzCutNorman!**_
- [#2130](https://github.com/meltano/sdk/issues/2130) Allow loading stream schemas from `importlib.resources.abc.Traversable` types

### 📚 Documentation Improvements

- [#2204](https://github.com/meltano/sdk/issues/2204) Document supported package extras
- [#2186](https://github.com/meltano/sdk/issues/2186) Call out minimum recommended `cookiecutter` version
- [#2168](https://github.com/meltano/sdk/issues/2168) Explain `Progress is not resumable if interrupted` in docs FAQ
- [#2140](https://github.com/meltano/sdk/issues/2140) Update auth caching example to use `functools.cached_property`

## v0.34.1 (2023-12-19)

### 🐛 Fixes

- [#2118](https://github.com/meltano/sdk/issues/2118) Output JSONPath expression with match count message -- _**Thanks @mjsqu!**_
- [#2107](https://github.com/meltano/sdk/issues/2107) Respect forced replication method when retrieving state
- [#2094](https://github.com/meltano/sdk/issues/2094) Use `nulls_first` when available to order `NULL` results in incremental SQL streams

### ⚙️ Under the Hood

- [#1733](https://github.com/meltano/sdk/issues/1733) Test with Python 3.12 🐍
- [#2095](https://github.com/meltano/sdk/issues/2095) Use `CursorResult.mappings()` in SQL streams
- [#2092](https://github.com/meltano/sdk/issues/2092) Use `datetime.fromisoformat` in other places
- [#2090](https://github.com/meltano/sdk/issues/2090) Explicitly use `T` iso date separator

### 📚 Documentation Improvements

- [#2111](https://github.com/meltano/sdk/issues/2111) Fix broken requests documentation links -- _**Thanks @mjsqu!**_

## v0.34.0 (2023-12-05)

## v0.34.0rc1 (2023-12-05)

### 🐛 Fixes

- [#2076](https://github.com/meltano/sdk/issues/2076) Make a explicit dependency on `python-dateutil`

## v0.34.0b1 (2023-11-28)

### ✨ New

- [#2044](https://github.com/meltano/sdk/issues/2044) Add Parquet as a batch encoding option -- _**Thanks @jamielxcarter!**_
- [#768](https://github.com/meltano/sdk/issues/768) Better error messages when config validation fails
- [#1854](https://github.com/meltano/sdk/issues/1854) Make stream logger a child of the tap logger

### ⚙️ Under the Hood

- [#2070](https://github.com/meltano/sdk/issues/2070) Parse dates with `datetime.fromisoformat`/`backports.datetime_fromisoformat` -- _**Thanks @BuzzCutNorman!**_
- [#2056](https://github.com/meltano/sdk/issues/2056) Break up `TapTestClassFactory._annotate_test_class` into simpler methods
- [#2058](https://github.com/meltano/sdk/issues/2058) Implement a `SingerWriter` class in `singer_sdk.io_base` and use it to emit Singer messages -- _**Thanks @BuzzCutNorman!**_
- [#2061](https://github.com/meltano/sdk/issues/2061) Simplify target template file names with `post_gen_project.py` hook -- _**Thanks @vicmattos!**_
- [#2060](https://github.com/meltano/sdk/issues/2060) Simplify tap template file names with `post_gen_project.py` hook -- _**Thanks @vicmattos!**_

### 📚 Documentation Improvements

- [#2039](https://github.com/meltano/sdk/issues/2039) Add 404 page with `sphinx-notfound-page`
- [#2037](https://github.com/meltano/sdk/issues/2037) Add flattening configuration examples

## v0.33.1 (2023-11-08)

### 🐛 Fixes

- [#2035](https://github.com/meltano/sdk/issues/2035) Retry all 5xx status codes -- _**Thanks @asamasoma!**_

## v0.33.0 (2023-10-12)

### ✨ New

- [#1999](https://github.com/meltano/sdk/issues/1999) Log JSONPath match count at the INFO level
- [#1779](https://github.com/meltano/sdk/issues/1779) Cache SQL columns and schemas
- [#2003](https://github.com/meltano/sdk/issues/2003) Add ability to do list comprehensions in stream map expressions -- _**Thanks @haleemur!**_
- [#2018](https://github.com/meltano/sdk/issues/2018) Drop Python 3.7 support in cookiecutter templates -- _**Thanks @visch!**_

### 🐛 Fixes

- [#2006](https://github.com/meltano/sdk/issues/2006) Parse record `time_extracted` into `datetime.datetime` instance
- [#1996](https://github.com/meltano/sdk/issues/1996) Respect nullability of leaf properties when flattening schema
- [#1844](https://github.com/meltano/sdk/issues/1844) Safely skip parsing record field as date-time if it is missing in schema
- [#1885](https://github.com/meltano/sdk/issues/1885) Map `record` field to a JSON `object` type
- [#2015](https://github.com/meltano/sdk/issues/2015) Ensure `default` property is passed to SCHEMA messages -- _**Thanks @prakharcode!**_

### 📚 Documentation Improvements

- [#2017](https://github.com/meltano/sdk/issues/2017) Document support for comprehensions in stream maps

## v0.32.0 (2023-09-22)

### ✨ New

- [#1893](https://github.com/meltano/sdk/issues/1893) Standard configurable load methods
- [#1861](https://github.com/meltano/sdk/issues/1861) SQLTap connector instance shared with streams -- _**Thanks @BuzzCutNorman!**_

### 🐛 Fixes

- [#1954](https://github.com/meltano/sdk/issues/1954) Missing begin()s related to SQLAlchemy 2.0 -- _**Thanks @andyoneal!**_
- [#1951](https://github.com/meltano/sdk/issues/1951) Ensure SQL streams are sorted when a replication key is set
- [#1949](https://github.com/meltano/sdk/issues/1949) Retry SQLAlchemy engine creation for adapters without JSON SerDe support
- [#1939](https://github.com/meltano/sdk/issues/1939) Handle `decimal.Decimal` instances in flattening
- [#1927](https://github.com/meltano/sdk/issues/1927) Handle replication key not found in stream schema -- _**Thanks @mjsqu!**_
- [#1977](https://github.com/meltano/sdk/issues/1977) Fix hanging downstream tests in tap-postgres
- [#1970](https://github.com/meltano/sdk/issues/1970) Warn instead of crashing when schema helpers cannot append `null` to types

### ⚡ Performance Improvements

- [#1925](https://github.com/meltano/sdk/issues/1925) Add viztracer command for testing targets -- _**Thanks @mjsqu!**_

- [#1962](https://github.com/meltano/sdk/issues/1962) Ensure `raw_schema` in stream mapper is immutable

## v0.31.1 (2023-08-17)

### ✨ New

- [#1905](https://github.com/meltano/sdk/issues/1905) Add email field and use human-readable questions in templates

### 🐛 Fixes

- [#1913](https://github.com/meltano/sdk/issues/1913) Fix tap tests for multiple test classes with different input catalogs

## v0.31.0 (2023-08-07)

### ✨ New

- [#1892](https://github.com/meltano/sdk/issues/1892) Add a mapper cookiecutter template
- [#1864](https://github.com/meltano/sdk/issues/1864) SQLTarget connector instance shared with sinks -- _**Thanks @BuzzCutNorman!**_
- [#1878](https://github.com/meltano/sdk/issues/1878) Add `_sdc_sync_started_at` metadata column to indicate the start of the target process
- [#1484](https://github.com/meltano/sdk/issues/1484) Bump latest supported sqlalchemy from `1.*` to `2.*`

### 🐛 Fixes

- [#1898](https://github.com/meltano/sdk/issues/1898) Correctly serialize `decimal.Decimal` in JSON fields of SQL targets
- [#1881](https://github.com/meltano/sdk/issues/1881) Expose `add_record_metadata` as a builtin target setting
- [#1880](https://github.com/meltano/sdk/issues/1880) Append batch config if target supports the batch capability
- [#1865](https://github.com/meltano/sdk/issues/1865) Handle missing record properties in SQL sinks
- [#1838](https://github.com/meltano/sdk/issues/1838) Add deprecation warning when importing legacy testing helpers
- [#1842](https://github.com/meltano/sdk/issues/1842) Ensure all expected tap parameters are passed to `SQLTap` initializer
- [#1853](https://github.com/meltano/sdk/issues/1853) Check against the unconformed key properties when validating record keys
- [#1843](https://github.com/meltano/sdk/issues/1843) Target template should not reference `tap_id`
- [#1708](https://github.com/meltano/sdk/issues/1708) Finalize and write last state message with dedupe
- [#1835](https://github.com/meltano/sdk/issues/1835) Avoid setting up mapper in discovery mode

### ⚙️ Under the Hood

- [#1877](https://github.com/meltano/sdk/issues/1877) Use `importlib.resources` instead of `__file__` to retrieve sample Singer output files

### 📚 Documentation Improvements

- [#1852](https://github.com/meltano/sdk/issues/1852) Fix stale `pip_url` example that uses shell script workaround for editable installation

## v0.30.0 (2023-07-10)

### ✨ New

- [#1815](https://github.com/meltano/sdk/issues/1815) Support optional headers for OAuth request -- _**Thanks @s7clarke10!**_
- [#1800](https://github.com/meltano/sdk/issues/1800) Publish supported python versions in `--about`

### 🐛 Fixes

- [#1829](https://github.com/meltano/sdk/issues/1829) Update cookiecutter copyright assignment to cookiecutter user -- _**Thanks @riordan!**_
- [#1826](https://github.com/meltano/sdk/issues/1826) Serialization of `decimal.Decimal`
- [#1827](https://github.com/meltano/sdk/issues/1827) Add explicit dependency on `packaging` library
- [#1820](https://github.com/meltano/sdk/issues/1820) Include SCHEMA message count in target logs

### 📚 Documentation Improvements

- [#1824](https://github.com/meltano/sdk/issues/1824) Document `RESTStream.rest_method`
- [#1818](https://github.com/meltano/sdk/issues/1818) Update testing.md

## v0.29.0 (2023-07-06)

### ✨ New

- [#1769](https://github.com/meltano/sdk/issues/1769) Validate parsed/transformed record against schema message
- [#1525](https://github.com/meltano/sdk/issues/1525) Support union schemas

### 🐛 Fixes

- [#1809](https://github.com/meltano/sdk/issues/1809) Deserialize floats as `decimal.Decimal`
- [#1770](https://github.com/meltano/sdk/issues/1770) Check schema has arrived before record
- [#1796](https://github.com/meltano/sdk/issues/1796) Create batch directory if missing
- [#1688](https://github.com/meltano/sdk/issues/1688) Incremental where clause generation from triggering TypeError -- _**Thanks @BuzzCutNorman!**_
- [#1778](https://github.com/meltano/sdk/issues/1778) Sink schema comparison before adding metadata columns
- [#1698](https://github.com/meltano/sdk/issues/1698) Force stream selection in tests
- [#1775](https://github.com/meltano/sdk/issues/1775) Add tests for SQL type conversion from JSON schemas
- [#1771](https://github.com/meltano/sdk/issues/1771) Add descriptions for `batch_config` properties
- [#1752](https://github.com/meltano/sdk/issues/1752) Change runner scope to function for target tests
- [#1753](https://github.com/meltano/sdk/issues/1753) Always emit a STATE message at the start of the sync process

### ⚙️ Under the Hood

- [#1745](https://github.com/meltano/sdk/issues/1745) Change `SQLStream.schema` into a cached property -- _**Thanks @mjsqu!**_

### 📚 Documentation Improvements

- [#1756](https://github.com/meltano/sdk/issues/1756) Fix invalid JSON in Stream Maps page and add `meltano.yml` tabs -- _**Thanks @mjsqu!**_
- [#1763](https://github.com/meltano/sdk/issues/1763) Add Cloud banner

## v0.28.0 (2023-06-05)

### ✨ New

- [#1728](https://github.com/meltano/sdk/issues/1728) Add an optional Dependabot file to projects generated from templates
- [#1572](https://github.com/meltano/sdk/issues/1572) Add `batch_config` handling in `append_builtin_config()` -- _**Thanks @aaronsteers!**_
- [#1686](https://github.com/meltano/sdk/issues/1686) Log stream errors
- [#1711](https://github.com/meltano/sdk/issues/1711) Validate records against stream schema in standard tap tests
- [#1709](https://github.com/meltano/sdk/issues/1709) Add a default Apache 2.0 license to tap and target templates

### 🐛 Fixes

- [#1742](https://github.com/meltano/sdk/issues/1742) Recommend `meltano run` in target cookiecutter README

### ⚙️ Under the Hood

- [#936](https://github.com/meltano/sdk/issues/936) Use inheritance to construct plugin CLI

### 📚 Documentation Improvements

- [#1721](https://github.com/meltano/sdk/issues/1721) Remove unsupported `previous_token` from HATEOAS example
- [#1703](https://github.com/meltano/sdk/issues/1703) Fix broken docs link for `record_metadata` page -- _**Thanks @menzenski!**_

## v0.27.0 (2023-05-11)

### ✨ New

- [#1681](https://github.com/meltano/sdk/issues/1681) Allow SQL tap developers to leverage `post_process` -- _**Thanks @BuzzCutNorman!**_
- [#1672](https://github.com/meltano/sdk/issues/1672) Support deselecting streams by default
- [#1648](https://github.com/meltano/sdk/issues/1648) Use Ruff to lint projects generated with Cookiecutter templates

### 🐛 Fixes

- [#1680](https://github.com/meltano/sdk/issues/1680) Pin `urllib3` to `<2` to avoid incompatibility issues with botocore
- [#1646](https://github.com/meltano/sdk/issues/1646) Use `get_new_paginator` in REST tap cookiecutter template

### ⚙️ Under the Hood

- [#1668](https://github.com/meltano/sdk/issues/1668) Break out default batch file writer into a separate class

### 📚 Documentation Improvements

- [#1685](https://github.com/meltano/sdk/issues/1685) Add PyCharm debugging tips to docs
- [#1673](https://github.com/meltano/sdk/issues/1673) Fix docs build by specifying OS in RTD config file

## v0.26.0 (2023-05-02)

### ✨ New

- [#1623](https://github.com/meltano/sdk/issues/1623) Explicitly support URL params in string form

## v0.25.0 (2023-04-25)

### ✨ New

- [#1603](https://github.com/meltano/sdk/issues/1603) Allow `allowed_values` and `examples` in any JSON schema type constructor

### ⚙️ Under the Hood

- [#1610](https://github.com/meltano/sdk/issues/1610) Consolidate config parsing for all plugin base classes

## v0.24.0 (2023-04-12)

### ✨ New

- [#1601](https://github.com/meltano/sdk/issues/1601) Allow skipping child streams by returning an empty child context from parent stream
- [#1581](https://github.com/meltano/sdk/issues/1581) Add `pattern`, `contentMediaType`, and `contentEncoding` to Schema data class -- _**Thanks @BuzzCutNorman!**_

### 🐛 Fixes

- [#1587](https://github.com/meltano/sdk/issues/1587) Update cookiecutter tests path

### ⚙️ Under the Hood

- [#1570](https://github.com/meltano/sdk/issues/1570) Move "about" formatting logic into dedicated classes

## v0.23.0 (2023-04-04)

### ✨ New

- [#1563](https://github.com/meltano/sdk/issues/1563) Migrate shell scripts for cookiecutter e2e tests to Nox -- _**Thanks @mkranna!**_

### 🐛 Fixes

- [#1574](https://github.com/meltano/sdk/issues/1574) Conform metric field `type` to Singer spec
- [#1436](https://github.com/meltano/sdk/issues/1436) Handle sync abort, reduce duplicate `STATE` messages, rename `_MAX_RECORD_LIMIT` as `ABORT_AT_RECORD_COUNT`

## v0.22.1 (2023-03-28)

### 🐛 Fixes

- [#1172](https://github.com/meltano/sdk/issues/1172) Handle merging of SQL types when character column lengths are less than the max -- _**Thanks @BuzzCutNorman!**_
- [#1524](https://github.com/meltano/sdk/issues/1524) Preserve `__alias__` when mapping streams with repeated schema messages -- _**Thanks @DanilJr!**_
- [#1526](https://github.com/meltano/sdk/issues/1526) Handle missing `type` value when checking JSON schema types

### 📚 Documentation Improvements

- [#1553](https://github.com/meltano/sdk/issues/1553) Change link color from pink to blue
- [#1544](https://github.com/meltano/sdk/issues/1544) Update branding colors in docs site
- [#1518](https://github.com/meltano/sdk/issues/1518) Fix HATEOAS pagination example

## v0.22.0 (2023-03-14)

### ✨ New

- [#1478](https://github.com/meltano/sdk/issues/1478) Retry some streaming and decoding request errors -- _**Thanks @visch!**_
- [#1480](https://github.com/meltano/sdk/issues/1480) Added `RESTStream.backoff_jitter` to support custom backoff jitter generators -- _**Thanks @visch!**_
- [#1438](https://github.com/meltano/sdk/issues/1438) Cookiecutter target tox ini -- _**Thanks @mkranna!**_

### 🐛 Fixes

- [#1467](https://github.com/meltano/sdk/issues/1467) Move `pyarrow` and `viztracer` extras to main dependencies
- [#1487](https://github.com/meltano/sdk/issues/1487) Address SQLAlchemy 2.0 deprecation warnings
- [#1482](https://github.com/meltano/sdk/issues/1482) Use pipx to run tox in CI template
- [#1454](https://github.com/meltano/sdk/issues/1454) Cookiecutter bearer auth config -- _**Thanks @radbrt!**_
- [#1434](https://github.com/meltano/sdk/issues/1434) Tap template: fix style and docstrings, and add test cases for SQL and "Other" sources -- _**Thanks @flexponsive!**_

### 📚 Documentation Improvements

- [#1492](https://github.com/meltano/sdk/issues/1492) Fix imports in pagination guide
- [#1446](https://github.com/meltano/sdk/issues/1446) Property conformance doc typo fix -- _**Thanks @radbrt!**_

## v0.21.0 (2023-02-21)

### 🐛 Fixes

- [#1410](https://github.com/meltano/sdk/issues/1410) Tap template: fix style, types and imports; and also catch more errors by building from replay files in CI -- _**Thanks @flexponsive!**_
- [#1428](https://github.com/meltano/sdk/issues/1428) Tap template: cover all REST authentication cases, and one GraphQL case -- _**Thanks @flexponsive!**_

## v0.20.0 (2023-02-13)

### ✨ New

- [#1365](https://github.com/meltano/sdk/issues/1365) Add `strptime_to_utc` and `strftime` functions to `_singerlib.utils` -- _**Thanks @menzenski!**_
- [#1394](https://github.com/meltano/sdk/issues/1394) Refactor SQLConnector connection handling -- _**Thanks @qbatten!**_
- [#1241](https://github.com/meltano/sdk/issues/1241) Support declaring variant for use in package name
- [#1109](https://github.com/meltano/sdk/issues/1109) Support `requests.auth` authenticators

### 🐛 Fixes

- [#1380](https://github.com/meltano/sdk/issues/1380) Move tests in cookiecutters to project root to support `pytest_plugins`
- [#1406](https://github.com/meltano/sdk/issues/1406) Use a version of `isort` compatible with Python 3.8
- [#1385](https://github.com/meltano/sdk/issues/1385) SQL Targets ignore collation when evaluating column data types -- _**Thanks @BuzzCutNorman!**_
- [#1342](https://github.com/meltano/sdk/issues/1342) Remove SQLSink snakecase conform in favor of simpler transformations
- [#1364](https://github.com/meltano/sdk/issues/1364) TapDiscoveryTest remove catalog if one is passed

### 📚 Documentation Improvements

- [#1390](https://github.com/meltano/sdk/issues/1390) Add incremental replication example -- _**Thanks @flexponsive!**_

## v0.19.0 (2023-01-30)

### ✨ New

- [#1171](https://github.com/meltano/sdk/issues/1171) Improve included tap and target tests in `singer_sdk.testing`

### 🐛 Fixes

- [#1345](https://github.com/meltano/sdk/issues/1345) Remove tox dependency from tap/target template

### 📚 Documentation Improvements

- [#1358](https://github.com/meltano/sdk/issues/1358) Fix typo in `if __name__ == ` example

## v0.18.0 (2023-01-23)

### ✨ New

- [#1283](https://github.com/meltano/sdk/issues/1283) Automatic catalog selection of replication keys

### 📚 Documentation Improvements

- [#1335](https://github.com/meltano/sdk/issues/1335) Stream maps example for adding property with hardcoded string value

## v0.17.0 (2023-01-06)

### 🐛 Fixes

- [#1308](https://github.com/meltano/sdk/issues/1308) Replace hyphens with underscores when generating expected env var name `<PLUGIN_NAME>_LOGLEVEL` -- _**Thanks @adherr!**_
- [#887](https://github.com/meltano/sdk/issues/887) Make `conform_record_data_types` work on nested objects and arrays -- _**Thanks @Jack-Burnett!**_
- [#1287](https://github.com/meltano/sdk/issues/1287) Targets to fail gracefully when schema message is missing the `properties` key -- _**Thanks @visch!**_

### 📚 Documentation Improvements

- [#1293](https://github.com/meltano/sdk/issues/1293) Add link to the [EDK](https://edk.meltano.com)

## v0.16.0 (2022-12-19)

### ✨ New

- [#1262](https://github.com/meltano/sdk/issues/1262) Support string `"__NULL__"` whereever null values are allowed in stream maps configuration

### 🐛 Fixes

- [#1281](https://github.com/meltano/sdk/issues/1281) Apply Version bump commit file perms with sudo
- [#1280](https://github.com/meltano/sdk/issues/1280) Set repo file perms after checkout in Version bump workflow
- [#1214](https://github.com/meltano/sdk/issues/1214) Avoid duplicate entries in `required` array of JSON schema helpers

## v0.15.0 (2022-12-08)

### ✨ New

- [#1188](https://github.com/meltano/sdk/issues/1188) Support boolean `additional_properties` in JSON schema helper objects
- [#1237](https://github.com/meltano/sdk/issues/1237) Catch and retry `ConnectionResetError` exceptions in HTTP taps
- [#1087](https://github.com/meltano/sdk/issues/1087) S3 batch storage -- _**Thanks @jamielxcarter!**_
- [#1197](https://github.com/meltano/sdk/issues/1197) Support `patternProperties` in JSON schema helpers
- [#1157](https://github.com/meltano/sdk/issues/1157) Built-in handling of `default-target-schema` for SQL Targets -- _**Thanks @BuzzCutNorman!**_

### 🐛 Fixes

- [#1238](https://github.com/meltano/sdk/issues/1238) Ensure metric tags coming from stream context can be JSON-serialized
- [#1233](https://github.com/meltano/sdk/issues/1233) Add level and logger name to default log format
- [#1219](https://github.com/meltano/sdk/issues/1219) Schema passthrough for whitelisted fields
- [#1174](https://github.com/meltano/sdk/issues/1174) Do not emit log message if no record properties were ignored
- [#1192](https://github.com/meltano/sdk/issues/1192) Change max record age for emitting state messages to 5 instead of 30 mins -- _**Thanks @spacecowboy!**_

### ⚡ Performance Improvements

- [#1196](https://github.com/meltano/sdk/issues/1196) Improve performance of record message serialization -- _**Thanks @Jack-Burnett!**_

### 📚 Documentation Improvements

- [#1243](https://github.com/meltano/sdk/issues/1243) Document inherited `PluginBase` attributes and methods
- [#1209](https://github.com/meltano/sdk/issues/1209) Fix argument descriptions for `OAuthAuthenticator`

## v0.14.0 (2022-11-16)

### ✨ New

- [#1175](https://github.com/meltano/sdk/issues/1175) Add `datetime` functions to simpleeval env in stream maps -- _**Thanks @qbatten!**_

### 🐛 Fixes

- [#1182](https://github.com/meltano/sdk/issues/1182) Update `SQLConnector` import for SQL target cookiecutter -- _**Thanks @radbrt!**_
- [#1168](https://github.com/meltano/sdk/issues/1168) `SQLConnector.table_exists()` to use separate `table_name` and `schema_name` instead of fully qualified name -- _**Thanks @BuzzCutNorman!**_
- [#1164](https://github.com/meltano/sdk/issues/1164) Write a valid final state message at the end of each stream sync -- _**Thanks @laurentS!**_

### ⚙️ Under the Hood

- [#1114](https://github.com/meltano/sdk/issues/1114) Make DDL overridable for column `ADD`, `ALTER`, and `RENAME` operations

## v0.13.1 (2022-11-08)

### 🐛 Fixes

- [#1126](https://github.com/meltano/sdk/issues/1126) Resolve failure in `_increment_stream_state()` for cases when `replication_method` is `LOG_BASED`
- [#1111](https://github.com/meltano/sdk/issues/1111) Push `_MAX_RECORDS_LIMIT` down into SQL

### ⚙️ Under the Hood

- [#1091](https://github.com/meltano/sdk/issues/1091) Move SQLConnector into a separate module, for use by both SQLStream and SQLSink

### 📚 Documentation Improvements

- [#1133](https://github.com/meltano/sdk/issues/1133) Fix duplicate `Known Limitations` header
- [#1118](https://github.com/meltano/sdk/issues/1118) Document `BATCH` limitations

## v0.13.0 (2022-10-24)

### ✨ New

- [#1098](https://github.com/meltano/sdk/issues/1098) Add JSON Schema `Property` helpers for `allowed_values` (`enum`) and `examples`
- [#1096](https://github.com/meltano/sdk/issues/1096) Add secrets support for tap and target config, via `Property(..., secret=True)`
- [#1039](https://github.com/meltano/sdk/issues/1039) Support conforming singer property names to target identifier constraints in SQL sinks

### 🐛 Fixes

- [#1093](https://github.com/meltano/sdk/issues/1093) Add environment support to the cookie cutter for `meltano.yml`
- [#1036](https://github.com/meltano/sdk/issues/1036) Create schema and table on `add_sink`

## v0.12.0 (2022-10-17)

### ✨ New

- [#1032](https://github.com/meltano/sdk/issues/1032) Support stream property selection push-down in SQL streams
- [#978](https://github.com/meltano/sdk/issues/978) Allow configuring a dedicated metrics logger

### 🐛 Fixes

- [#1043](https://github.com/meltano/sdk/issues/1043) Batch storage `split_url` to work with Windows paths -- _**Thanks @BuzzCutNorman!**_
- [#826](https://github.com/meltano/sdk/issues/826) Remove Poetry version pin for GitHub Actions -- _**Thanks @visch!**_
- [#1001](https://github.com/meltano/sdk/issues/1001) Use column name in `allow_column_alter` error message

### 📚 Documentation Improvements

- [#1060](https://github.com/meltano/sdk/issues/1060) Add explanation and recommendations for context usage
- [#1074](https://github.com/meltano/sdk/issues/1074) Document an example implementation and usage of `BaseHATEOASPaginator`
- [#1020](https://github.com/meltano/sdk/issues/1020) Fixed typo in `docs/stream_maps.md` -- _**Thanks @spacecowboy!**_
- [#1006](https://github.com/meltano/sdk/issues/1006) Add links to Meltano install/tut

## v0.11.1 (2022-09-27)

### 🐛 Fixes

- [#999](https://github.com/meltano/sdk/issues/999) Absolute file paths created by taps running in BATCH mode can't be processed by the Sink

### 📚 Documentation Improvements

- Change `targetUrl` of semantic PR title check to point to SDK docs

## v0.11.0 (2022-09-23)

### ✨ New

- [#968](https://github.com/meltano/sdk/issues/968) Added cookiecutter support and docs for VSCode debugging
- [#904](https://github.com/meltano/sdk/issues/904) Add support for new `BATCH` message type in taps and targets

### 🐛 Fixes

- [#972](https://github.com/meltano/sdk/issues/972) Resolve issue where TypeError is thrown by SQLConnector cookiecutter implementation due to super() references

### 📚 Documentation Improvements

- [#988](https://github.com/meltano/sdk/issues/988) Add pipe before SDK logo in header
- [#970](https://github.com/meltano/sdk/issues/970) Move cookiecutter TODOs into markdown comments

## v0.10.0 (2022-09-12)

### ✨ New

- [#829](https://github.com/meltano/sdk/issues/829) Add checks for primary keys, replication keys and state partitioning keys to standard tap tests -- _**Thanks @laurentS!**_
- [#732](https://github.com/meltano/sdk/issues/732) Implement reference paginators.

### 🐛 Fixes

- [#898](https://github.com/meltano/sdk/issues/898) Fix SQL type merging for pre-existing target tables -- _**Thanks @BuzzCutNorman!**_
- [#856](https://github.com/meltano/sdk/issues/856) Fix typo RecordsWitoutSchemaException -> RecordsWithoutSchemaException.

### ⚙️ Under the Hood

- Use `__future__.annotations` on `singer_sdk.helpers._singer`

### 📚 Documentation Improvements

- [#950](https://github.com/meltano/sdk/issues/950) Document missing initializers for authentication and pagination helpers.
- [#947](https://github.com/meltano/sdk/issues/947) Remove stale autodoc page for RecordsWitoutSchemaException.
- [#942](https://github.com/meltano/sdk/issues/942) Add docs preview links to PR description.

## v0.9.0 (2022-08-24)

### ✨ New

- [#842](https://github.com/meltano/sdk/issues/842) Allow authenticating more generic requests
- [#919](https://github.com/meltano/sdk/issues/919) add `ConnectionError` to list of backoff exceptions for auto-retry

### 🐛 Fixes

- [#917](https://github.com/meltano/sdk/issues/917) Allow Singer schemas to include the `required` and `enum` fields
- [#759](https://github.com/meltano/sdk/issues/759) Use recent start_date as starting_replication_value

### ⚙️ Under the Hood

- [#908](https://github.com/meltano/sdk/issues/908) Allow overriding the bulk insert statement in `SQLSink`

### 📚 Documentation Improvements

- [#914](https://github.com/meltano/sdk/issues/914) Bump Pygments and update dbt example
- [#900](https://github.com/meltano/sdk/issues/900) Generate documentation for constructor parameters

## v0.8.0 (2022-08-05)

### 🐛 Fixes

- [#784](https://github.com/meltano/sdk/issues/784) Update return type for `backoff_max_tries` to reflect it accepts a callable that returns an integer
- [#874](https://github.com/meltano/sdk/issues/874) Singer metrics are now properly emitted in JSON format --_Thanks, **@Jack-Burnett!**_

### 📚 Documentation Improvements

- [#869](https://github.com/meltano/sdk/issues/869) Cleanup whitespace in backoff code samples

## v0.7.0 (2022-07-21)

### ✨ New

- [#785](https://github.com/meltano/sdk/issues/785) Output full URL path in error messages

### 🐛 Fixes

- [#815](https://github.com/meltano/sdk/issues/815) Generate correct SQL target project from cookiecutter
- [#782](https://github.com/meltano/sdk/issues/782) Allow lists and dictionaries as types for default JSON values

### 📚 Documentation Improvements

- [#823](https://github.com/meltano/sdk/issues/823) Add link to the sdk for README generation regarding Stream Maps
- [#813](https://github.com/meltano/sdk/issues/813) Fix PyPI trove classifiers
- [#783](https://github.com/meltano/sdk/issues/783) Document using pipx inject for nox-poetry

## v0.6.1 (2022-07-01)

### Fix

- Fix missing typing-extensions for Python<3.10 (#776)

## 0.6.0 - (2022-06-30)

---

### New

- Tap and Target SDK: Adds the ability to override the [logging level](https://sdk.meltano.com/en/latest/implementation/logging.html) via `LOGLEVEL` environment variables. ([!300](https://gitlab.com/meltano/sdk/-/merge_requests/300)) - Thanks, _**[Eric Boucher](https://gitlab.com/ericboucher)**_!
- Tap SDK: Allow sort checking to be disabled for taps with un-sortable replication keys. ([#729](https://github.com/meltano/sdk/issues/729), [#730](https://github.com/meltano/sdk/pull/730)) - Thanks, _**[Ilkka](https://github.com/ilkkapeltola)**_!
- Tap SDK: Add `Stream.calculate_sync_cost` hook to gather "cost" (in terms of number of requests, etc.) for each stream. ([#348](https://github.com/meltano/sdk/issues/348), [#704](https://github.com/meltano/sdk/pull/704)) - Thanks, _**[Laurent Savaëte](https://github.com/laurentS)**_!
- Target SDK: Add end-of-pipe clean up hooks for `Sink` implementations ([#750](https://github.com/meltano/sdk/pull/750)) - Thanks, _**[Alexander Butler](https://github.com/z3z1ma)**_!

### Changes

- Tap SDK: Bump minimum version of `PyJWT` to `2.4` ([#396](https://gitlab.com/meltano/sdk/-/issues/396), [!302](https://gitlab.com/meltano/sdk/-/merge_requests/302)).
- Tap SDK: Compare replication key values when incrementing state, only if the `check_sorted` flag is set to True ([#736](https://github.com/meltano/sdk/issues/736), [#737](https://github.com/meltano/sdk/pull/737)).

### Fixes

- Tap and Target SDK: Resolves an issue where SQLAlchemy logs would be printed to `STDOUT`. ([!303](https://gitlab.com/meltano/sdk/-/merge_requests/303)) - Thanks, _**[Andrey Tatarinov](https://gitlab.com/elephantum)**_!
- Tap SDK: Reduces number of log lines printed when unmapped properties are ignored from the source API ([!300](https://gitlab.com/meltano/sdk/-/merge_requests/300)) - Thanks, _**[Eric Boucher](https://gitlab.com/ericboucher)**_!
- Tap and Target SDK: Remove trailing parenthesis from logged version ([#766](https://github.com/meltano/sdk/issues/766), [#767](https://github.com/meltano/sdk/pull/767)).

## 0.5.0 - (2022-05-19)

---

### New

- Tap and Target SDK: The `--config=ENV` option now also considers environment variables from a
  dotenv (`.env`) file if present ([#384](https://gitlab.com/meltano/sdk/-/issues/384), [!293](https://gitlab.com/meltano/sdk/-/merge_requests/293)).

### Changes

- Target SDK: Use generic SQLALchemy markers for parameterized queries in SQL targets ([#376](https://gitlab.com/meltano/sdk/-/issues/376), [!287](https://gitlab.com/meltano/sdk/-/merge_requests/287)) - _Thanks, **[Thomas Briggs](https://gitlab.com/tbriggs2)**_!

- Target SDK: Explicitly specify column names when inserting rows in SQL targets ([#385](https://gitlab.com/meltano/sdk/-/issues/385), [!294](https://gitlab.com/meltano/sdk/-/merge_requests/294)) - _Thanks, **[Thomas Briggs](https://gitlab.com/tbriggs2)**_!

### Fixes

- Target SDK: Fixes bug where an `activate_version` message caused an error when destination table does not exist ([#372](https://gitlab.com/meltano/sdk/-/issues/372), [!285](https://gitlab.com/meltano/sdk/-/merge_requests/285)) - _Thanks, **[Thomas Briggs](https://gitlab.com/tbriggs2)**_!

- Tap and Target SDK: Do not fail `--about` option if tap or target is not configured ([#379](https://gitlab.com/meltano/sdk/-/issues/379), [!291](https://gitlab.com/meltano/sdk/-/merge_requests/291)).

## 0.4.9 - (2022-05-12)

---

### New

- Tap SDK: Improved helpers for handling rate limits, backoff and retries ([#137](https://gitlab.com/meltano/sdk/-/issues/137), [#140](https://gitlab.com/meltano/sdk/-/issues/140), [!277](https://gitlab.com/meltano/sdk/-/merge_requests/277)) - _Thanks, **[Fred O'Loughlin](https://gitlab.com/fred-oloughlin-fl)**_!

### Changes

- Remove "errors" from non-error log line to improve log searchability ([!279](https://gitlab.com/meltano/sdk/-/merge_requests/279/diffs)) - _Thanks, **[Laurent Savaëte](https://gitlab.com/LaurentS)**_!

### Fixes

- Tap and Target SDK: Fixed a bug where setting stream map property to `null` did not remove it from SCHEMA message ([#370](https://gitlab.com/meltano/sdk/-/issues/370), [!286](https://gitlab.com/meltano/sdk/-/merge_requests/286)) - _Thanks, **[Ryan Whitten](https://gitlab.com/rwhitten577)**_!
- Tap and Target SDK: Fixed a bug where flattening resulted in an invalid SCHEMA message ([!286](https://gitlab.com/meltano/sdk/-/merge_requests/286)) - _Thanks, **[Ryan Whitten](https://gitlab.com/rwhitten577)**_!

## 0.4.8 - (2022-05-05)

---

### Fixes

- Target SDK: Use `maxLength` in SQL targets for string fields if the schema provides it ([#371](https://gitlab.com/meltano/sdk/-/issues/371), [!284](https://gitlab.com/meltano/sdk/-/merge_requests/284)) - _Thanks, **[Thomas Briggs](https://gitlab.com/tbriggs2)**_!

## 0.4.7 - (2022-04-28)

---

### Fixes

- Tap Cookiecutter: Fixed a bug where the wrong key was used to select the appropriate `Tap` class for SQL taps ([#353](https://gitlab.com/meltano/sdk/-/issues/353), [!275](https://gitlab.com/meltano/sdk/-/merge_requests/275)) - _Thanks, **[Dan Norman](https://gitlab.com/BuzzCutNorman)**_!
- Tap Cookiecutter: Fixed a bug where `client.py` for SQL taps was overwritten during initialization ([#354](https://gitlab.com/meltano/sdk/-/issues/354), [!276](https://gitlab.com/meltano/sdk/-/merge_requests/276)) - _Thanks, **[Dan Norman](https://gitlab.com/BuzzCutNorman)**_!
- Tap SDK: Fixed a bug where a parent stream emitted schema messages when it's not selected, but at least one of its child streams is ([#366](https://gitlab.com/meltano/sdk/-/issues/366), [!280](https://gitlab.com/meltano/sdk/-/merge_requests/280))
- Tap SDK: Bump `pyjwt` dependency to `~=2.3` ([!281](https://gitlab.com/meltano/sdk/-/merge_requests/281)) - _Thanks, **[Eric Boucher](https://gitlab.com/ericboucher)**_!

## 0.4.6 - (2022-04-21)

---

### Fixes

- Raise more descriptive exceptions when wrapped JSON typing classes needs to be instantiated ([#55](https://gitlab.com/meltano/sdk/-/issues/55), [#360](https://gitlab.com/meltano/sdk/-/issues/360), [!270](https://gitlab.com/meltano/sdk/-/merge_requests/270)).
- Support JSONPath extensions in `records_jsonpath` and `next_page_token_jsonpath` ([#361](https://gitlab.com/meltano/sdk/-/issues/361), [!271](https://gitlab.com/meltano/sdk/-/merge_requests/271)).

## 0.4.5 - (2022-04-08)

---

### Fixes

- Fixed a bug where setting a stream map property to null did not remove the property ([#352](https://gitlab.com/meltano/sdk/-/issues/352), [!263](https://gitlab.com/meltano/sdk/-/merge_requests/263)).
- Avoid SQLAlchemy deprecation warning caused by using `Engine.has_table()` ([#341](https://gitlab.com/meltano/sdk/-/issues/341), [!264](https://gitlab.com/meltano/sdk/-/merge_requests/264))
- Resolve issue where "falsey" defaults like '0', '', and 'False' would not be properly applied to tap settings config. ([#357](https://gitlab.com/meltano/sdk/-/issues/357), [!265](https://gitlab.com/meltano/sdk/-/merge_requests/265))
- Return to stable `poetry-core` version in cookiecutter templates ([#338](https://gitlab.com/meltano/sdk/-/issues/338), [!260](https://gitlab.com/meltano/sdk/-/merge_requests/260))

## 0.4.4 - (2022-03-03)

---

### New

- Define all built-in JSON Schema string formats as separate types ([#336](https://gitlab.com/meltano/sdk/-/issues/336), [!250](https://gitlab.com/meltano/sdk/-/merge_requests/250)) - _Thanks, **[Reuben Frankel](https://gitlab.com/ReubenFrankel)**_!

## 0.4.3 - (2022-02-18)

---

### New

- Enable JSONPath for GraphQL record extraction ([#327](https://gitlab.com/meltano/sdk/-/issues/327), [!247](https://gitlab.com/meltano/sdk/-/merge_requests/247)) - _Thanks, **[Fred O'Loughlin](https://gitlab.com/fred-oloughlin-fl)**_!

### Changes

- Deprecate Python 3.6 ([#316](https://gitlab.com/meltano/sdk/-/issues/316), [!246](https://gitlab.com/meltano/sdk/-/merge_requests/246))

## 0.4.2 - (2022-02-04)

---

### New

- Add record and schema flattening in Stream Maps ([!236](https://gitlab.com/meltano/sdk/-/merge_requests/236)),

### Fixes

- Resolve issues when aliasing stream maps using the keywords `__alias__`, `__source__`, or `__else__` ([#301](https://gitlab.com/meltano/sdk/-/issues/301), [#302](https://gitlab.com/meltano/sdk/-/issues/302), [!243](https://gitlab.com/meltano/sdk/-/merge_requests/243))

## 0.4.1 - (2022-01-27)

---

### Changes

- Always sync one record per stream when invoking with `--test` or `--test=all` ([#311](https://gitlab.com/meltano/sdk/-/issues/311), [!241](https://gitlab.com/meltano/sdk/-/merge_requests/241))
- Add `--test=schema` option to emit tap SCHEMA messages only ([!218](https://gitlab.com/meltano/sdk/-/merge_requests/218)) - _Thanks, **[Laurent Savaëte](https://gitlab.com/LaurentS)**_!

## 0.4.0 - (2022-01-21)

---

### New

- Add support for SQL Taps ([#74](https://gitlab.com/meltano/sdk/-/issues/74), [!44](https://gitlab.com/meltano/sdk/-/merge_requests/44))
- Add support for SQL Targets ([#263](https://gitlab.com/meltano/sdk/-/issues/263), [!44](https://gitlab.com/meltano/sdk/-/merge_requests/44), [!200](https://gitlab.com/meltano/sdk/-/merge_requests/200), [!239](https://gitlab.com/meltano/sdk/-/merge_requests/239))
- Added Licence tracking to SDK GitLab Project ([#166](https://gitlab.com/meltano/sdk/-/issues/166), [!237](https://gitlab.com/meltano/sdk/-/merge_requests/237))

## 0.3.18 - (2022-01-13)

---

### New

- Inline Mapper SDK: Support for creation of inline mapper plugins ([#257](https://gitlab.com/meltano/sdk/-/issues/257), [!234](https://gitlab.com/meltano/sdk/-/merge_requests/234))
- Tap and Target Cookiecutter: Support editable pip installs (`pip install -e .`) with [PEP 660](https://www.python.org/dev/peps/pep-0660/) ([#238](https://gitlab.com/meltano/sdk/-/issues/238), [!231](https://gitlab.com/meltano/sdk/-/merge_requests/231))

### Fixes

- Tap Cookiecutter: Add output directory for `target-jsonl` ([!228](https://gitlab.com/meltano/sdk/-/merge_requests/228)) -- _Thanks, **[Niall Woodward](https://gitlab.com/NiallRees)**!_
- Tap SDK: Make the `expires_in` property optional in OAuth response ([#297](https://gitlab.com/meltano/sdk/-/issues/297), [!232](https://gitlab.com/meltano/sdk/-/merge_requests/232)) -- _Thanks, **[Daniel Ferguson](https://gitlab.com/daniel-ferguson)**!_

## 0.3.17 - (2021-12-16)

---

### New

- Tap SDK: Add configurable timeout for HTTP requests ([#287](https://gitlab.com/meltano/sdk/-/issues/287), [!217](https://gitlab.com/meltano/sdk/-/merge_requests/217), [!225](https://gitlab.com/meltano/sdk/-/merge_requests/225)) -- _Thanks, **[Josh Lloyd](https://gitlab.com/jlloyd3)**!_
- Tap and Target SDK: Adds support for Python 3.10 ([#293](https://gitlab.com/meltano/sdk/-/issues/293), [!224](https://gitlab.com/meltano/sdk/-/merge_requests/224))

### Fixes

- Resolve lint errors when ArrayType is used to wrap other types ([!223](https://gitlab.com/meltano/sdk/-/merge_requests/223)) -- _Thanks, **[David Wallace](https://gitlab.com/dwallace0723)**!_

## 0.3.16 - (2021-12-09)

---

### Fixes

- Tap SDK: Fix datelike type parsing bug with nested schemas ([#283](https://gitlab.com/meltano/sdk/-/issues/283), [!219](https://gitlab.com/meltano/sdk/-/merge_requests/219))
- Tap SDK: Resolved bug in `--test` which caused child streams to not use record limiting ([#268](https://gitlab.com/meltano/sdk/-/issues/268), [!204](https://gitlab.com/meltano/sdk/-/merge_requests/204), [!220](https://gitlab.com/meltano/sdk/-/merge_requests/220)) -- _Thanks, **[Derek Visch](https://gitlab.com/vischous)**!_

## 0.3.15 - (2021-12-03)

---

### Fixes

- Tap SDK: Fixed mapped `__key_properties__` not being passed to the emitted schema message ([#281](https://gitlab.com/meltano/sdk/-/issues/281), [!209](https://gitlab.com/meltano/sdk/-/merge_requests/209))
- Tap SDK: Fixed missing schema during development causing sync to fail [#284](https://gitlab.com/meltano/sdk/-/issues/284), [!212](https://gitlab.com/meltano/sdk/-/merge_requests/212) -- _Thanks, **[Fred Reimer](https://gitlab.com/freimer)**!_

## 0.3.14 - (2021-11-18)

---

### New

- Tap SDK: New method `RESTStream.validate_response` for custom validation of HTTP responses ([#207](https://gitlab.com/meltano/sdk/-/issues/207), [!195](https://gitlab.com/meltano/sdk/-/merge_requests/195))
- Tap SDK: New method `RESTStream.request_decorator` for custom back-off and retry parameters ([#137](https://gitlab.com/meltano/sdk/-/issues/137), [!195](https://gitlab.com/meltano/sdk/-/merge_requests/195))

### Changes

- Target SDK: Split sink classes into separate modules ([#264](https://gitlab.com/meltano/sdk/-/issues/264), [!201](https://gitlab.com/meltano/sdk/-/merge_requests/201))

### Fixes

- Target SDK: Document options for the target CLI and accept multiple config files as input ([!183](https://gitlab.com/meltano/sdk/-/merge_requests/183))

## 0.3.13 - (2021-10-28)

---

### New

- Target SDK: CLI flag for targets to read messages from a file instead of stdin ([#249](https://gitlab.com/meltano/sdk/-/issues/249), [!190](https://gitlab.com/meltano/sdk/-/merge_requests/190)) -- _Thanks, **[Charles Julian Knight](https://gitlab.com/rabidaudio)**!_
- Target SDK: Add target mock classes and tap-to-target scenario tests ([#198](https://gitlab.com/meltano/sdk/-/issues/198), [!138](https://gitlab.com/meltano/sdk/-/merge_requests/138))
- Tap and Target SDK: Create expanded list of capabilities ([#186](https://gitlab.com/meltano/sdk/-/issues/186), [!141](https://gitlab.com/meltano/sdk/-/merge_requests/141))

## 0.3.12 - (2021-10-21)

---

### Fixes

- Tap and Target SDK: Fix markdown table formatting in `--about` for multi-line settings descriptions ([#240](https://gitlab.com/meltano/sdk/-/issues/240), [!185](https://gitlab.com/meltano/sdk/-/merge_requests/185))
- Tap SDK: Clarify undocumented feature of filtering `None` from `post_process()` ([#233](https://gitlab.com/meltano/sdk/-/issues/233), [!187](https://gitlab.com/meltano/sdk/-/merge_requests/187))
- Tap and Target SDK: Add `dataclasses` as an explicit third-party dependency for Python 3.6 ([#245](https://gitlab.com/meltano/sdk/-/issues/245), [!189](https://gitlab.com/meltano/sdk/-/merge_requests/189))
- Tap and Target SDK: Allows `--discover` and `--about` execution without requiring settings validation ([#235](https://gitlab.com/meltano/sdk/-/issues/235), [!188](https://gitlab.com/meltano/sdk/-/merge_requests/188))

## 0.3.11 - (2021-10-07)

---

### New

- Tap and Target SDK: Adds capability to print markdown docs with `--about --format=markdown` ([!172](https://gitlab.com/meltano/sdk/-/merge_requests/172), [!180](https://gitlab.com/meltano/sdk/-/merge_requests/180)) -- _Thanks, **[Nick Müller](https://gitlab.com/muellernick1994)**!_

### Changes

- Tap and Target SDK: Autogenerated docstrings for arguments, return types, and exceptions raised ([!166](https://gitlab.com/meltano/sdk/-/merge_requests/166)).
- Tap and Target SDK: Support Black by default by bumping min Python version to 3.6.2. (#224, !169)

### Fixes

- Fixes a bug where tox invocations after initial setup failed ([!179](https://gitlab.com/meltano/sdk/-/merge_requests/179)) -- _Thanks, **[Jon Watson](https://gitlab.com/jawats)**!_.
- Tap SDK: Fixes a bug in `Stream.get_starting_timestamp()` and `Stream.get_starting_replication_key_value()` calls where results where not cached breaking stream sorting ([!157](https://gitlab.com/meltano/sdk/-/merge_requests/157))

## 0.3.10 - (2021-09-30)

---

### Changes

- Tap and Target SDK: Prevents the leaking of sensitive configuration values when JSON schema validation fails ([!173](https://gitlab.com/meltano/sdk/-/merge_requests/173)) -- _Thanks, **[Kevin Mullins](https://gitlab.com/zyzil)**!_.

## 0.3.9 - (2021-09-23)

---

### New

- Add description attribute to `Property` class for JSON schemas ([#159](https://gitlab.com/meltano/sdk/-/issues/159), [!164](https://gitlab.com/meltano/sdk/-/merge_requests/164)) -- _Thanks, **[Stephen Bailey](https://gitlab.com/stkbailey)**!_

### Changes

- Tap SDK: Set `key_properties = []` instead of `null` per the Singer spec ([!160](https://gitlab.com/meltano/sdk/-/merge_requests/160)) -- _Thanks, **[Niall Woodward](https://gitlab.com/NiallRees)**!_

### Fixes

- Tap SDK: Fixes issue where stream map schema generation fails when overriding the value of an existing property. ([#196](https://gitlab.com/meltano/sdk/-/issues/196), [!165](https://gitlab.com/meltano/sdk/-/merge_requests/165))

## 0.3.8 - (2021-09-16)

---

### Fixes

- Tap and Target SDK: Resolves `2to3` compatibility issues when installed with `setuptools>=58.0`.
- Resolve issue preventing repo from being cloned on Windows.

## 0.3.7 - (2021-09-09)

---

### New

- Tap and Target SDK: Added compatibility with [PEP 561](https://www.python.org/dev/peps/pep-0561/) and `mypy` type checking ([#212](https://gitlab.com/meltano/sdk/-/issues/212), [!150](https://gitlab.com/meltano/sdk/-/merge_requests/150)) -- _Thanks, **[Laurent Savaëte](https://gitlab.com/LaurentS)**!_

### Changes

- Tap SDK: Improved record parsing and validation performance, especially with large record objects ([#161](https://gitlab.com/meltano/sdk/-/issues/161), [!146](https://gitlab.com/meltano/sdk/-/merge_requests/146))
- Tap SDK: Changed the signature of `Stream.apply_catalog` to reflect new catalog parsing flow ([#161](https://gitlab.com/meltano/sdk/-/issues/161), [!146](https://gitlab.com/meltano/sdk/-/merge_requests/146))

## 0.3.6 - (2021-08-26)

---

### New

- Tap and Target SDK: Adds support for Python 3.9 (#66, !38)
- Tap SDK: Added support for new authenticator classes: `BasicAuthenticator`, `BearerTokenAuthenticator`, and `APIKeyAuthenticator` (#185, !128) -- _Thanks, **[Stephen Bailey](https://gitlab.com/stkbailey)**!_

### Changes

- Tap and Target SDK: Bumps `click` library version to 8.0 (#178, !140).
- Target SDK: Improves `BatchSink` performance by reducing the frequency by which batches are processed. (#172, !137)

### Fixes

- Tap SDK: Improves CLI `--help` output (#177, !140).
- Tap SDK: Fixes a bug in state tracking where timezone-aware timestamps are appended again with `+0:00` (#176, !142) -- _Thanks, **[Joshua Adeyemi](https://gitlab.com/joshua.a.adeyemi)**!_
- Tap SDK: Improve performance by reusing a single authenticator instance (#168, #173, !136)

## 0.3.5 - (2021-08-17)

---

### Fixes

- Tap SDK: Fixed a bug where not using a catalog file resulted in all streams being selected but all properties being removed from the schema and records (#190, !132)

## v0.3.4

---

### New

- Tap SDK: Added full support for selection metadata as specified by the [Singer Spec](https://hub.meltano.com/singer/spec#metadata), including metadata for `selected`, `selected-by-default`, and `inclusion` (!121)

### Changes

- Target SDK: Improved performance for Batch Sinks by skipping extra drain operations when newly recieved STATE messages are unchanged from the prior received STATE (#172, !125) -- _Thanks, **[Pat Nadolny](https://gitlab.com/pnadolny13)**!_

### Fixes

- Target SDK: Fixed a bug where would emit an invalid STATE payload (#188, !130) -- _Thanks, **[Pat Nadolny](https://gitlab.com/pnadolny13)**!_
- Tap SDK: Fixed a bug where replication key signposts were not correctly applied for streams which defined them (#180, !129)

## v0.3.3

---

### New

- Added JSONPath for taps to handle record extraction from API responses (!77)

### Fixes

- Resolve batch `context` not being reset between batches (#164, !117)

### Removes

- Removed unused `DEFAULT_BATCH_SIZE_ROWS` in favor of `max_size` for `BatchSink` implementations (#163, !118)

## v0.3.2

### Fixes

- Resolve stream map duplicates not aliased correctly (#154, !114)

## v0.3.1

### New

- Added target support for `add_record_metadata` config (#157, !111)

### Fixes

- Resolve target failures when dates are parsed prior to JSON Schema validation (#156, !110)
- Resolve target failures when `default_sink_class` is not used (#153, !109)
- Improved tap log messages when child property's selection metadata defaults to the parent's (#131, !91)

## v0.3.0

### New

- Added Stream Map feature for inline transformation and filtering capabilities (#63, !4, !92, !103)
- Added Target SDK, components and templates for building Singer targets (#96, !4)

### Breaks

- Removed methods deprecated in v0.2.0: `get_partition_state()` and `get_stream_or_partition_state()`. Affected developers should replace these with references to `get_context_state()`. (#152, !107)

## v0.2.0

### New

- Added support for parent-child streams (#97, !79)
- Added support for configurable metrics logging (#91, !79)
- Added ability to use fewer state bookmarks by setting `Stream.state_partitioning_keys` to a
  subset of available context keys (!79)

### Changes

- Renamed the optional `partition` dictionary arg in method signatures to the more generic `context` (!79)

### Deprecates

- The methods `Stream.get_partition_state()` and `Stream.get_stream_or_partition_state()`
  have been deprecated in favor of the new and simpler `get_context_state()` (!79)

### Improves

- Code coverage is now tracked and available as a tool for SDK contributors to further
  improve overall stability and help prioritize unit test development. (#39, !89)

## v0.1.6

Stability and bugfix release. No breaking changes.

### Fixes

- Resolved excessive logging during selection filtering. (#125, !83)
- Resolved issue where deselected sub-fields were incorrectly included in stream records. (#126, !85) -- _Thanks, **[Alex Levene](https://gitlab.com/alex.levene)**!_

### Improves

- Added improved type hints for developers, including mypy code compliance for improved stability. (#127, !86)

## v0.1.5

Bugfix release. No breaking changes.

### Fixes

- Resolved tap failure when a sorted stream has non-unique replication keys. (#120, !82)

## v0.1.4

Significant release with newly added features. No breaking changes.

### New

- Added support for GraphQL query variables (#115, !78)
- Added selection rules support for record and schema messages (#7, !26)

### Changes

- Improved cookiecutter template coverage, resolved readability issues. (#116, #119, !75)

### Fixes

- Resolved tap failure when a stream is missing from the input catalog. (#105, !80)
- Resolved bug where unsorted streams did not properly advance state bookmarks for incremental streams. (#118, !74)

## v0.1.3

Significant release with newly added features. No breaking changes.

### New

- Added `is_sorted` stream property, which enables long-running incremental streams to be
  resumed if interrupted. (!61)
- Added signpost feature to prevent bookmarks from advancing beyond the point where all
  records have been streamed. (!61)
- Added `get_replication_key_signpost()` stream method which defaults to the current time
  for timestamp-based replication keys. (!61)

### Fixes

- Fixed a scenario where _unsorted_ incremental streams would generate incorrect STATE bookmarks. (!61) -- _Thanks, **[Egi Gjevori](https://gitlab.com/egi-gjevori)**!_
- Fixed a problem where CI pipelines would fail when run from a fork. (!71) -- _Thanks, **[Derek Visch](https://gitlab.com/vischous)**!_
- Fixed fatal error when running from the cookiecutter shell script (#102, !64)

## v0.1.2

Fixes bug in state handling, adds improvements to documentation.

### Documentation

- Streamlined Dev Guide (!56)
- Added Code Samples page, including dynamic schema discovery examples (#33, !56)
- Added links to external sdk-based taps (#32, !56)
- Added static/dynamic property documentation (#86, !56)
- Added "implementation" docs for debugging and troubleshooting (#71, !41)

### Fixes

- Fixes bug in `Stream.get_starting_timestamp()` using incorrect state key (#94, !58)

## v0.1.1

Documentation and cookiecutter template improvements.

## New

- Added 'admin_name' field in cookiecutter, streamline poetry setup (!25)
- Added meltano integration and testing options (#47, !52)
- Added new cookiecutter `.sh` script to ease testing during development (!52)

### Changes

- Improved cookiecutter readme template with examples (#76, !53)

## v0.1.0

First official SDK release. Numerous changes and improvements implemented, with the goal of stabilizing the SDK
and making it broadly available to the community.

### New

- Added this CHANGELOG.md file (#68, !43)
- Added standardized tap tests (!36, #78, !46)
- Added SDK testing matrix for python versions 3.6, 3.7, 3.8 (#61, !33)
- Added support for multiple `--config=` inputs, combining one or more config.json files (#53, !27)
- Added new CLI `--test` option to perform connection test on all defined streams (#14, !28)
- Added default value support for plugin configs (!12) -- _Contributed by: **[Ken Payne](https://gitlab.com/kgpayne)**_

### Changes

- Promote `singer_sdk.helpers.typing` to `singer_sdk.typing` (#84)
- Modified environment variable parsing logic for arrays (#82)
- Renamed `http_headers` in `Authenticator` class to `auth_headers` (#75, !47)
- Expect environment variables in all caps (`<PLUGIN>_<SETTING>`) (#59, !34)
- Parse environment variables only if `--config=ENV` is passed (#53, !27)

### Fixes

- OAuth no longer applies `client_email` automatically if `client_id` is missing (#83)
- Resolved issue on Python 3.6: `cannot import 'metadata' from 'importlib'` (#58)
- Fixed issue reading from JSON file (!11) -- _Contributed by: **[Edgar R. Mondragón](https://gitlab.com/edgarrmondragon)**_
- Look only for valid plugin settings in environment variables (!21) -- _Contributed by: **[Edgar R. Mondragón](https://gitlab.com/edgarrmondragon)**_
- Fixed bug in `STATE` handling (!13) -- _Contributed by: **[Ken Payne](https://gitlab.com/kgpayne)**_

### Removes

- Remove parquet sample (#81,!48)

## v0.0.1-devx

Initial prerelease version for review and prototyping.<|MERGE_RESOLUTION|>--- conflicted
+++ resolved
@@ -5,8 +5,6 @@
 The format is based on [Keep a Changelog](https://keepachangelog.com/en/1.0.0/),
 and this project adheres to [Semantic Versioning](https://semver.org/spec/v2.0.0.html).
 
-<<<<<<< HEAD
-=======
 ## v0.36.1 (2024-03-13)
 
 ### 🐛 Fixes
@@ -16,7 +14,6 @@
 - [#2281](https://github.com/meltano/sdk/issues/2281) The `state_partition_context` dictionary is now correctly interpolated in the error message when duplicate partitions/contexts are detected in the input state
 - [#2274](https://github.com/meltano/sdk/issues/2274) Test workflow now fails for any Python matrix job failure in cookiecutter template -- _**Thanks @ReubenFrankel!**_
 
->>>>>>> f010637d
 ## v0.36.0 (2024-02-26)
 
 ### ✨ New
