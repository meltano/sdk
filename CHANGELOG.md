--- conflicted
+++ resolved
@@ -16,14 +16,9 @@
 ### Fixed
 -->
 
-<<<<<<< HEAD
-## [Unreleased]
+## v0.2.0 [Unreleased]
 
-### Fixed
-
-- Fixed fatal errors when debugging from the cookiecutter shell script (#102, !64)
-=======
-## v0.1.3 [Unreleased]
+### Added
 
 - Added ability for developer to override `Stream.get_max_replication_key_bookmark()`. When
   set, the SDK will prevent bookmarks from advancing beyond the specified value.
@@ -37,11 +32,14 @@
   being incorrectly applied in case of failure. (!61)
 - Unsorted streams will now raise an error during incremental replication. Developers
   must explicitly declare `Stream.sort_keys = None` to enable incremental sync. (!61)
->>>>>>> a45ad681
+
+## v0.1.3 [Unreleased]
+
+- Fixed fatal errors when debugging from the cookiecutter shell script (#102, !64)
 
 ## v0.1.2
 
-Fixes bug in state handling, adds improvevements to documentation.
+Fixes bug in state handling, adds improvements to documentation.
 
 ### Documentation
 
