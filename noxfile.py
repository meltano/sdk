--- conflicted
+++ resolved
@@ -106,11 +106,7 @@
 @nox.session(name="deps", python=main_python_version)
 def dependencies(session: nox.Session) -> None:
     """Check issues with dependencies."""
-<<<<<<< HEAD
-    session.install(".[msgspec,s3,testing]")
-=======
-    session.install(".[docs,faker,jwt,parquet,s3,ssh,testing]")
->>>>>>> a8e6bf0a
+    session.install(".[docs,faker,jwt,msgspec,parquet,s3,ssh,testing]")
     session.install("deptry")
     session.run("deptry", "singer_sdk", *session.posargs)
 
