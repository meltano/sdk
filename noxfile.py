"""Nox configuration."""

from __future__ import annotations

import os
import shutil
import sys
from pathlib import Path
from textwrap import dedent

import nox

try:
    from nox_poetry import Session, session
except ImportError:
    message = f"""\
    Nox failed to import the 'nox-poetry' package.
    Please install it using the following command:
    {sys.executable} -m pip install nox-poetry"""
    raise SystemExit(dedent(message)) from None

package = "singer_sdk"
python_versions = ["3.11", "3.10", "3.9", "3.8", "3.7"]
main_python_version = "3.10"
locations = "singer_sdk", "tests", "noxfile.py", "docs/conf.py"
nox.options.sessions = (
    "mypy",
    "tests",
    "doctest",
)
test_dependencies = [
    "coverage[toml]",
    "pytest",
    "pytest-snapshot",
    "freezegun",
    "pandas",
    "requests-mock",
    # Cookiecutter tests
    "black",
    "cookiecutter",
    "PyYAML",
    "darglint",
    "flake8",
    "flake8-annotations",
    "flake8-docstrings",
    "mypy",
]


@session(python=python_versions)
def mypy(session: Session) -> None:
    """Check types with mypy."""
    args = session.posargs or ["singer_sdk"]
    session.install(".")
    session.install(
        "mypy",
        "sqlalchemy2-stubs",
        "types-python-dateutil",
        "types-requests",
        "types-pytz",
        "types-simplejson",
        "types-PyYAML",
    )
    session.run("mypy", *args)
    if not session.posargs:
        session.run("mypy", f"--python-executable={sys.executable}", "noxfile.py")


@session(python=python_versions)
def tests(session: Session) -> None:
    """Execute pytest tests and compute coverage."""
<<<<<<< HEAD
    session.install(".[s3]")
    session.install(
        "coverage[toml]",
        "pytest",
        "freezegun",
        "pandas",
        "requests-mock",
        # Cookiecutter tests
        "black",
        "cookiecutter",
        "PyYAML",
        "darglint",
        "flake8",
        "flake8-annotations",
        "flake8-docstrings",
        "mypy",
    )
=======
    session.install(".")
    session.install(*test_dependencies)

>>>>>>> c4e23011
    # temp fix until pyarrow is supported on python 3.11
    if session.python != "3.11":
        session.install(
            "pyarrow",
        )

    try:
        session.run(
            "coverage",
            "run",
            "--parallel",
            "-m",
            "pytest",
            "-x",
            "-v",
            *session.posargs,
        )
    finally:
        if session.interactive:
            session.notify("coverage", posargs=[])


@session(python=main_python_version)
def update_snapshots(session: Session) -> None:
    """Update pytest snapshots."""
    args = session.posargs or ["-m", "snapshot"]

    session.install(".")
    session.install(*test_dependencies)
    session.run("pytest", "--snapshot-update", *args)


@session(python=python_versions)
def doctest(session: Session) -> None:
    """Run examples with xdoctest."""
    if session.posargs:
        args = [package, *session.posargs]
    else:
        args = [package]
        if "FORCE_COLOR" in os.environ:
            args.append("--xdoctest-colored=1")

    session.install(".")
    session.install("pytest", "xdoctest[colors]")
    session.run("pytest", "--xdoctest", *args)


@session(python=main_python_version)
def coverage(session: Session) -> None:
    """Generate coverage report."""
    args = session.posargs or ["report", "-m"]

    session.install("coverage[toml]")

    if not session.posargs and any(Path().glob(".coverage.*")):
        session.run("coverage", "combine")

    session.run("coverage", *args)


@session(name="docs", python=main_python_version)
def docs(session: Session) -> None:
    """Build the documentation."""
    args = session.posargs or ["docs", "build", "-W"]
    if not session.posargs and "FORCE_COLOR" in os.environ:
        args.insert(0, "--color")

    session.install(".[docs]")

    build_dir = Path("build")
    if build_dir.exists():
        shutil.rmtree(build_dir)

    session.run("sphinx-build", *args)


@session(name="docs-serve", python=main_python_version)
def docs_serve(session: Session) -> None:
    """Build the documentation."""
    args = session.posargs or [
        "--open-browser",
        "--watch",
        ".",
        "--ignore",
        "**/.nox/*",
        "docs",
        "build",
        "-W",
    ]
    session.install(".[docs]")

    build_dir = Path("build")
    if build_dir.exists():
        shutil.rmtree(build_dir)

    session.run("sphinx-autobuild", *args)<|MERGE_RESOLUTION|>--- conflicted
+++ resolved
@@ -69,29 +69,10 @@
 @session(python=python_versions)
 def tests(session: Session) -> None:
     """Execute pytest tests and compute coverage."""
-<<<<<<< HEAD
+
     session.install(".[s3]")
-    session.install(
-        "coverage[toml]",
-        "pytest",
-        "freezegun",
-        "pandas",
-        "requests-mock",
-        # Cookiecutter tests
-        "black",
-        "cookiecutter",
-        "PyYAML",
-        "darglint",
-        "flake8",
-        "flake8-annotations",
-        "flake8-docstrings",
-        "mypy",
-    )
-=======
-    session.install(".")
     session.install(*test_dependencies)
 
->>>>>>> c4e23011
     # temp fix until pyarrow is supported on python 3.11
     if session.python != "3.11":
         session.install(
