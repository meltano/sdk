--- conflicted
+++ resolved
@@ -28,11 +28,7 @@
 COOKIECUTTER_REPLAY_FILES = list(Path("./e2e-tests/cookiecutters").glob("*.json"))
 
 package = "singer_sdk"
-<<<<<<< HEAD
-python_versions = ["3.11", "3.10", "3.9", "3.8"]
-=======
-python_versions = ["3.12", "3.11", "3.10", "3.9", "3.8", "3.7"]
->>>>>>> 299acc04
+python_versions = ["3.12", "3.11", "3.10", "3.9", "3.8"]
 main_python_version = "3.11"
 locations = "singer_sdk", "tests", "noxfile.py", "docs/conf.py"
 nox.options.sessions = (
