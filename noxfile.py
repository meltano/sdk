"""Nox configuration."""

from __future__ import annotations

import os
import shutil
import sys
from pathlib import Path

import nox

nox.needs_version = ">=2025.2.9"
nox.options.default_venv_backend = "uv"

RUFF_OVERRIDES = """\
extend = "./pyproject.toml"

[lint]
extend-ignore = ["TD002", "TD003", "FIX002"]
"""

COOKIECUTTER_REPLAY_FILES = list(Path("./e2e-tests/cookiecutters").glob("*.json"))
PYPROJECT = nox.project.load_toml()
UV_SYNC_COMMAND = (
    "uv",
    "sync",
    "--locked",
    "--no-dev",
)

package = "singer_sdk"
main_python = "3.13"
python_versions = nox.project.python_versions(PYPROJECT)
locations = "singer_sdk", "tests", "noxfile.py", "docs/conf.py"
nox.options.sessions = [
    f"mypy-{main_python}",
    f"tests-{main_python}",
    "doctest",
    "deps",
    "docs",
]


def _install_env(session: nox.Session) -> dict[str, str]:
    """Get the environment variables for the install command.

    Args:
        session: The Nox session.

    Returns:
        The environment variables.
    """
    env = {
        "UV_PROJECT_ENVIRONMENT": session.virtualenv.location,
    }
    if isinstance(session.python, str):
        env["UV_PYTHON"] = session.python

    return env


@nox.session(python=[python_versions[0], main_python])
def mypy(session: nox.Session) -> None:
    """Check types with mypy."""
    default_locations = [
<<<<<<< HEAD
        "singer_sdk",
        "packages",
=======
        "packages",
        "samples",
        "singer_sdk",
>>>>>>> 35b499d6
    ]
    args = session.posargs or default_locations
    session.run_install(
        *UV_SYNC_COMMAND,
        "--group=packages",
        "--group=typing",
        "--all-extras",
        env=_install_env(session),
    )
    session.run("mypy", *args)
    if not session.posargs:
        session.run("mypy", f"--python-executable={sys.executable}", "noxfile.py")


def _run_pytest(session: nox.Session, *pytest_args: str, coverage: bool = True) -> None:
    """Run pytest with the given arguments."""
    args = ["pytest", *pytest_args]

    if coverage:
        args = ["coverage", "run", "--parallel", "-m", *args]

    try:
        session.run(*args)
    finally:
        if coverage and session.interactive:
            session.notify("coverage", posargs=[])


@nox.session(python=python_versions, tags=["test"])
def tests(session: nox.Session) -> None:
    """Execute pytest tests and compute coverage."""
    session.run_install(
        *UV_SYNC_COMMAND,
        "--group=testing",
        "--extra=faker",
        "--extra=jwt",
        "--extra=s3",
        env=_install_env(session),
    )

    _run_pytest(
        session,
        "--durations=10",
        "--benchmark-skip",
        "--ignore=tests/contrib",
        "--ignore=tests/benchmarks",
        "--ignore=tests/external",
        "--ignore=tests/packages",
        *session.posargs,
    )


@nox.session(
    name="test-external",
    python=[python_versions[0], main_python],
    tags=["test"],
)
def test_external(session: nox.Session) -> None:
    """Execute pytest tests and compute coverage."""
    session.run_install(
        *UV_SYNC_COMMAND,
        "--group=packages",
        "--group=testing",
        "--all-extras",
        env=_install_env(session),
    )

    _run_pytest(
        session,
        "--durations=10",
        "-m",
        "external",
        *session.posargs,
    )


@nox.session(
    name="test-contrib",
    python=[python_versions[0], main_python],
    tags=["test"],
)
def test_contrib(session: nox.Session) -> None:
    """Execute pytest tests and compute coverage."""
    session.run_install(
        *UV_SYNC_COMMAND,
        "--group=testing",
        "--all-extras",
        env=_install_env(session),
    )

    _run_pytest(
        session,
        "--durations=10",
        "--benchmark-skip",
        "--ignore=tests/benchmarks",
        "--ignore=tests/external",
        "--ignore=tests/packages",
        "-m",
        "contrib",
        *session.posargs,
    )


@nox.session(
    name="test-packages",
    python=[python_versions[0], main_python],
    tags=["test"],
)
def test_packages(session: nox.Session) -> None:
    """Execute pytest tests and compute coverage."""
    session.run_install(
        *UV_SYNC_COMMAND,
        "--group=packages",
        "--group=testing",
        "--all-extras",
        env=_install_env(session),
    )

    _run_pytest(
        session,
        "--durations=10",
        "--benchmark-skip",
        "--ignore=tests/benchmarks",
        "--ignore=tests/contrib",
        "--ignore=tests/external",
        "-m",
        "packages",
        *session.posargs,
    )


@nox.session(name="test-lowest", python=python_versions[0], tags=["test"])
def test_lowest_requirements(session: nox.Session) -> None:
    """Test the package with the lowest dependency versions."""
    install_env = _install_env(session)

    session.run_install(
        *UV_SYNC_COMMAND,
        "--group=testing",
        "--all-extras",
        env=install_env,
    )
    tmpdir = session.create_tmp()

    session.run_install(
        "uv",
        "pip",
        "compile",
        "pyproject.toml",
        f"--python={session.python}",
        "--group=testing",
        "--all-extras",
        "--universal",
        "--resolution=lowest-direct",
        f"-o={tmpdir}/requirements.txt",
        env=install_env,
    )

    session.install("-r", f"{tmpdir}/requirements.txt", env=install_env)
    _run_pytest(
        session,
        "--benchmark-skip",
        "--ignore=tests/contrib",
        "--ignore=tests/benchmarks",
        "--ignore=tests/external",
        "--ignore=tests/packages",
        *session.posargs,
        coverage=False,
    )


@nox.session(tags=["test"])
def benches(session: nox.Session) -> None:
    """Run benchmarks."""
    session.run_install(
        *UV_SYNC_COMMAND,
        "--group=testing",
        "--all-extras",
        env=_install_env(session),
    )
    _run_pytest(
        session,
        "--benchmark-only",
        "--benchmark-json=output.json",
        "--ignore=tests/contrib",
        "--ignore=tests/external",
        "--ignore=tests/packages",
        *session.posargs,
        coverage=False,
    )


@nox.session()
def coverage(session: nox.Session) -> None:
    """Generate coverage report."""
    args = session.posargs or ["report", "-m"]

    session.run_install(
        *UV_SYNC_COMMAND,
        "--group=testing",
        env=_install_env(session),
    )

    if not session.posargs and any(Path().glob(".coverage.*")):
        session.run("coverage", "combine")

    session.run("coverage", *args)


@nox.session(name="deps")
def dependencies(session: nox.Session) -> None:
    """Check issues with dependencies."""
    extras = [
        "faker",
        "jwt",
        "msgspec",
        "parquet",
        "s3",
        "ssh",
        "testing",
    ]

    session.install("deptry")
    session.run_install(
        *UV_SYNC_COMMAND,
        "--inexact",
        *(f"--extra={extra}" for extra in extras),
        env=_install_env(session),
    )
    session.install("deptry")
    session.run("deptry", "singer_sdk", *session.posargs)


@nox.session(name="snap")
def update_snapshots(session: nox.Session) -> None:
    """Update pytest snapshots."""
    session.run_install(
        *UV_SYNC_COMMAND,
        "--group=testing",
        "--group=packages",
        "--all-extras",
        env=_install_env(session),
    )
    _run_pytest(
        session,
        "--snapshot-update",
        "-m",
        "snapshot",
        *session.posargs,
        coverage=False,
    )


@nox.session()
def doctest(session: nox.Session) -> None:
    """Run examples with xdoctest."""
    if session.posargs:
        args = [package, *session.posargs]
    else:
        args = [package]
        if "FORCE_COLOR" in os.environ:
            args.append("--xdoctest-colored=1")

    session.run_install(
        *UV_SYNC_COMMAND,
        "--group=testing",
        env=_install_env(session),
    )
    session.run("pytest", "--xdoctest", *args)


@nox.session(name="docs")
def docs(session: nox.Session) -> None:
    """Build the documentation."""
    args = session.posargs or ["docs", "build", "-W"]
    if not session.posargs and "FORCE_COLOR" in os.environ:
        args.insert(0, "--color")

    session.run_install(
        *UV_SYNC_COMMAND,
        "--group=docs",
        env=_install_env(session),
    )

    build_dir = Path("build")
    if build_dir.exists():
        shutil.rmtree(build_dir)

    session.run("sphinx-build", *args)


@nox.session(name="docs-serve")
def docs_serve(session: nox.Session) -> None:
    """Build the documentation."""
    args = session.posargs or [
        "--open-browser",
        "--watch",
        ".",
        "--ignore",
        "**/.nox/*",
        "docs",
        "build",
        "-W",
    ]
    session.install("sphinx-autobuild")
    session.run_install(
        *UV_SYNC_COMMAND,
        "--inexact",
        "--group=docs",
        env=_install_env(session),
    )

    build_dir = Path("build")
    if build_dir.exists():
        shutil.rmtree(build_dir)

    session.run("sphinx-autobuild", *args)


@nox.parametrize("replay_file_path", COOKIECUTTER_REPLAY_FILES)
@nox.session()
def templates(session: nox.Session, replay_file_path: Path) -> None:
    """Uses the tap template to build an empty cookiecutter.

    Runs the lint task on the created test project.
    """
    cc_build_path = Path("./cookiecutter-output")
    folder_base_path = Path("./cookiecutter")
    replay_file = replay_file_path.resolve()

    if replay_file.name.startswith("tap"):
        folder = "tap-template"
    elif replay_file.name.startswith("target"):
        folder = "target-template"
    else:
        folder = "mapper-template"
    template = folder_base_path.joinpath(folder)

    if not template.exists():
        return

    if not replay_file.is_file():
        return

    sdk_dir = template.parent.parent.resolve()
    cc_output_dir = replay_file.name.replace(".json", "")
    cc_test_output = cc_build_path.joinpath(cc_output_dir)

    if cc_test_output.exists():
        session.run("rm", "-fr", str(cc_test_output), external=True)

    session.run(
        "uvx",
        "cookiecutter",
        "--replay-file",
        str(replay_file),
        str(template),
        "-o",
        str(cc_build_path),
    )
    session.chdir(cc_test_output)

    with Path("ruff.toml").open("w", encoding="utf-8") as ruff_toml:
        ruff_toml.write(RUFF_OVERRIDES)

    # Use the local singer-sdk
    session.run("uv", "add", f"singer-sdk @ {sdk_dir}")

    # Check that the project can be installed for development
    session.run("uv", "lock")
    session.run("uv", "sync")

    # Check that the project can be built for distribution
    session.run("uv", "build")
    session.run("uvx", "twine", "check", "dist/*")

    session.run("git", "init", "-b", "main", external=True)
    session.run("git", "add", ".", external=True)
    session.run("uvx", "pre-commit", "run", "--all-files")
    session.run("uvx", "--with=tox-uv", "tox", "-e=typing")


@nox.session(name="version-bump")
def version_bump(session: nox.Session) -> None:
    """Run commitizen."""
    session.install(
        "commitizen",
        "commitizen-version-bump @ git+https://github.com/meltano/commitizen-version-bump.git@main",
    )
    default_args = [
        "--changelog",
        "--files-only",
        "--check-consistency",
        "--changelog-to-stdout",
    ]
    args = session.posargs or default_args

    session.run(
        "cz",
        "bump",
        *args,
    )


@nox.session(name="api")
def api_changes(session: nox.Session) -> None:
    """Check for API changes."""
    args = [
        "check",
        "--no-color",
        "singer_sdk",
    ]

    if session.posargs:
        args.append(f"-a={session.posargs[0]}")

    if "GITHUB_ACTIONS" in os.environ:
        args.append("-f=github")

    session.run("uvx", "griffe", *args, external=True)<|MERGE_RESOLUTION|>--- conflicted
+++ resolved
@@ -63,14 +63,9 @@
 def mypy(session: nox.Session) -> None:
     """Check types with mypy."""
     default_locations = [
-<<<<<<< HEAD
-        "singer_sdk",
-        "packages",
-=======
         "packages",
         "samples",
         "singer_sdk",
->>>>>>> 35b499d6
     ]
     args = session.posargs or default_locations
     session.run_install(
