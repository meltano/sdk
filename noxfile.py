"""Nox configuration."""

from __future__ import annotations

import os
import shutil
import sys
import tempfile
from pathlib import Path
from textwrap import dedent

import nox

try:
    from nox_poetry import Session, session
except ImportError:
    message = f"""\
    Nox failed to import the 'nox-poetry' package.
    Please install it using the following command:
    {sys.executable} -m pip install nox-poetry"""
    raise SystemExit(dedent(message)) from None

RUFF_OVERRIDES = """\
extend = "./pyproject.toml"
extend-ignore = ["TD002", "TD003", "FIX002"]
"""

COOKIECUTTER_REPLAY_FILES = list(Path("./e2e-tests/cookiecutters").glob("*.json"))

package = "singer_sdk"
python_versions = ["3.11", "3.10", "3.9", "3.8", "3.7"]
main_python_version = "3.11"
locations = "singer_sdk", "tests", "noxfile.py", "docs/conf.py"
nox.options.sessions = (
    "mypy",
    "tests",
    "benches",
    "doctest",
    "test_cookiecutter",
)
test_dependencies = [
    "coverage[toml]",
    "duckdb",
    "duckdb-engine",
    "pytest",
<<<<<<< HEAD
    "pytest-durations",
    "pytest-httpserver",
    "pytest-snapshot",
    "freezegun",
    "pandas",
=======
    "pytest-benchmark",
    "pytest-durations",
    "pytest-snapshot",
>>>>>>> d7550244
    "pyarrow",
    "requests-mock",
    "time-machine",
]


@session(python=main_python_version)
def mypy(session: Session) -> None:
    """Check types with mypy."""
    args = session.posargs or ["singer_sdk"]
    session.install(".[s3,testing,parquet]")
    session.install(
        "mypy",
        "pytest",
        "importlib-resources",
        "sqlalchemy2-stubs",
        "types-jsonschema",
        "types-python-dateutil",
        "types-pytz",
        "types-requests",
        "types-simplejson",
        "types-PyYAML",
    )
    session.run("mypy", *args)
    if not session.posargs:
        session.run("mypy", f"--python-executable={sys.executable}", "noxfile.py")


@session(python=python_versions)
def tests(session: Session) -> None:
    """Execute pytest tests and compute coverage."""
    session.install(".[s3,parquet]")
    session.install(*test_dependencies)

    sqlalchemy_version = os.environ.get("SQLALCHEMY_VERSION")
    if sqlalchemy_version:
        # Bypass nox-poetry use of --constraint so we can install a version of
        # SQLAlchemy that doesn't match what's in poetry.lock.
        session.poetry.session.install(  # type: ignore[attr-defined]
            f"sqlalchemy=={sqlalchemy_version}",
        )

    try:
        session.run(
            "coverage",
            "run",
            "--parallel",
            "-m",
            "pytest",
            "--durations=10",
            "--benchmark-skip",
            *session.posargs,
        )
    finally:
        if session.interactive:
            session.notify("coverage", posargs=[])


@session(python=main_python_version)
def benches(session: Session) -> None:
    """Run benchmarks."""
    session.install(".[s3]")
    session.install(*test_dependencies)
    sqlalchemy_version = os.environ.get("SQLALCHEMY_VERSION")
    if sqlalchemy_version:
        # Bypass nox-poetry use of --constraint so we can install a version of
        # SQLAlchemy that doesn't match what's in poetry.lock.
        session.poetry.session.install(  # type: ignore[attr-defined]
            f"sqlalchemy=={sqlalchemy_version}",
        )
    session.run(
        "pytest",
        "--benchmark-only",
        "--benchmark-json=output.json",
        *session.posargs,
    )


@session(python=main_python_version)
def update_snapshots(session: Session) -> None:
    """Update pytest snapshots."""
    args = session.posargs or ["-m", "snapshot"]

    session.install(".")
    session.install(*test_dependencies)
    session.run("pytest", "--snapshot-update", *args)


@session(python=python_versions)
def doctest(session: Session) -> None:
    """Run examples with xdoctest."""
    if session.posargs:
        args = [package, *session.posargs]
    else:
        args = [package]
        if "FORCE_COLOR" in os.environ:
            args.append("--xdoctest-colored=1")

    session.install(".")
    session.install("pytest", "xdoctest[colors]")
    session.run("pytest", "--xdoctest", *args)


@session(python=main_python_version)
def coverage(session: Session) -> None:
    """Generate coverage report."""
    args = session.posargs or ["report", "-m"]

    session.install("coverage[toml]")

    if not session.posargs and any(Path().glob(".coverage.*")):
        session.run("coverage", "combine")

    session.run("coverage", *args)


@session(name="docs", python=main_python_version)
def docs(session: Session) -> None:
    """Build the documentation."""
    args = session.posargs or ["docs", "build", "-W"]
    if not session.posargs and "FORCE_COLOR" in os.environ:
        args.insert(0, "--color")

    session.install(".[docs]")

    build_dir = Path("build")
    if build_dir.exists():
        shutil.rmtree(build_dir)

    session.run("sphinx-build", *args)


@session(name="docs-serve", python=main_python_version)
def docs_serve(session: Session) -> None:
    """Build the documentation."""
    args = session.posargs or [
        "--open-browser",
        "--watch",
        ".",
        "--ignore",
        "**/.nox/*",
        "docs",
        "build",
        "-W",
    ]
    session.install(".[docs]")

    build_dir = Path("build")
    if build_dir.exists():
        shutil.rmtree(build_dir)

    session.run("sphinx-autobuild", *args)


@nox.parametrize("replay_file_path", COOKIECUTTER_REPLAY_FILES)
@session(python=main_python_version)
def test_cookiecutter(session: Session, replay_file_path: str) -> None:
    """Uses the tap template to build an empty cookiecutter.

    Runs the lint task on the created test project.
    """
    cc_build_path = Path(tempfile.gettempdir())
    folder_base_path = Path("./cookiecutter")
    replay_file = Path(replay_file_path).resolve()

    if replay_file.name.startswith("tap"):
        folder = "tap-template"
    elif replay_file.name.startswith("target"):
        folder = "target-template"
    else:
        folder = "mapper-template"
    template = folder_base_path.joinpath(folder).resolve()

    if not template.exists():
        return

    if not replay_file.is_file():
        return

    sdk_dir = template.parent.parent
    cc_output_dir = replay_file.name.replace(".json", "")
    cc_test_output = cc_build_path.joinpath(cc_output_dir)

    if cc_test_output.exists():
        session.run("rm", "-fr", str(cc_test_output), external=True)

    session.install(".")
    session.install("cookiecutter", "pythonsed")

    session.run(
        "cookiecutter",
        "--replay-file",
        str(replay_file),
        str(template),
        "-o",
        str(cc_build_path),
    )
    session.chdir(cc_test_output)

    with Path("ruff.toml").open("w") as ruff_toml:
        ruff_toml.write(RUFF_OVERRIDES)

    session.run(
        "pythonsed",
        "-i.bak",
        's|singer-sdk =.*|singer-sdk = \\{ path = "'
        + str(sdk_dir)
        + '", develop = true \\}|',
        "pyproject.toml",
    )
    session.run("poetry", "lock", external=True)
    session.run("poetry", "install", external=True)

    session.run("git", "init", external=True)
    session.run("git", "add", ".", external=True)
    session.run("pre-commit", "run", "--all-files", external=True)


@session(name="version-bump")
def version_bump(session: Session) -> None:
    """Run commitizen."""
    session.install(
        "commitizen",
        "commitizen-version-bump @ git+https://github.com/meltano/commitizen-version-bump.git@main",
    )
    default_args = [
        "--changelog",
        "--files-only",
        "--check-consistency",
        "--changelog-to-stdout",
    ]
    args = session.posargs or default_args

    session.run(
        "cz",
        "bump",
        *args,
    )<|MERGE_RESOLUTION|>--- conflicted
+++ resolved
@@ -43,17 +43,10 @@
     "duckdb",
     "duckdb-engine",
     "pytest",
-<<<<<<< HEAD
+    "pytest-benchmark",
     "pytest-durations",
     "pytest-httpserver",
     "pytest-snapshot",
-    "freezegun",
-    "pandas",
-=======
-    "pytest-benchmark",
-    "pytest-durations",
-    "pytest-snapshot",
->>>>>>> d7550244
     "pyarrow",
     "requests-mock",
     "time-machine",
