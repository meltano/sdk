# Inline Stream Maps

## Introduction

SDK-based taps, targets, and mappers automatically support the custom inline mappings feature. Stream mappings can be applied to solve the following real-world applications:

### Note on `null` values

In all examples below where `null` is used as a value, the special string `"__NULL__"` can be used instead.

### Stream-Level Mapping Applications

- **Stream aliasing:** streams can be aliased to provide custom naming downstream.
- **Stream filtering:** streams records can be filtered based on any user-defined logic.
- **Stream duplication:** streams can be split or duplicated and then sent as multiple distinct
  streams to the downstream target.

### Property-Level Mapping Applications

- **Property-level aliasing:** properties can be renamed in the resulting stream.
- **Property-level transformations:** properties can be transformed inline.
- **Property-level exclusions:** properties can be removed from the resulting stream.
- **Property-level additions:** new properties can be created based on inline user-defined
  expressions.

### Schema Flattening Applications

- ***Flatten nested properties:** separates large complex properties into multiple distinct fields.

For instance, a complex `user` property may look like this:

```js
{
    // ...
    "user": {
        "first_name": "Jane",
        "last_name": "Carter",
        "id": "jcarter"
    }
}
```

Rather than receive the entire record as one large structure, flattening the record would output
three distinct fields:

- `user__first_name`
- `user__last_name`
- `user__id`

#### Flattening Example

````{tab} meltano.yml
```yaml
flattening_enabled: true
flattening_max_depth: 1   # flatten only top-level properties
```
````

````{tab} JSON
```json
{
  "flattening_enabled": true,
  "flattening_max_depth": 1
}
```
````

## Out-of-scope capabilities

These capabilities are all out of scope _by design_:

- **Mappers do not support aggregation.**
  - To aggregate data, first land the data and then apply aggregations using a
    transformation tool like [dbt](https://www.getdbt.com).
- **Mappers do not support joins between streams.**
  - To join data, first land the data and then perform joins using a
    transformation tool like [dbt](https://www.getdbt.com).
- **Mappers do not support external API lookups.**
  - To add external API lookups, you can either (a) land all your data and then joins using
    a transformation tool like [dbt](https://www.getdbt.com), or (b) create a custom mapper
    plugin with inline lookup logic.

## A feature for all Singer users, enabled by the SDK

The mapping features described here are created for the **_users_** of SDK-based taps and targets, which support inline transformations with `stream_maps` and `stream_map_config` out-of-box.

**Note:** to support non-SDK taps and targets, the standalone inline mapper plugin [`meltano-map-transformer`](https://hub.meltano.com/mappers/meltano-map-transformer/) follows all specifications defined here and can apply mapping transformations between _any_ Singer tap and target, even if they are not built using the SDK.

The following behaviors are implemented by the SDK automatically:

1. For taps, the SCHEMA and RECORD messages will automatically be transformed,
   duplicated, filtered, or aliased, as per the `stream_maps` config settings _after_
   all other tap-specific logic is executed.
   - Because this process happens automatically after all other tap logic is executed, the
     tap developer does not have to write any custom handling logic.
   - The tap development process is fully insulated from this 'out-of-box' functionality.
2. Similarly for targets, the received streams are processed by the `stream_maps` config
   setting _prior_ to any Sink processing functions.
   - This means that the target developer can assume that all streams and records are
     transformed, aliased, filtered, etc. _before_ any custom target code is executed.
3. The standalone mapper plugin [`meltano-map-transformer`](https://hub.meltano.com/mappers/meltano-map-transformer/) is a hybrid tap/target which
   simply receives input from a tap, transforms all stream and schema messages via the
   `stream_maps` config option, and then emits the resulting stream(s) to a downstream
   target.
   - A standalone mapper is not needed in cases where either the tap or target is built
     on the SDK (since either could accept the `stream_maps` config option) but it is useful
     in cases where using legacy taps or targets which do not yet support this
     functionality - or in cases where you want to run a one-time sync with special logic
     and otherwise keep tap and target config untouched.

## Constructing the `stream_maps` config object

The `stream_maps` config expects a mapping of stream names to a structured transform object.

Here is a sample `stream_maps` transformation which obfuscates `phone_number` with a fake value, removes all references to `email` and adds `email_domain` and `email_hash` as new properties:

`meltano.yml` or `config.json`:

````{tab} meltano.yml
```yaml
stream_maps:
  # Apply these transforms to the stream called 'customers'
  customers:
    # drop the PII field from RECORD and SCHEMA messages
    email: __NULL__
    # capture just the email domain
    email_domain: owner_email.split('@')[-1]
    # for uniqueness checks
    email_hash: md5(config['hash_seed'] + owner_email)
    # generate a fake phone number
    phone_number: fake.phone_number()
stream_map_config:
  # hash outputs are not able to be replicated without the original seed:
  hash_seed: 01AWZh7A6DzGm6iJZZ2T
faker_config:
  # set specific seed
  seed: 0
  # set specific locales
  locale:
  - en_US
  - en_GB
```
````

````{tab} JSON
```json
{
    "stream_maps": {
        "customers": {
            "email": null,
            "email_domain": "owner_email.split('@')[-1]",
            "email_hash": "md5(config['hash_seed'] + owner_email)",
            "phone_number": "fake.phone_number()"
        }
    },
    "stream_map_config": {
        "hash_seed": "01AWZh7A6DzGm6iJZZ2T"
    },
    "faker_config": {
        "seed": 0,
        "locale": [
            "en_US",
            "en_GB"
        ]
    }
}
```
````

If map expressions should have access to special config, such as in the
one-way hash algorithm above, define those config arguments within the optional
`stream_map_config` setting. Values defined in `stream_map_config` will be available
to expressions using the `config` dictionary.

### Constructing Expressions

Expressions are defined and parsed using the
[`simpleval`](https://github.com/danthedeckie/simpleeval) expression library. This library
accepts most native python expressions and is extended by custom functions which have been declared
within the SDK.

#### Compound Expressions

Starting in version 0.33.0, the SDK supports the use of simple comprehensions, e.g. `[x + 1 for x in [1,2,3]]`. This is a powerful feature which allows you to perform complex transformations on lists of values. For example, you can use comprehensions to filter out values in an array:

````{tab} meltano.yml
```yaml
stream_maps:
  users:
    id: id
    fields: "[f for f in fields if f['key'] != 'age']"
```
````

````{tab} JSON
```json
{
  "stream_maps": {
    "users": {
      "id": "id",
      "fields": "[f for f in fields if f['key'] != 'age']"
    }
  }
}
```
````

### Accessing Stream Properties within Mapping Expressions

By default, all stream properties are made available via the property's given name. For
instance, assuming a field called `customer_id` in the stream, you can write
`customer_id.lower()` to apply Python's `lower()` function to all customer IDs.

Note: In some cases, property names may collide with built-in functions or keywords. To
handle these cases, use the `record` name as described below (or its shorthand `_`).

These are all equivalent means of transforming the `customer_id` property of the current
record:

- `customer_id.lower()`
- `record['customer_id'].lower()`
- `_['customer_id'].lower()`

### Other Built-in Functions and Names

Currently, there are a small handful of convenience functions and object aliases, which
can be referenced directly by mapping expressions.

#### Built-In Functions

- [`md5()`](inv:python:py:module:#hashlib) - returns an inline MD5 hash of any string, outputting
    the string representation of the hash's hex digest.
  - This is defined by the SDK internally with native python:
    [`hashlib.md5(<input>.encode("utf-8")).hexdigest()`](inv:python:py:method:#hashlib.hash.hexdigest).
- [`datetime`](inv:python:py:module:#datetime) - This is the datetime module object from the Python
    standard library. You can access [`datetime.datetime`](inv:python:py:class:#datetime.datetime),
    [`datetime.timedelta`](inv:python:py:class:#datetime.timedelta), etc.
- [`json`](inv:python:py:module:#json) - This is the json module object from the Python standard
    library. Primarily used for calling [`json.dumps()`](inv:python:py:function:#json.dumps)
    and [`json.loads()`](inv:python:py:function:#json.loads).

#### Built-in Variable Names

- `config` - a dictionary with the `stream_map_config` values from settings. This can be used
  to provide a secret hash seed, for instance.
- `record` - an alias for the record values dictionary in the current stream.
- `_` - same as `record` but shorter to type
- `self` - the existing property value if the property already exists
- `fake` - a [`Faker`](inv:faker:std:doc#index) instance, configurable via `faker_config`
  (see previous example) - see the built-in [standard providers](inv:faker:std:doc#providers)
  for available methods
- `Faker` - the [`Faker`](inv:faker:std:doc#fakerclass) class. This was made available to enable consistent data
  masking by allowing users to call `Faker.seed()`.

  ```{tip}
  The `fake` object is only available if the plugin specifies `faker` as an additional dependency (through the `singer-sdk` `faker` extra, or directly).
  ```

#### Automatic Schema Detection

For performance reasons, type detection is performed at runtime using text analysis
of the provided expressions. Type detection is performed once per stream, prior to
records being generated.

The following logic is applied in determining the SCHEMA of the transformed stream:

1. Calculations which begin with the text `str(`, `float(`, `int(` will be
   assumed to be belonging to the specified type.
2. Otherwise, if the property already existed in the original stream, it will be assumed
   to have the same data type as the original stream.
3. Otherwise, if no type is detected using the above rules, any new stream properties will
   be assumed to be of type `str` .

## Customized `stream_map` Behaviors

### Removing a single stream or property

To remove a stream, declare the stream within `stream_maps` config and assign it the value
`null`. For example:

````{tab} meltano.yml
```yaml
stream_maps:
  # don't sync the stream called 'addresses'
  addresses: __NULL__
```
````

````{tab} JSON
```json
{
    "stream_maps": {
        "addresses": null
    }
}
```
````

To remove a property, declare the property within the designated stream's map entry and
assign it the value `null`. For example:

````{tab} meltano.yml
```yaml
stream_maps:
  customers:
    # don't sync the 'email' stream property
    email: __NULL__
```
````

````{tab} JSON
```json
{
    "stream_maps": {
        "customers": {
            "email": null
        }
    }
}
```
````

### Remove all undeclared streams or properties

By default, all streams and stream properties will be included in the output unless
specifically excluded. However, you can reverse this behavior using the `"__else__": null`
instruction to only include defined properties or streams.

**Note:** the primary key properties of the stream will still be included by default, to ensure proper deduping and
record identification at the target. To also remove primary keys from the stream, see the `__key_properties__` override
below.

To remove all streams except the `customers` stream:

````{tab} meltano.yml
```yaml
stream_maps:
  customers: {}
  __else__: __NULL__
```
````

````{tab} JSON
```json
{
    "stream_maps": {
        "customers": {},
        "__else__": null
    }
}
```
````

To remove all fields from the `customers` stream except `customer_id`:

````{tab} meltano.yml
```yaml
stream_maps:
  customers:
    customer_id: customer_id
    __else__: __NULL__
```
````

````{tab} JSON
```json
{
    "stream_maps": {
        "customers": {
            "customer_id": "customer_id",
            "__else__": null
        }
    }
}
```
````

### Unset or modify the stream's primary key behavior

To override the stream's default primary key properties, add the `__key_properties__` operation within the stream map definition.

````{tab} meltano.yml
```yaml
stream_maps:
  customers:
    # Remove the original Customer ID column
    customer_id: __NULL__
    # Add a new (and still unique) ID column
    customer_id_hashed: md5(customer_id)
    # Updated key to reflect the new name
    __key_properties__:
    - customer_id_hashed
```
````

````{tab} JSON
```json
{
    "stream_maps": {
        "customers": {
            "customer_id": null,
            "customer_id_hashed": "md5(customer_id)",
            "__key_properties__": ["customer_id_hashed"]
        }
    }
}
```
````

Notes:

- To sync the stream as if it did not contain a primary key, simply set `__key_properties__` to `null` or an empty list.
- Key properties _must_ be present in the transformed stream result. Otherwise, an error will be raised.

### Add a property with a string literal value

Some applications, such as multi-tenant, may benefit from adding a property with a hardcoded string literal value.
These values need to be wrapped in double quotes to differentiate them from property names:

````{tab} meltano.yml
```yaml
stream_maps:
  customers:
    a_new_field: '\"client-123\"'
```
````

````{tab} JSON
```json
{
    "stream_maps": {
        "customers": {
            "a_new_field": "\"client-123\""
        }
    }
}
```
````

<<<<<<< HEAD
### Masking data with Faker

It is best practice (or even a legal requirement) to mask PII/PHI in lower environments. Stream mappers have access to the `Faker` library, which can be used to generate random data in various forms/formats.

```yaml
stream_maps:
  customers:
    # IMPORTANT: the `fake` variable name will only be available if faker_config is defined
    first_name: fake.first_name() # generates a new random name each time
faker_config:
  # set specific seed
  seed: 0
  # set specific locales
  locale:
    - en_US
    - en_GB
```

Be sure to checkout the [`faker` documentation](https://faker.readthedocs.io/en/master/) for all the fake data generation possibilities.

Note that in the example above, `faker` will generate a new random value each time the `first_name()` function is invoked. This means if 3 records have a `first_name` value of `Mike`, then they will each have a different name after being mapped (for example, `Alistair`, `Debra`, `Scooby`).  This can actually lead to issues when developing in the lower environments.

Some users require consistent masking (for example, the first name `Mike` is always masked as `Debra`). Consistent masking preserves the relationship between tables and rows, while still hiding the real value. When a random mask is generated every time, relationships between tables/rows are effectively lost, making it impossible to test things like sql `JOIN`s. This can cause highly unpredictable behavior when running the same code in lower environments vs production.

To generate consistent masked values, you must provide the **same seed each time** before invoking the faker function.

```yaml
stream_maps:
  customers:
    # will always generate the same value for the same seed
    first_name: Faker.seed(_['first_name']) or fake.first_name()
faker_config:
  # IMPORTANT: `fake` and `Faker` names are only available if faker_config is defined.
  locale: en_US
```

Remember, these expressions are evaluated by the [`simpleval`](https://github.com/danthedeckie/simpleeval) expression library, which only allows a single python expression (which is the reason for the `or` syntax above).

This means if you require more advanced masking logic, which cannot be defined in a single python expression, you may need to consider a custom stream mapper.

#### Q: What is the difference between `primary_keys` and `key_properties`?

**A:** These two are _generally_ identical - and will only differ in cases like the above where `key_properties` is manually
overridden or nullified by the user of the tap. Developers will specify `primary_keys` for each stream in the tap,
but they do not control if the user will override `key_properties` behavior when initializing the stream. Primary keys
describe the nature of the upstream data as known by the source system. However, either through manual catalog manipulation and/or by
setting stream map transformations, the in-flight dedupe keys (`key_properties`) may be overridden or nullified by the user at any time.

Additionally, some targets do not support primary key distinctions, and there are valid use cases to intentionally unset
the `key_properties` in an extract-load pipeline. For instance, it is common to intentionally nullify key properties to trigger
"append-only" loading behavior in certain targets, as may be required for historical reporting. This does not change the
underlying nature of the `primary_key` configuration in the upstream source data, only how it will be landed or deduped
in the downstream source.

## Aliasing a stream using `__alias__`
=======
### Aliasing a stream using `__alias__`
>>>>>>> 22d4eae3

To alias a stream, simply add the operation `"__alias__": "new_name"` to the stream
definition. For example, to alias the `customers` stream as `customer_v2`, use the
following:

````{tab} meltano.yml
```yaml
stream_maps:
  customers:
    __alias__: customers_v2
```
````

````{tab} JSON
```json
{
    "stream_maps": {
        "customers": {
            "__alias__": "customers_v2"
        }
    }
}
```
````

### Duplicating or splitting a stream using `__source__`

To create a new stream as a copy of the original, specify the operation
`"__source__": "stream_name"`. For example, you can create a copy of the `customers` stream
which only contains PII properties using the following:

````{tab} meltano.yml
```yaml
stream_maps:
  customers:
    # Exclude these since we're capturing them in the pii stream
    email: __NULL__
    full_name: __NULL__
  customers_pii:
    __source__: customers
    # include just the PII and the customer_id
    customer_id: customer_id
    email: email
    full_name: full_name
    # exclude anything not declared
    __else__: __NULL__
```
````

````{tab} JSON
```json
{
    "stream_maps": {
        "customers": {
            "email": null,
            "full_name": null
        },
        "customers_pii": {
            "__source__": "customers",
            "customer_id": "customer_id",
            "email": "email",
            "full_name": "full_name",
            "__else__": null
        }
    }
}
```
````

### Filtering out records from a stream using `__filter__` operation

The `__filter__` operation accepts a string expression which must evaluate to `true` or
`false`. Filter expressions should be wrapped in `bool()` to ensure proper type conversion.

For example, to only include customers with emails from the `example.com` company domain:

````{tab} meltano.yml
```yaml
stream_maps:
  customers:
    __filter__: email.endswith('@example.com')
```
````

````{tab} JSON
```json
{
    "stream_maps": {
        "customers": {
            "__filter__": "email.endswith('@example.com')"
        }
    }
}
```
````

### Aliasing properties

This uses a "copy-and-delete" approach with the help of `__NULL__`:

````{tab} meltano.yml
```yaml
stream_maps:
  customers:
    new_field: old_field
    old_field: __NULL__
```
````

````{tab} JSON
```json
{
    "stream_maps": {
        "customers": {
            "new_field": "old_field",
            "old_field": "__NULL__"
        }
    }
}
```
````

### Applying a mapping across two or more streams

You can use glob expressions to apply a stream map configuration to more than one stream:

````{tab} meltano.yml
```yaml
stream_maps:
  "*":
    name: first_name
    first_name: __NULL__
```
````

````{tab} JSON
```json
{
    "stream_maps": {
        "*": {
            "name": "first_name",
            "first_name": "__NULL__"
        }
    }
}
```
````

:::{versionadded} 0.37.0
Support for stream glob expressions.
:::

### Understanding Filters' Affects on Parent-Child Streams

Nested child streams iterations will be skipped if their parent stream has a record-level
filter applied. This applies only to the primary map for a stream, ignoring any filter
logic on duplicate streams created using `__source__`.

If you want to prevent child streams from being filtered, create a duplicate stream using
`__source__` and filter the duplicated stream instead of the original. Then, if you do not
want to emit two streams, suppress the original by assigning its map the value `null`.
Since the primary (same-named) version of the stream is not filtered, this will force
iteration through the entire source stream and its children, while only
emitting those parent records that qualify the filter expression.

**Note:** aliasing a stream with the `__alias__` operation does not impact child stream selection logic.

## Known Limitations

_The below functionality may be expanded or improved in the future. Please send us an
Issue or MR if you are interested in contributing to these features._

### No nested property declarations or removals

Only first-level properties may be added, removed, or transformed. This means, for example, that you can
add or remove a top-level field called `customer_email`, but you cannot add or remove a
nested `email` property if embedded in a `customer` json object.

### Schema detection capabilities are limited

Schema detection currently relies on somewhat naive static text parsing. The workaround for
the user is fairly trivial - which is to send hints by wrapping the entire expression in
`str()`, `float()`, `int()`, etc. While this is perhaps not optimal, it meets our core
requirement for static type evaluation with minimal config complexity.

### Security Implications for Low-Trust Environments

While `simpleeval` does provide some isolation and sandboxing capabilities built-in, there
are always security implications when allowing user-provided code to run on managed servers.
For this reason, administrators should not permit arbitrary setting injection
from untrusted users. As a rule, tap and target settings should never be permitted to be modified
by untrusted users.

### Else behavior currently limited to `null` assignment

The only operation currently allowed for the `__else__` instruction is `null`, meaning
to exclude any streams or properties not otherwise defined. In the future, we may add
additional options or advanced logic. For instance, we could in the future add the ability
to remove or treat a property from any stream in which it appears. We could also hash
any properties not otherwise declared in the map (for PII reasons and to enable advanced
testing scenarios).

## Q&A

### Q: How do stream map operations interact with stream selection via the Singer catalog metadata?

**Answer:** Stream maps are applied only _after_ stream selection rules are applied. This means that if a stream or property is not selected, it will not be available for stream map operations. Stream maps are not intended to be a replacement for catalog-based selection, but they may be used to further refine streams beyond the original selection parameters.

### Q: If streams are excluded by applying mapping rules, does the tap automatically skip them?

**Answer:** It depends. For SDK-based taps, yes. If an entire stream is specified to be
excluded at the tap level, then the stream will be skipped exactly as if it were deselected
in the catalog metadata.

If a stream is specified to be excluded at the target level, or in a standalone mapper
between the tap and target, the filtering occurs downstream from the tap and therefor cannot
affect the selection rules of the tap itself. Except in special test cases or in cases where
runtime is trivial, we highly recommend implementing stream-level exclusions at the tap
level rather than within the downstream target or mapper plugins.

### Q: Why use a separate `stream_map_config` option instead of granting access to all `config` values?

**Answer:** The base-level config is also the primary mechanism for submitting auth secrets
to the plugin. If we provided direct access to all config options, it would drastically
increase the security risks associated with code injection and accidental or malicious
leakage of credentials to downstream logs. By limiting to only those config values intended
for use by the mapper, we significantly improve the security profile of the feature.
Additionally, plugins are generally expected to fail if they receive unexpected config
arguments. The intended use cases for stream map config values are user-defined in nature
(such as the hashing use case defined above), and are unlikely to overlap with the
plugin's already-existing settings.

### Q: What is the difference between `primary_keys` and `key_properties`?

**Answer:** These two are _generally_ identical - and will only differ in cases like the above where `key_properties` is manually
overridden or nullified by the user of the tap. Developers will specify `primary_keys` for each stream in the tap,
but they do not control if the user will override `key_properties` behavior when initializing the stream. Primary keys
describe the nature of the upstream data as known by the source system. However, either through manual catalog manipulation and/or by
setting stream map transformations, the in-flight dedupe keys (`key_properties`) may be overridden or nullified by the user at any time.

Additionally, some targets do not support primary key distinctions, and there are valid use cases to intentionally unset
the `key_properties` in an extract-load pipeline. For instance, it is common to intentionally nullify key properties to trigger
"append-only" loading behavior in certain targets, as may be required for historical reporting. This does not change the
underlying nature of the `primary_key` configuration in the upstream source data, only how it will be landed or deduped
in the downstream source.<|MERGE_RESOLUTION|>--- conflicted
+++ resolved
@@ -437,7 +437,6 @@
 ```
 ````
 
-<<<<<<< HEAD
 ### Masking data with Faker
 
 It is best practice (or even a legal requirement) to mask PII/PHI in lower environments. Stream mappers have access to the `Faker` library, which can be used to generate random data in various forms/formats.
@@ -478,24 +477,7 @@
 
 This means if you require more advanced masking logic, which cannot be defined in a single python expression, you may need to consider a custom stream mapper.
 
-#### Q: What is the difference between `primary_keys` and `key_properties`?
-
-**A:** These two are _generally_ identical - and will only differ in cases like the above where `key_properties` is manually
-overridden or nullified by the user of the tap. Developers will specify `primary_keys` for each stream in the tap,
-but they do not control if the user will override `key_properties` behavior when initializing the stream. Primary keys
-describe the nature of the upstream data as known by the source system. However, either through manual catalog manipulation and/or by
-setting stream map transformations, the in-flight dedupe keys (`key_properties`) may be overridden or nullified by the user at any time.
-
-Additionally, some targets do not support primary key distinctions, and there are valid use cases to intentionally unset
-the `key_properties` in an extract-load pipeline. For instance, it is common to intentionally nullify key properties to trigger
-"append-only" loading behavior in certain targets, as may be required for historical reporting. This does not change the
-underlying nature of the `primary_key` configuration in the upstream source data, only how it will be landed or deduped
-in the downstream source.
-
-## Aliasing a stream using `__alias__`
-=======
 ### Aliasing a stream using `__alias__`
->>>>>>> 22d4eae3
 
 To alias a stream, simply add the operation `"__alias__": "new_name"` to the stream
 definition. For example, to alias the `customers` stream as `customer_v2`, use the
