# isort: dont-add-imports

# Configuration file for the Sphinx documentation builder.
#
# This file only contains a selection of the most common options. For a full
# list see the documentation:
# https://www.sphinx-doc.org/en/master/usage/configuration.html

# -- Path setup --------------------------------------------------------------

# If extensions (or modules to document with autodoc) are in another directory,
# add these directories to sys.path here. If the directory is relative to the
# documentation root, use os.path.abspath to make it absolute, like shown here.
#
from __future__ import annotations

import sys
from pathlib import Path

sys.path.insert(0, str(Path("..").resolve()))


# -- Project information -----------------------------------------------------

project = "Meltano Singer SDK"
copyright = "2021, Meltano Core Team and Contributors"  # noqa: A001
author = "Meltano Core Team and Contributors"

# The full version, including alpha/beta/rc tags
<<<<<<< HEAD
release = "0.36.0"
=======
release = "0.36.1"
>>>>>>> f010637d


# -- General configuration -------------------------------------------------------------

# Add any Sphinx extension module names here, as strings. They can be
# extensions coming with Sphinx (named 'sphinx.ext.*') or your custom
# ones.
extensions = [
    "sphinx.ext.autodoc",
    "sphinx.ext.napoleon",
    "sphinx.ext.autosectionlabel",
    "sphinx.ext.autosummary",
    "sphinx.ext.extlinks",
    "sphinx.ext.intersphinx",
    "sphinx.ext.linkcode",
    "sphinx_copybutton",
    "myst_parser",
    "sphinx_reredirects",
    "sphinx_inline_tabs",
    "notfound.extension",
]

# Add any paths that contain templates here, relative to this directory.
templates_path = ["_templates"]

# List of patterns, relative to source directory, that match files and
# directories to ignore when looking for source files.
# This pattern also affects html_static_path and html_extra_path.
exclude_patterns = ["_build", "Thumbs.db", ".DS_Store"]

# -- Options for HTML output -----------------------------------------------------------

# The theme to use for HTML and HTML Help pages.  See the documentation for
# a list of builtin themes.
#
html_logo = "_static/img/logo.svg"
html_theme = "furo"
html_theme_options = {
    # general
    "source_repository": "https://github.com/meltano/sdk/",
    "source_branch": "main",
    "source_directory": "docs/",
    "sidebar_hide_name": True,
    # branding
    "light_css_variables": {
        "font-stack": "Hanken Grotesk,-apple-system,Helvetica,sans-serif",
        "color-announcement-background": "#3A64FA",
        "color-announcement-text": "#EEEBEE",
        "color-foreground-primary": "#080216",
        "color-background-primary": "#E9E5FB",
        "color-link": "#3A64FA",
        "color-link-underline": "transparent",
        "color-link--hover": "#3A64FA",
        "color-link-underline--hover": "#3A64FA",
        # brand
        "color-brand-primary": "#311772",
        "color-brand-content": "#311772",
        # sidebar
        "color-sidebar-background": "#311772",
        "color-sidebar-search-background": "#E9E5FB",
        "color-sidebar-item-background--hover": "#18c3fa",
        "color-sidebar-item-expander-background--hover": "#311772",
        "color-sidebar-brand-text": "white",
        "color-sidebar-caption-text": "rgba(255, 255, 255, 0.7)",
        "color-sidebar-link-text": "white",
        "color-sidebar-link-text--top-level": "white",
    },
    "dark_css_variables": {
        "color-background-primary": "#080216",
        "color-link": "#18c3fa",
        "color-link--hover": "#18c3fa",
        "color-link-underline--hover": "#18c3fa",
        # brand
        "color-brand-content": "rgba(255, 255, 255, 0.7)",
        # sidebar
        "color-sidebar-search-background": "#080216",
    },
}

# Add any paths that contain custom static files (such as style sheets) here,
# relative to this directory. They are copied after the builtin static files,
# so a file named "default.css" will overwrite the builtin "default.css".
html_static_path = ["_static"]

html_css_files = [
    "css/custom.css",
]

# -- Options for AutoDoc ---------------------------------------------------------------
# https://www.sphinx-doc.org/en/master/usage/extensions/autodoc.html#configuration

# Show typehints in the description
autodoc_typehints = "description"

# Display the signature as a method.
autodoc_class_signature = "separated"

# Sort members by type.
autodoc_member_order = "groupwise"

# -- Options for MyST ------------------------------------------------------------------
# https://myst-parser.readthedocs.io/en/latest/configuration.html
myst_heading_anchors = 3
myst_enable_extensions = {
    "colon_fence",
}

redirects = {
    "porting.html": "guides/porting.html",
}

# -- Options for extlinks -----------------------------------------------------
# https://www.sphinx-doc.org/en/master/usage/extensions/extlinks.html

extlinks = {
    "jsonschema": (
        "https://json-schema.org/understanding-json-schema/reference/%s",
        "%s",
    ),
}

# -- Options for intersphinx -----------------------------------------------------------
# https://www.sphinx-doc.org/en/master/usage/extensions/intersphinx.html#configuration
intersphinx_mapping = {
    "requests": ("https://requests.readthedocs.io/en/latest/", None),
    "python": ("https://docs.python.org/3/", None),
}

# -- Options for linkcode --------------------------------------------------------------
# https://www.sphinx-doc.org/en/master/usage/extensions/linkcode.html#configuration


def linkcode_resolve(domain: str, info: dict) -> str | None:
    """Get URL to source code.

    Args:
        domain: Language domain the object is in.
        info: A dictionary with domain-specific keys.

    Returns:
        A URL.
    """
    if domain != "py":
        return None
    if not info["module"]:
        return None
    filename = info["module"].replace(".", "/")

    if filename == "singer_sdk":
        filename = "singer_sdk/__init__"

    return f"https://github.com/meltano/sdk/tree/main/{filename}.py"<|MERGE_RESOLUTION|>--- conflicted
+++ resolved
@@ -27,11 +27,7 @@
 author = "Meltano Core Team and Contributors"
 
 # The full version, including alpha/beta/rc tags
-<<<<<<< HEAD
-release = "0.36.0"
-=======
 release = "0.36.1"
->>>>>>> f010637d
 
 
 # -- General configuration -------------------------------------------------------------
