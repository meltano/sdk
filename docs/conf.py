# Configuration file for the Sphinx documentation builder.
#
# This file only contains a selection of the most common options. For a full
# list see the documentation:
# https://www.sphinx-doc.org/en/master/usage/configuration.html

# -- Path setup --------------------------------------------------------------

# If extensions (or modules to document with autodoc) are in another directory,
# add these directories to sys.path here. If the directory is relative to the
# documentation root, use os.path.abspath to make it absolute, like shown here.
#
import os
import sys

sys.path.insert(0, os.path.abspath(".."))
# sys.path.insert(0, os.path.abspath("../singer_sdk"))
# sys.path.insert(0, os.path.abspath("/Users/ajsteers/Source/sdk"))


# -- Project information -----------------------------------------------------

project = "Meltano Singer SDK"
copyright = "2021, Meltano Core Team and Contributors"
author = "Meltano Core Team and Contributors"

# The full version, including alpha/beta/rc tags
release = "0.19.0"


# -- General configuration ---------------------------------------------------

# Add any Sphinx extension module names here, as strings. They can be
# extensions coming with Sphinx (named 'sphinx.ext.*') or your custom
# ones.
extensions = [
    "sphinx.ext.autodoc",
    "sphinx.ext.napoleon",
    "sphinx.ext.autosectionlabel",
    "sphinx.ext.autosummary",
    "sphinx_rtd_theme",
    "sphinx_copybutton",
    "myst_parser",
    "sphinx_reredirects",
]

# Add any paths that contain templates here, relative to this directory.
templates_path = ["_templates"]

# List of patterns, relative to source directory, that match files and
# directories to ignore when looking for source files.
# This pattern also affects html_static_path and html_extra_path.
exclude_patterns = ["_build", "Thumbs.db", ".DS_Store"]

# Show typehints in the description, along with parameter descriptions
autodoc_typehints = "signature"
autodoc_class_signature = "separated"

# -- Options for HTML output -------------------------------------------------

# The theme to use for HTML and HTML Help pages.  See the documentation for
# a list of builtin themes.
#
html_theme = "sphinx_rtd_theme"
html_theme_options = {"logo_only": True, "analytics_id": "GTM-WHJMBX2"}

html_logo = "_static/img/logo.svg"

# Add any paths that contain custom static files (such as style sheets) here,
# relative to this directory. They are copied after the builtin static files,
# so a file named "default.css" will overwrite the builtin "default.css".
html_static_path = ["_static"]

html_css_files = [
    "css/custom.css",
]

<<<<<<< HEAD
# TODO: set this back to 3 after MyST-Parser 0.18.0 is released
myst_heading_anchors = 4

redirects = {
    "batch.html": "advanced/batch.html",
    "context_object.html": "advanced/context_object.html",
    "parent_streams.html": "advanced/parent_streams.html",
    "partitioning.html": "advanced/partitioning.html",
    "sinks.html": "advanced/sinks.html",
    "stream_maps.html": "advanced/stream_maps.html",
    "CONTRIBUTING.html": "development/contributing.html",
    "porting.html": "guides/migration/porting.html",
}
=======
# TODO: set this back to 3 after MyST-Parser 0.19.0 is released
myst_heading_anchors = 4
>>>>>>> 5db1b505
<|MERGE_RESOLUTION|>--- conflicted
+++ resolved
@@ -75,8 +75,7 @@
     "css/custom.css",
 ]
 
-<<<<<<< HEAD
-# TODO: set this back to 3 after MyST-Parser 0.18.0 is released
+# TODO: set this back to 3 after MyST-Parser 0.19.0 is released
 myst_heading_anchors = 4
 
 redirects = {
@@ -88,8 +87,4 @@
     "stream_maps.html": "advanced/stream_maps.html",
     "CONTRIBUTING.html": "development/contributing.html",
     "porting.html": "guides/migration/porting.html",
-}
-=======
-# TODO: set this back to 3 after MyST-Parser 0.19.0 is released
-myst_heading_anchors = 4
->>>>>>> 5db1b505
+}