--- conflicted
+++ resolved
@@ -38,13 +38,8 @@
 """
 
 import copy
-<<<<<<< HEAD
-from typing import Iterable, Tuple, List
-=======
-import json
 from jsonschema import validators
-from typing import Any, Iterable, Tuple
->>>>>>> 27756678
+from typing import Iterable, List, Tuple
 
 from singer_sdk.helpers.classproperty import classproperty
 
@@ -90,7 +85,7 @@
 def extend_with_default(validator_class):
     """Fill in defaults,  before validating.
 
-    See https://python-jsonschema.readthedocs.io/en/latest/faq/#why-doesn-t-my-schema-s-default-property-set-the-default-on-my-instance
+    See https://python-jsonschema.readthedocs.io/en/latest/faq/#why-doesn-t-my-schema-s-default-property-set-the-default-on-my-instance  # noqa
     for details.
     """
     validate_properties = validator_class.VALIDATORS["properties"]
