--- conflicted
+++ resolved
@@ -1,8 +1,5 @@
 """Helper functions for state and bookmark management."""
 
-<<<<<<< HEAD
-from typing import Any, List, Optional
-=======
 import datetime
 from typing import Any, List, Optional, Union, cast
 
@@ -12,7 +9,6 @@
 PROGRESS_MARKERS = "progress_markers"
 PROGRESS_MARKER_NOTE = "Note"
 SIGNPOST_MARKER = "replication_key_signpost"
->>>>>>> e28425c8
 
 from singer_sdk.exceptions import InvalidStreamSortException
 from singer_sdk.helpers._typing import to_json_compatible
@@ -165,45 +161,6 @@
     state_dict[key] = val
 
 
-<<<<<<< HEAD
-def increment_state(
-    state: dict,
-    latest_record: dict,
-    replication_key: str,
-    max_replication_key_bookmark: Optional[Any],
-    sort_keys: Optional[List[str]],
-    validate_sort: bool,
-) -> None:
-    """Update the state using data from the latest record.
-
-    - sort_keys: if `None` or if `sort_keys[0] != replication_key`, the stream will be
-      treated as unsorted and not resumable. The replication key values will only be
-      treated as valid if the entire stream is synced successfully.
-      - If sort keys are provided and the stream is not sorted by replication_key,
-        progressive updates to sort keys will be tracked within the 'progress_markers'
-        object in the state. This is for stream monitoring purposes.
-    - validate_sort: if True, an InvalidStreamSortException will be raised if unsorted
-      data is detected in the stream. Currently only replication_key values are checked,
-      and only if the stream is sorted by replication_key.
-    """
-    resumable = replication_key == next(iter(sort_keys or []), "")
-    progress_dict = state
-    if not resumable:
-        if PROGRESS_MARKERS not in state:
-            state[PROGRESS_MARKERS] = {
-                PROGRESS_MARKER_NOTE: "Progress is not resumable if failed."
-            }
-        progress_dict = state[PROGRESS_MARKERS]
-        if sort_keys:
-            # Recorded for progress monitoring purposes:
-            progress_dict["latest_sort_key_values"] = {
-                sort_key: latest_record.get(sort_keys, None) for sort_key in sort_keys
-            }
-    old_rk_value = to_json_compatible(progress_dict.get("replication_key_value"))
-    new_rk_value = to_json_compatible(latest_record[replication_key])
-    max_replication_key_bookmark = to_json_compatible(max_replication_key_bookmark)
-    if resumable and validate_sort and old_rk_value and old_rk_value > new_rk_value:
-=======
 def reset_state_progress_markers(state: dict) -> Optional[dict]:
     """Wipe the state once sync is complete.
 
@@ -251,19 +208,10 @@
         return
 
     if is_sorted:
->>>>>>> e28425c8
         raise InvalidStreamSortException(
             f"Unsorted data detected in stream. Latest value '{new_rk_value}' is "
             f"smaller than previous max '{old_rk_value}'."
         )
-<<<<<<< HEAD
-    if max_replication_key_bookmark and max_replication_key_bookmark > new_rk_value:
-        # Overflowed max bookmark threshold, reset to the max for this key:
-        new_rk_value = max_replication_key_bookmark
-
-    progress_dict["replication_key"] = replication_key
-    progress_dict["replication_key_value"] = new_rk_value
-=======
 
 
 def _greater_than_signpost(
@@ -274,50 +222,19 @@
     return (  # fails if signpost and bookmark are incompatible types
         new_value > signpost  # type: ignore
     )
->>>>>>> e28425c8
 
 
 def finalize_state_progress_markers(state: dict) -> Optional[dict]:
     """Promote or wipe progress markers once sync is complete."""
-<<<<<<< HEAD
-    if "progress_markers" in state:
-=======
     signpost_value = state.pop(SIGNPOST_MARKER, None)
     if PROGRESS_MARKERS in state:
->>>>>>> e28425c8
         if "replication_key" in state[PROGRESS_MARKERS]:
             # Replication keys valid (only) after sync is complete
             progress_markers = state[PROGRESS_MARKERS]
             state["replication_key"] = progress_markers.pop("replication_key")
-<<<<<<< HEAD
-            state["replication_key_value"] = progress_markers.pop(
-                "replication_key_value"
-            )
-
-    # Wipe and return any markers that have not been promoted
-    return wipe_state_progress_markers(state)
-
-
-def wipe_state_progress_markers(state: dict) -> Optional[dict]:
-    """Wipe the state once sync is complete.
-
-    For logging purposes, return the wiped 'progress_markers' object if it existed.
-    """
-    # Remove markers from pre-SDK version of the tap:
-    state.pop("last_pk_fetched", None)
-    state.pop("max_pk_values", None)
-    state.pop("version", None)
-    state.pop("initial_full_table_complete", None)
-    progress_markers = state.get(PROGRESS_MARKERS, {})
-    # Remove auto-generated human-readable note:
-    progress_markers.pop(PROGRESS_MARKER_NOTE, None)
-    # Return remaining 'progress_markers' if any:
-    return progress_markers or None
-=======
             new_rk_value = progress_markers.pop("replication_key_value")
             if signpost_value and _greater_than_signpost(signpost_value, new_rk_value):
                 new_rk_value = signpost_value
             state["replication_key_value"] = new_rk_value
     # Wipe and return any markers that have not been promoted
-    return reset_state_progress_markers(state)
->>>>>>> e28425c8
+    return reset_state_progress_markers(state)