"""Helper functions for state and bookmark management."""

from __future__ import annotations

import typing as t

from singer_sdk.exceptions import InvalidStreamSortException
from singer_sdk.helpers._typing import to_json_compatible

if t.TYPE_CHECKING:
    import datetime

    _T = t.TypeVar("_T", datetime.datetime, str, int, float)

PROGRESS_MARKERS = "progress_markers"
PROGRESS_MARKER_NOTE = "Note"
SIGNPOST_MARKER = "replication_key_signpost"
STARTING_MARKER = "starting_replication_value"


def get_state_if_exists(
    tap_state: dict,
    tap_stream_id: str,
    state_partition_context: dict | None = None,
    key: str | None = None,
) -> t.Any | None:  # noqa: ANN401
    """Return the stream or partition state, creating a new one if it does not exist.

    Args:
        tap_state: the existing state dict which contains all streams.
        tap_stream_id: the id of the stream
        state_partition_context: keys which identify the partition context,
            by default None (not partitioned)
        key: name of the key searched for, by default None (return entire state if
            found)

    Returns:
        Returns the state if exists, otherwise None

    Raises:
        ValueError: Raised if state is invalid or cannot be parsed.
    """
    if "bookmarks" not in tap_state:
        return None
    if tap_stream_id not in tap_state["bookmarks"]:
        return None

    stream_state = tap_state["bookmarks"][tap_stream_id]
    if not state_partition_context:
        return stream_state.get(key, None) if key else stream_state
    if "partitions" not in stream_state:
        return None  # No partitions defined

    matched_partition = _find_in_partitions_list(
        stream_state["partitions"],
        state_partition_context,
    )
    if matched_partition is None:
        return None  # Partition definition not present
    return matched_partition.get(key, None) if key else matched_partition


def get_state_partitions_list(tap_state: dict, tap_stream_id: str) -> list[dict] | None:
    """Return a list of partitions defined in the state, or None if not defined."""
    return (get_state_if_exists(tap_state, tap_stream_id) or {}).get("partitions", None)  # type: ignore[no-any-return]


def _find_in_partitions_list(
    partitions: list[dict],
    state_partition_context: dict,
) -> dict | None:
    found = [
        partition_state
        for partition_state in partitions
        if partition_state["context"] == state_partition_context
    ]
    if len(found) > 1:
        msg = (
            "State file contains duplicate entries for partition: "
            f"{{state_partition_context}}.\nMatching state values were: {found!s}"
        )
        raise ValueError(msg)
    return found[0] if found else None


def _create_in_partitions_list(
    partitions: list[dict],
    state_partition_context: dict,
) -> dict:
    # Existing partition not found. Creating new state entry in partitions list...
    new_partition_state = {"context": state_partition_context}
    partitions.append(new_partition_state)
    return new_partition_state


def get_writeable_state_dict(
    tap_state: dict,
    tap_stream_id: str,
    state_partition_context: dict | None = None,
) -> dict:
    """Return the stream or partition state, creating a new one if it does not exist.

    Args:
        tap_state: the existing state dict which contains all streams.
        tap_stream_id: the id of the stream
        state_partition_context: keys which identify the partition context,
            by default None (not partitioned)

    Returns:
        Returns a writeable dict at the stream or partition level.

    Raises:
        ValueError: Raise an error if duplicate entries are found.
    """
    if tap_state is None:
        msg = "Cannot write state to missing state dictionary."
        raise ValueError(msg)

    if "bookmarks" not in tap_state:
        tap_state["bookmarks"] = {}
    if tap_stream_id not in tap_state["bookmarks"]:
        tap_state["bookmarks"][tap_stream_id] = {}
    stream_state = t.cast(dict, tap_state["bookmarks"][tap_stream_id])
    if not state_partition_context:
        return stream_state

    if "partitions" not in stream_state:
        stream_state["partitions"] = []
    stream_state_partitions: list[dict] = stream_state["partitions"]
    if found := _find_in_partitions_list(
        stream_state_partitions,
        state_partition_context,
    ):
        return found

    return _create_in_partitions_list(stream_state_partitions, state_partition_context)


def write_stream_state(
    tap_state: dict,
    tap_stream_id: str,
    key: str,
    val: t.Any,  # noqa: ANN401
    *,
    state_partition_context: dict | None = None,
) -> None:
    """Write stream state."""
    state_dict = get_writeable_state_dict(
        tap_state,
        tap_stream_id,
        state_partition_context=state_partition_context,
    )
    state_dict[key] = val


def reset_state_progress_markers(stream_or_partition_state: dict) -> dict | None:
    """Wipe the state once sync is complete.

    For logging purposes, return the wiped 'progress_markers' object if it existed.
    """
    progress_markers = stream_or_partition_state.pop(PROGRESS_MARKERS, {})
    # Remove auto-generated human-readable note:
    progress_markers.pop(PROGRESS_MARKER_NOTE, None)
    # Return remaining 'progress_markers' if any:
    return progress_markers or None


def write_replication_key_signpost(
    stream_or_partition_state: dict,
<<<<<<< HEAD
    new_signpost_value: t.Any,  # noqa: ANN401,
=======
    new_signpost_value: t.Any,  # noqa: ANN401
>>>>>>> b8302a3e
) -> None:
    """Write signpost value."""
    stream_or_partition_state[SIGNPOST_MARKER] = to_json_compatible(new_signpost_value)


def write_starting_replication_value(
    stream_or_partition_state: dict,
    initial_value: t.Any,  # noqa: ANN401
) -> None:
    """Write initial replication value to state."""
    stream_or_partition_state[STARTING_MARKER] = to_json_compatible(initial_value)


<<<<<<< HEAD
def get_starting_replication_value(
    stream_or_partition_state: dict,
) -> t.Any | None:  # noqa: ANN401
=======
def get_starting_replication_value(stream_or_partition_state: dict) -> t.Any | None:  # noqa: ANN401
>>>>>>> b8302a3e
    """Retrieve initial replication marker value from state."""
    if not stream_or_partition_state:
        return None
    return stream_or_partition_state.get(STARTING_MARKER)


def increment_state(
    stream_or_partition_state: dict,
    *,
    latest_record: dict,
    replication_key: str,
    is_sorted: bool,
    check_sorted: bool,
) -> None:
    """Update the state using data from the latest record.

    Raises InvalidStreamSortException if is_sorted=True, check_sorted=True and unsorted
    data is detected in the stream.
    """
    progress_dict = stream_or_partition_state
    if not is_sorted:
        if PROGRESS_MARKERS not in stream_or_partition_state:
            stream_or_partition_state[PROGRESS_MARKERS] = {
                PROGRESS_MARKER_NOTE: "Progress is not resumable if interrupted.",
            }
        progress_dict = stream_or_partition_state[PROGRESS_MARKERS]
    old_rk_value = to_json_compatible(progress_dict.get("replication_key_value"))
    new_rk_value = to_json_compatible(latest_record[replication_key])
    if old_rk_value is None or not check_sorted or new_rk_value >= old_rk_value:
        progress_dict["replication_key"] = replication_key
        progress_dict["replication_key_value"] = new_rk_value
        return

    if is_sorted:
        msg = (
            f"Unsorted data detected in stream. Latest value '{new_rk_value}' is "
            f"smaller than previous max '{old_rk_value}'."
        )
        raise InvalidStreamSortException(msg)


def _greater_than_signpost(
    signpost: _T,
    new_value: _T,
) -> bool:
    """Compare and return True if new_value is greater than signpost."""
    # fails if signpost and bookmark are incompatible types
    return new_value > signpost


def is_state_non_resumable(stream_or_partition_state: dict) -> bool:
    """Return True when state is non-resumable.

    This is determined by checking for a "progress marker" tag in the state artifact.
    """
    return PROGRESS_MARKERS in stream_or_partition_state


def finalize_state_progress_markers(stream_or_partition_state: dict) -> dict | None:
    """Promote or wipe progress markers once sync is complete.

    This marks any non-resumable progress markers as finalized. If there are
    valid bookmarks present, they will be promoted to be resumable.
    """
    signpost_value = stream_or_partition_state.pop(SIGNPOST_MARKER, None)
    stream_or_partition_state.pop(STARTING_MARKER, None)
    if (
        is_state_non_resumable(stream_or_partition_state)
        and "replication_key" in stream_or_partition_state[PROGRESS_MARKERS]
    ):
        # Replication keys valid (only) after sync is complete
        progress_markers = stream_or_partition_state[PROGRESS_MARKERS]
        stream_or_partition_state["replication_key"] = progress_markers.pop(
            "replication_key",
        )
        new_rk_value = progress_markers.pop("replication_key_value")
        if signpost_value and _greater_than_signpost(signpost_value, new_rk_value):
            new_rk_value = signpost_value
        stream_or_partition_state["replication_key_value"] = new_rk_value
    # Wipe and return any markers that have not been promoted
    return reset_state_progress_markers(stream_or_partition_state)


def log_sort_error(
    *,
    ex: Exception,
    log_fn: t.Callable,
    stream_name: str,
    current_context: dict | None,
    state_partition_context: dict | None,
    record_count: int,
    partition_record_count: int,
) -> None:
    """Log a sort error."""
    msg = f"Sorting error detected in '{stream_name}' on record #{record_count}. "
    if partition_record_count != record_count:
        msg += (
            f"Record was partition record "
            f"#{partition_record_count} with"
            f" state partition context {state_partition_context}. "
        )
    if current_context:
        msg += f"Context was {current_context!s}. "
    msg += str(ex)
    log_fn(msg)<|MERGE_RESOLUTION|>--- conflicted
+++ resolved
@@ -167,11 +167,7 @@
 
 def write_replication_key_signpost(
     stream_or_partition_state: dict,
-<<<<<<< HEAD
-    new_signpost_value: t.Any,  # noqa: ANN401,
-=======
     new_signpost_value: t.Any,  # noqa: ANN401
->>>>>>> b8302a3e
 ) -> None:
     """Write signpost value."""
     stream_or_partition_state[SIGNPOST_MARKER] = to_json_compatible(new_signpost_value)
@@ -185,13 +181,7 @@
     stream_or_partition_state[STARTING_MARKER] = to_json_compatible(initial_value)
 
 
-<<<<<<< HEAD
-def get_starting_replication_value(
-    stream_or_partition_state: dict,
-) -> t.Any | None:  # noqa: ANN401
-=======
 def get_starting_replication_value(stream_or_partition_state: dict) -> t.Any | None:  # noqa: ANN401
->>>>>>> b8302a3e
     """Retrieve initial replication marker value from state."""
     if not stream_or_partition_state:
         return None
