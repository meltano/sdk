--- conflicted
+++ resolved
@@ -144,37 +144,36 @@
         default=False,
     ),
 ).to_dict()
-<<<<<<< HEAD
-BATCH_SIZE_ROWS_CONFIG = PropertiesList(
-    Property(
-        "batch_size_rows",
-        IntegerType,
-        description="Maximum number of rows in each batch.",
-    ),
-).to_dict()
-BATCH_WAIT_LIMIT_SECONDS_CONFIG = PropertiesList(
-    Property(
-        "batch_wait_limit_seconds",
-        IntegerType,
-        description="Maximum time to elapse for a batch to fill, drain, and load.",
-    ),
-).to_dict()
-BATCH_DYNAMIC_MANAGEMENT_CONFIG = PropertiesList(
-    Property(
-        "batch_dynamic_management",
-        BooleanType,
-        description=(
-            "Manages sink_max_size per stream to be"
-            "the largest size for the batch wait limit."
-        ),
-=======
 TARGET_VALIDATE_RECORDS_CONFIG = PropertiesList(
     Property(
         "validate_records",
         BooleanType(),
         description="Whether to validate the schema of the incoming streams.",
         default=True,
->>>>>>> 9600a04c
+    ),
+).to_dict()
+BATCH_SIZE_ROWS_CONFIG = PropertiesList(
+    Property(
+        "batch_size_rows",
+        IntegerType,
+        description="Maximum number of rows in each batch.",
+    ),
+).to_dict()
+BATCH_WAIT_LIMIT_SECONDS_CONFIG = PropertiesList(
+    Property(
+        "batch_wait_limit_seconds",
+        IntegerType,
+        description="Maximum time to elapse for a batch to fill, drain, and load.",
+    ),
+).to_dict()
+BATCH_DYNAMIC_MANAGEMENT_CONFIG = PropertiesList(
+    Property(
+        "batch_dynamic_management",
+        BooleanType,
+        description=(
+            "Manages sink_max_size per stream to be"
+            "the largest size for the batch wait limit."
+        ),
     ),
 ).to_dict()
 
