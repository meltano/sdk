--- conflicted
+++ resolved
@@ -3,42 +3,26 @@
 from __future__ import annotations
 
 import json
-<<<<<<< HEAD
-import os
-from typing import Any, Dict, cast
-=======
 import typing as t
 from pathlib import Path, PurePath
->>>>>>> 4c533135
 
 import pendulum
 
-from singer_sdk._python_types import _FilePath
 
-<<<<<<< HEAD
-
-def read_json_file(path: _FilePath) -> Dict[str, Any]:
-=======
 def read_json_file(path: PurePath | str) -> dict[str, t.Any]:
->>>>>>> 4c533135
     """Read json file, throwing an error if missing."""
     if not path:
         msg = "Could not open file. Filepath not provided."
         raise RuntimeError(msg)
 
-    if not os.path.exists(path):
-        msg = f"File at '{path!r}' was not found."
-        for template in [f"{path!r}.template"]:
-            if os.path.exists(template):
+    if not Path(path).exists():
+        msg = f"File at '{path}' was not found."
+        for template in [f"{path}.template"]:
+            if Path(template).exists():
                 msg += f"\nFor more info, please see the sample template at: {template}"
         raise FileExistsError(msg)
 
-<<<<<<< HEAD
-    with open(path) as f:
-        return cast(dict, json.load(f))
-=======
     return t.cast(dict, json.loads(Path(path).read_text()))
->>>>>>> 4c533135
 
 
 def utc_now() -> pendulum.DateTime:
