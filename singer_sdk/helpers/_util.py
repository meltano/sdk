--- conflicted
+++ resolved
@@ -3,18 +3,13 @@
 from __future__ import annotations
 
 import datetime
-<<<<<<< HEAD
 import decimal
-=======
->>>>>>> 544e2758
 import json
 import logging
 import sys
 import typing as t
 from pathlib import Path, PurePath
 
-<<<<<<< HEAD
-import pendulum
 import simplejson
 
 if sys.version_info < (3, 11):
@@ -80,8 +75,6 @@
         **kwargs,
     )
 
-=======
->>>>>>> 544e2758
 
 def read_json_file(path: PurePath | str) -> dict[str, t.Any]:
     """Read json file, throwing an error if missing."""
