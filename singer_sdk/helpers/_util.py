"""General helper functions, helper classes, and decorators."""

from __future__ import annotations

import datetime
import json
import typing as t
from pathlib import Path, PurePath

<<<<<<< HEAD
=======
import pendulum

if t.TYPE_CHECKING:
    import datetime

>>>>>>> 0da98f5c

def read_json_file(path: PurePath | str) -> dict[str, t.Any]:
    """Read json file, throwing an error if missing."""
    if not path:
        msg = "Could not open file. Filepath not provided."
        raise RuntimeError(msg)

    if not Path(path).exists():
        msg = f"File at '{path}' was not found."
        for template in [f"{path}.template"]:
            if Path(template).exists():
                msg += f"\nFor more info, please see the sample template at: {template}"
        raise FileExistsError(msg)

    return t.cast(dict, json.loads(Path(path).read_text(encoding="utf-8")))


def utc_now() -> datetime.datetime:
    """Return current time in UTC."""
<<<<<<< HEAD
    return datetime.datetime.now(datetime.timezone.utc)
=======
    # TODO: replace with datetime.datetime.now(tz=datetime.timezone.utc)
    return pendulum.now(tz="UTC")
>>>>>>> 0da98f5c
<|MERGE_RESOLUTION|>--- conflicted
+++ resolved
@@ -7,14 +7,6 @@
 import typing as t
 from pathlib import Path, PurePath
 
-<<<<<<< HEAD
-=======
-import pendulum
-
-if t.TYPE_CHECKING:
-    import datetime
-
->>>>>>> 0da98f5c
 
 def read_json_file(path: PurePath | str) -> dict[str, t.Any]:
     """Read json file, throwing an error if missing."""
@@ -34,9 +26,4 @@
 
 def utc_now() -> datetime.datetime:
     """Return current time in UTC."""
-<<<<<<< HEAD
-    return datetime.datetime.now(datetime.timezone.utc)
-=======
-    # TODO: replace with datetime.datetime.now(tz=datetime.timezone.utc)
-    return pendulum.now(tz="UTC")
->>>>>>> 0da98f5c
+    return datetime.datetime.now(datetime.timezone.utc)