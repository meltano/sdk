--- conflicted
+++ resolved
@@ -2,12 +2,12 @@
 
 from __future__ import annotations
 
+import datetime
 import decimal
 import json
 import logging
 import sys
 import typing as t
-from datetime import datetime
 from pathlib import Path, PurePath
 
 import pendulum
@@ -31,7 +31,7 @@
     Returns:
         The encoded object.
     """
-    return obj.isoformat(sep="T") if isinstance(obj, datetime) else str(obj)
+    return obj.isoformat(sep="T") if isinstance(obj, datetime.datetime) else str(obj)
 
 
 def deserialize_json(json_str: str, **kwargs: t.Any) -> dict:
@@ -54,7 +54,7 @@
             **kwargs,
         )
     except json.decoder.JSONDecodeError as exc:
-        logger.error("Unable to parse:\n%s", json_str, exc_info=exc)
+        logger.exception("Unable to parse:\n%s", json_str, exc_info=exc)
         raise
 
 
@@ -76,9 +76,6 @@
         **kwargs,
     )
 
-if t.TYPE_CHECKING:
-    import datetime
-
 
 def read_json_file(path: PurePath | str) -> dict[str, t.Any]:
     """Read json file, throwing an error if missing."""
@@ -93,11 +90,7 @@
                 msg += f"\nFor more info, please see the sample template at: {template}"
         raise FileExistsError(msg)
 
-<<<<<<< HEAD
-    return deserialize_json(Path(path).read_text())
-=======
-    return t.cast(dict, json.loads(Path(path).read_text(encoding="utf-8")))
->>>>>>> 4b50dd36
+    return t.cast(dict, deserialize_json(Path(path).read_text(encoding="utf-8")))
 
 
 def utc_now() -> datetime.datetime:
