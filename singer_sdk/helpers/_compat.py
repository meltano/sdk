--- conflicted
+++ resolved
@@ -5,16 +5,6 @@
 import datetime
 import sys
 
-<<<<<<< HEAD
-if sys.version_info < (3, 8):
-    import importlib_metadata as metadata
-    from typing_extensions import Protocol, final
-else:
-    from importlib import metadata
-    from typing import Protocol, final  # noqa: ICN003
-
-=======
->>>>>>> c9c0b0b9
 if sys.version_info < (3, 9):
     import importlib_resources
 else:
@@ -48,5 +38,4 @@
     "time_fromisoformat",
     "importlib_resources",
     "Traversable",
-    "Protocol",
 ]