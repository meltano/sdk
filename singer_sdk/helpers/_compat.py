"""Compatibility helpers."""

from __future__ import annotations

import datetime
import sys

if sys.version_info < (3, 8):
    import importlib_metadata as metadata
    from typing_extensions import Protocol, final
else:
    from importlib import metadata
    from typing import Protocol, final  # noqa: ICN003

if sys.version_info < (3, 9):
    import importlib_resources
else:
    from importlib import resources as importlib_resources

if sys.version_info < (3, 9):
    from importlib_resources.abc import Traversable
elif sys.version_info < (3, 12):
    from importlib.abc import Traversable
else:
    from importlib.resources.abc import Traversable

if sys.version_info < (3, 12):
    from importlib_metadata import entry_points
else:
    from importlib.metadata import entry_points

if sys.version_info < (3, 11):
    from backports.datetime_fromisoformat import MonkeyPatch

    MonkeyPatch.patch_fromisoformat()

datetime_fromisoformat = datetime.datetime.fromisoformat
date_fromisoformat = datetime.date.fromisoformat
time_fromisoformat = datetime.time.fromisoformat

__all__ = [
    "metadata",
    "final",
    "entry_points",
    "datetime_fromisoformat",
    "date_fromisoformat",
    "time_fromisoformat",
<<<<<<< HEAD
    "Protocol",
=======
    "importlib_resources",
    "Traversable",
>>>>>>> 2fe3e8d1
]<|MERGE_RESOLUTION|>--- conflicted
+++ resolved
@@ -45,10 +45,7 @@
     "datetime_fromisoformat",
     "date_fromisoformat",
     "time_fromisoformat",
-<<<<<<< HEAD
-    "Protocol",
-=======
     "importlib_resources",
     "Traversable",
->>>>>>> 2fe3e8d1
+    "Protocol",
 ]