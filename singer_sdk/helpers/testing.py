"""Pre-built test functions which can be applied to multiple taps."""

from singer_sdk.tap_base import Tap
from typing import Type, Callable


def get_basic_tap_test(tap_class: Type[Tap], tap_config=None) -> Callable:
    """Return callable pytest which executes simple discovery and connection tests."""

    def _test_fn(config=None):
<<<<<<< HEAD
        # Initialize with basic config
        tap1: Tap = tap_class(config=config or tap_config, parse_env_config=True)
        tap1.run_discovery()
        catalog1 = tap1.catalog_dict
        tap1 = None
        # Initialize with an input catalog
        tap2: Tap = tap_class(
            config=config or tap_config, parse_env_config=True, catalog=catalog1
        )
        tap2.run_connection_test()
=======
        tap = tap_class(config=config or tap_config, parse_env_config=True)
        tap.print_version()
        tap.run_discovery()
        tap.run_connection_test()
>>>>>>> d95cd88a

    return _test_fn<|MERGE_RESOLUTION|>--- conflicted
+++ resolved
@@ -8,9 +8,11 @@
     """Return callable pytest which executes simple discovery and connection tests."""
 
     def _test_fn(config=None):
-<<<<<<< HEAD
         # Initialize with basic config
         tap1: Tap = tap_class(config=config or tap_config, parse_env_config=True)
+        tap.print_version()
+        tap.print_about()
+        tap.print_about(format="json")
         tap1.run_discovery()
         catalog1 = tap1.catalog_dict
         tap1 = None
@@ -19,11 +21,5 @@
             config=config or tap_config, parse_env_config=True, catalog=catalog1
         )
         tap2.run_connection_test()
-=======
-        tap = tap_class(config=config or tap_config, parse_env_config=True)
-        tap.print_version()
-        tap.run_discovery()
-        tap.run_connection_test()
->>>>>>> d95cd88a
 
     return _test_fn