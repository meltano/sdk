--- conflicted
+++ resolved
@@ -238,14 +238,10 @@
     """
     output_object: Dict[str, Any] = {}
     unmapped_properties: List[str] = []
-<<<<<<< HEAD
     for property_name, elem in input_object.items():
         property_path = (
             property_name if parent is None else parent + "." + property_name
         )
-=======
-    for property_name, elem in record.items():
->>>>>>> 3e819ddc
         if property_name not in schema["properties"]:
             unmapped_properties.append(property_path)
             continue
