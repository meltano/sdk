--- conflicted
+++ resolved
@@ -462,85 +462,6 @@
             else:
                 output_object[property_name] = elem
         else:
-<<<<<<< HEAD
-            rec[property_name] = elem
-    if unmapped_properties:
-        _warn_unmapped_properties(stream_name, tuple(unmapped_properties), logger)
-    return rec
-
-
-def json_schema_to_arrow(schema: Dict[str, Any]) -> pa.Schema:
-    """Convert a JSON Schema to an Arrow schema.
-
-    Args:
-        schema: The JSON Schema definition.
-
-    Returns:
-        An Arrow schema.
-    """
-    fields = _json_schema_to_arrow_fields(schema)
-    return pa.schema(fields)
-
-
-def _json_schema_to_arrow_fields(schema: Dict[str, Any]) -> pa.StructType:
-    """Convert a JSON Schema to an Arrow struct.
-
-    Args:
-        schema: The JSON Schema definition.
-
-    Returns:
-        An Arrow struct.
-    """
-    fields = []
-    for name, property_schema in schema.get("properties", {}).items():
-        field = pa.field(name, _json_type_to_arrow_field(property_schema))
-        fields.append(field)
-    return fields
-
-
-def _json_type_to_arrow_field(schema_type: Dict[str, Any]) -> pa.DataType:
-    """Convert a JSON Schema to an Arrow struct.
-
-    Args:
-        schema: The JSON Schema definition.
-
-    Returns:
-        An Arrow struct.
-    """
-    property_type = schema_type.get("type")
-
-    if isinstance(property_type, list):
-        try:
-            main_type = property_type[0]
-        except IndexError:
-            main_type = "null"
-    else:
-        main_type = property_type
-
-    if main_type == "array":
-        items = schema_type.get("items", {})
-        return pa.list_(_json_type_to_arrow_field(items))
-
-    elif main_type == "object":
-        return pa.struct(_json_schema_to_arrow_fields(schema_type))
-
-    elif main_type == "string":
-        return pa.string()
-
-    elif main_type == "integer":
-        return pa.int64()
-
-    elif main_type == "number":
-        return pa.float64()
-
-    elif main_type == "boolean":
-        return pa.bool_()
-
-    elif main_type == "null":
-        return pa.null()
-
-    return pa.null()
-=======
             output_object[property_name] = _conform_primitive_property(
                 elem,
                 property_schema,
@@ -571,4 +492,76 @@
     if is_boolean_type(property_schema):
         return None if elem is None else elem != 0
     return elem
->>>>>>> 40e3c5d6
+
+    
+def json_schema_to_arrow(schema: Dict[str, Any]) -> pa.Schema:
+    """Convert a JSON Schema to an Arrow schema.
+
+    Args:
+        schema: The JSON Schema definition.
+
+    Returns:
+        An Arrow schema.
+    """
+    fields = _json_schema_to_arrow_fields(schema)
+    return pa.schema(fields)
+
+
+def _json_schema_to_arrow_fields(schema: Dict[str, Any]) -> pa.StructType:
+    """Convert a JSON Schema to an Arrow struct.
+
+    Args:
+        schema: The JSON Schema definition.
+
+    Returns:
+        An Arrow struct.
+    """
+    fields = []
+    for name, property_schema in schema.get("properties", {}).items():
+        field = pa.field(name, _json_type_to_arrow_field(property_schema))
+        fields.append(field)
+    return fields
+
+
+def _json_type_to_arrow_field(schema_type: Dict[str, Any]) -> pa.DataType:
+    """Convert a JSON Schema to an Arrow struct.
+
+    Args:
+        schema: The JSON Schema definition.
+
+    Returns:
+        An Arrow struct.
+    """
+    property_type = schema_type.get("type")
+
+    if isinstance(property_type, list):
+        try:
+            main_type = property_type[0]
+        except IndexError:
+            main_type = "null"
+    else:
+        main_type = property_type
+
+    if main_type == "array":
+        items = schema_type.get("items", {})
+        return pa.list_(_json_type_to_arrow_field(items))
+
+    elif main_type == "object":
+        return pa.struct(_json_schema_to_arrow_fields(schema_type))
+
+    elif main_type == "string":
+        return pa.string()
+
+    elif main_type == "integer":
+        return pa.int64()
+
+    elif main_type == "number":
+        return pa.float64()
+
+    elif main_type == "boolean":
+        return pa.bool_()
+
+    elif main_type == "null":
+        return pa.null()
+
+    return pa.null()