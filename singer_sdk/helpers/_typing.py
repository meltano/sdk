--- conflicted
+++ resolved
@@ -440,26 +440,6 @@
                         output.append(_conform_primitive_property(item, item_schema))
                 output_object[property_name] = output
             else:
-<<<<<<< HEAD
-                rec[property_name] = elem.hex()
-        elif is_boolean_type(property_schema):
-            is_standard_boolean: bool = True
-            boolean_representation: Optional[bool]
-            if elem is None:
-                boolean_representation = None
-            elif elem == 0:
-                boolean_representation = False
-            elif elem == 1:
-                boolean_representation = True
-            elif isinstance(elem, str):
-                if elem.lower() in ['false', 'f', '0']:
-                    boolean_representation = False
-                elif elem.lower() in ['true', 't', '1']:
-                    boolean_representation = True
-            else:
-                is_standard_boolean = False
-            rec[property_name] = boolean_representation if is_standard_boolean else elem
-=======
                 output_object[property_name] = elem
         elif (
             isinstance(elem, dict)
@@ -479,7 +459,6 @@
                 unmapped_properties.extend(sub_unmapped_properties)
             else:
                 output_object[property_name] = elem
->>>>>>> 0b2fe9e1
         else:
             output_object[property_name] = _conform_primitive_property(
                 elem,
