--- conflicted
+++ resolved
@@ -3,22 +3,14 @@
 from __future__ import annotations
 
 import abc
-<<<<<<< HEAD
 import sys
-from typing import TYPE_CHECKING, Callable, Iterable
-=======
 import typing as t
->>>>>>> 54222bb2
 
 import click
 
 import singer_sdk._singerlib as singer
 from singer_sdk.cli import common_options
-<<<<<<< HEAD
-from singer_sdk.configuration._dict_config import merge_config_sources
 from singer_sdk.exceptions import ConfigValidationError
-=======
->>>>>>> 54222bb2
 from singer_sdk.helpers._classproperty import classproperty
 from singer_sdk.helpers.capabilities import CapabilitiesEnum, PluginCapabilities
 from singer_sdk.io_base import SingerReader
@@ -164,30 +156,18 @@
 
             cls.print_version(print_fn=cls.logger.info)
 
-<<<<<<< HEAD
-            config_dict = merge_config_sources(
-                config,
-                cls.config_jsonschema,
-                cls._env_prefix,
-            )
+            config_files, parse_env_config = cls.config_from_cli_args(*config)
 
             try:
-                mapper = cls(  # type: ignore  # Ignore 'type not callable'
-                    config=config_dict,
+                mapper = cls(  # type: ignore[operator]
+                    config=config_files or None,
                     validate_config=validate_config,
+                    parse_env_config=parse_env_config,
                 )
             except ConfigValidationError as exc:
                 for error in exc.errors:
                     click.secho(error, fg="red", err=True)
                 sys.exit(1)
-=======
-            config_files, parse_env_config = cls.config_from_cli_args(*config)
-            mapper = cls(  # type: ignore[operator]
-                config=config_files or None,
-                validate_config=validate_config,
-                parse_env_config=parse_env_config,
-            )
->>>>>>> 54222bb2
 
             if about:
                 mapper.print_about(about_format)
