--- conflicted
+++ resolved
@@ -3,13 +3,8 @@
 from __future__ import annotations
 
 import abc
-<<<<<<< HEAD
 import sys
-from io import FileIO
-from typing import Callable, Iterable
-=======
 from typing import TYPE_CHECKING, Callable, Iterable
->>>>>>> e76768f8
 
 import click
 
