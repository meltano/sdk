"""Abstract base class for stream mapper plugins."""

from __future__ import annotations

import abc
<<<<<<< HEAD
from typing import IO, Iterable, List, Tuple, Type
=======
import typing as t
>>>>>>> 4c533135

import click

<<<<<<< HEAD
=======
import singer_sdk._singerlib as singer
>>>>>>> 4c533135
from singer_sdk.helpers._classproperty import classproperty
from singer_sdk.helpers.capabilities import CapabilitiesEnum, PluginCapabilities
from singer_sdk.io_base import SingerReader
from singer_sdk.plugin_base import PluginBase


class InlineMapper(PluginBase, SingerReader, metaclass=abc.ABCMeta):
    """Abstract base class for inline mappers."""

    @classproperty
    def capabilities(self) -> list[CapabilitiesEnum]:
        """Get capabilities.

        Returns:
            A list of plugin capabilities.
        """
        return [
            PluginCapabilities.STREAM_MAPS,
        ]

    @staticmethod
    def _write_messages(messages: t.Iterable[singer.Message]) -> None:
        for message in messages:
            singer.write_message(message)

    def _process_schema_message(self, message_dict: dict) -> None:
        self._write_messages(self.map_schema_message(message_dict))

    def _process_record_message(self, message_dict: dict) -> None:
        self._write_messages(self.map_record_message(message_dict))

    def _process_state_message(self, message_dict: dict) -> None:
        self._write_messages(self.map_state_message(message_dict))

    def _process_activate_version_message(self, message_dict: dict) -> None:
        self._write_messages(self.map_activate_version_message(message_dict))

    def _process_batch_message(self, message_dict: dict) -> None:
        self._write_messages(self.map_batch_message(message_dict))

    @abc.abstractmethod
    def map_schema_message(self, message_dict: dict) -> t.Iterable[singer.Message]:
        """Map a schema message to zero or more new messages.

        Args:
            message_dict: A SCHEMA message JSON dictionary.
        """
        ...

    @abc.abstractmethod
    def map_record_message(self, message_dict: dict) -> t.Iterable[singer.Message]:
        """Map a record message to zero or more new messages.

        Args:
            message_dict: A RECORD message JSON dictionary.
        """
        ...

    @abc.abstractmethod
    def map_state_message(self, message_dict: dict) -> t.Iterable[singer.Message]:
        """Map a state message to zero or more new messages.

        Args:
            message_dict: A STATE message JSON dictionary.
        """
        ...

    @abc.abstractmethod
    def map_activate_version_message(
        self,
        message_dict: dict,
    ) -> t.Iterable[singer.Message]:
        """Map a version message to zero or more new messages.

        Args:
            message_dict: An ACTIVATE_VERSION message JSON dictionary.
        """
        ...

<<<<<<< HEAD
=======
    def map_batch_message(
        self,
        message_dict: dict,  # noqa: ARG002
    ) -> t.Iterable[singer.Message]:
        """Map a batch message to zero or more new messages.

        Args:
            message_dict: A BATCH message JSON dictionary.

        Raises:
            NotImplementedError: if not implemented by subclass.
        """
        msg = "BATCH messages are not supported by mappers."
        raise NotImplementedError(msg)

>>>>>>> 4c533135
    # CLI handler

    @classmethod
    def invoke(  # type: ignore[override]
<<<<<<< HEAD
        cls: Type["InlineMapper"],
        config: Tuple[str, ...] = (),
        file_input: IO[str] = None,
=======
        cls: type[InlineMapper],
        *,
        about: bool = False,
        about_format: str | None = None,
        config: tuple[str, ...] = (),
        file_input: t.IO[str] | None = None,
>>>>>>> 4c533135
    ) -> None:
        """Invoke the mapper.

        Args:
<<<<<<< HEAD
=======
            about: Display package metadata and settings.
            about_format: Specify output style for `--about`.
>>>>>>> 4c533135
            config: Configuration file location or 'ENV' to use environment
                variables. Accepts multiple inputs as a tuple.
            file_input: Optional file to read input from.
        """
<<<<<<< HEAD
=======
        super().invoke(about=about, about_format=about_format)
>>>>>>> 4c533135
        cls.print_version(print_fn=cls.logger.info)
        config_files, parse_env_config = cls.config_from_cli_args(*config)

        mapper = cls(
<<<<<<< HEAD
            config=config_files,
=======
            config=config_files,  # type: ignore[arg-type]
>>>>>>> 4c533135
            validate_config=True,
            parse_env_config=parse_env_config,
        )
        mapper.listen(file_input)

    @classmethod
<<<<<<< HEAD
    def get_command(cls: Type["InlineMapper"]) -> click.Command:
=======
    def get_singer_command(cls: type[InlineMapper]) -> click.Command:
>>>>>>> 4c533135
        """Execute standard CLI handler for inline mappers.

        Returns:
            A click.Command object.
        """
<<<<<<< HEAD
        command = super().get_command()
=======
        command = super().get_singer_command()
>>>>>>> 4c533135
        command.help = "Execute the Singer mapper."
        command.params.extend(
            [
                click.Option(
                    ["--input", "file_input"],
                    help="A path to read messages from instead of from standard in.",
                    type=click.File("r"),
                ),
            ],
        )

        return command<|MERGE_RESOLUTION|>--- conflicted
+++ resolved
@@ -3,18 +3,11 @@
 from __future__ import annotations
 
 import abc
-<<<<<<< HEAD
-from typing import IO, Iterable, List, Tuple, Type
-=======
 import typing as t
->>>>>>> 4c533135
 
 import click
 
-<<<<<<< HEAD
-=======
 import singer_sdk._singerlib as singer
->>>>>>> 4c533135
 from singer_sdk.helpers._classproperty import classproperty
 from singer_sdk.helpers.capabilities import CapabilitiesEnum, PluginCapabilities
 from singer_sdk.io_base import SingerReader
@@ -94,8 +87,6 @@
         """
         ...
 
-<<<<<<< HEAD
-=======
     def map_batch_message(
         self,
         message_dict: dict,  # noqa: ARG002
@@ -111,70 +102,45 @@
         msg = "BATCH messages are not supported by mappers."
         raise NotImplementedError(msg)
 
->>>>>>> 4c533135
     # CLI handler
 
     @classmethod
     def invoke(  # type: ignore[override]
-<<<<<<< HEAD
-        cls: Type["InlineMapper"],
-        config: Tuple[str, ...] = (),
-        file_input: IO[str] = None,
-=======
         cls: type[InlineMapper],
         *,
         about: bool = False,
         about_format: str | None = None,
         config: tuple[str, ...] = (),
         file_input: t.IO[str] | None = None,
->>>>>>> 4c533135
     ) -> None:
         """Invoke the mapper.
 
         Args:
-<<<<<<< HEAD
-=======
             about: Display package metadata and settings.
             about_format: Specify output style for `--about`.
->>>>>>> 4c533135
             config: Configuration file location or 'ENV' to use environment
                 variables. Accepts multiple inputs as a tuple.
             file_input: Optional file to read input from.
         """
-<<<<<<< HEAD
-=======
         super().invoke(about=about, about_format=about_format)
->>>>>>> 4c533135
         cls.print_version(print_fn=cls.logger.info)
         config_files, parse_env_config = cls.config_from_cli_args(*config)
 
         mapper = cls(
-<<<<<<< HEAD
-            config=config_files,
-=======
             config=config_files,  # type: ignore[arg-type]
->>>>>>> 4c533135
             validate_config=True,
             parse_env_config=parse_env_config,
         )
         mapper.listen(file_input)
 
     @classmethod
-<<<<<<< HEAD
-    def get_command(cls: Type["InlineMapper"]) -> click.Command:
-=======
     def get_singer_command(cls: type[InlineMapper]) -> click.Command:
->>>>>>> 4c533135
         """Execute standard CLI handler for inline mappers.
 
         Returns:
             A click.Command object.
         """
-<<<<<<< HEAD
-        command = super().get_command()
-=======
         command = super().get_singer_command()
->>>>>>> 4c533135
         command.help = "Execute the Singer mapper."
         command.params.extend(
             [
