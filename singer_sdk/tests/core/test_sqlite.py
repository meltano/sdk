"""Typing tests."""

from pathlib import Path
from typing import cast

import pytest

<<<<<<< HEAD
from singer_sdk import SQLConnector, SQLStream
from singer_sdk.helpers._singer import MetadataMapping, StreamMetadata
from singer_sdk.sinks.sql import SQLSink
from singer_sdk.tap_base import SQLTap
from singer_sdk.target_base import SQLTarget
=======
from singer_sdk import SQLStream
from singer_sdk.helpers._singer import MetadataMapping, StreamMetadata
from singer_sdk.tap_base import SQLTap
from singer_sdk.samples.sample_tap_sqlite import (
    SQLiteConnector,
    SQLiteTap,
)
from singer_sdk.testing import get_standard_tap_tests
>>>>>>> 67ece7df


@pytest.fixture
def db_path(tmp_path: Path) -> Path:
    return Path(f"{tmp_path}/foo.db")


@pytest.fixture
def sqlite_url_local(db_path: Path) -> str:
    return f"sqlite:///{db_path}"


@pytest.fixture
def sqlite_url_inmem():
    return "sqlite://"


@pytest.fixture
def sqlite_config(db_path: Path) -> dict:
    """Get configuration dictionary for target-csv."""
    return {"path_to_db": str(db_path)}


@pytest.fixture
def sqlite_connector(sqlite_config) -> SQLiteConnector:
    return SQLiteConnector(config=sqlite_config)


@pytest.fixture
def sqlite_sample_db(sqlite_connector):
    """Return a path to a newly constructed sample DB."""
    for t in range(3):
        sqlite_connector.connection.execute(f"DROP TABLE IF EXISTS t{t}")
        sqlite_connector.connection.execute(
            f"CREATE TABLE t{t} (c1 int, c2 varchar(10))"
        )
        for x in range(100):
            sqlite_connector.connection.execute(
                f"INSERT INTO t{t} VALUES ({x}, 'x={x}')"
            )


@pytest.fixture
def sqlite_sampletap(sqlite_connector, sqlite_config):
    for t in range(3):
        sqlite_connector.connection.execute(f"DROP TABLE IF EXISTS t{t}")
        sqlite_connector.connection.execute(
            f"CREATE TABLE t{t} (c1 int, c2 varchar(10))"
        )
        for x in range(100):
            sqlite_connector.connection.execute(
                f"INSERT INTO t{t} VALUES ({x}, 'x={x}')"
            )

    return SQLiteTap(config=sqlite_config)


@pytest.fixture
def sqlite_sample_target(sqlite_connector):
    pass

    class SQLiteSink(SQLSink):
        pass

    class SQLiteTarget(SQLTarget):
        connector = sqlite_connector
        name = "target-sqlite-tester"
        default_sink_class = SQLiteSink

    return SQLiteTarget(config={"sqlalchemy_url": sqlite_connector.sqlalchemy_url})


def test_sql_metadata(sqlite_sampletap: SQLTap):
    stream = cast(SQLStream, sqlite_sampletap.streams["main-t1"])
    detected_metadata = stream.catalog_entry["metadata"]
    detected_root_md = [md for md in detected_metadata if md["breadcrumb"] == []][0]
    detected_root_md = detected_root_md["metadata"]
    translated_metadata = StreamMetadata.from_dict(detected_root_md)
    assert detected_root_md["schema-name"] == translated_metadata.schema_name
    assert detected_root_md == translated_metadata.to_dict()
    md_map = MetadataMapping.from_iterable(stream.catalog_entry["metadata"])
    assert md_map[()].schema_name == "main"


def test_sqlite_discovery(sqlite_sampletap: SQLTap):
    sqlite_sampletap.run_discovery()
    sqlite_sampletap.sync_all()
    stream = cast(SQLStream, sqlite_sampletap.streams["main-t1"])
    schema = stream.schema
    assert len(schema["properties"]) == 2
    assert stream.name == stream.tap_stream_id == "main-t1"

    md_map = MetadataMapping.from_iterable(stream.catalog_entry["metadata"])
    assert md_map[()] is not None
    assert md_map[()] is md_map.root
    assert md_map[()].schema_name == "main"

    # Fails here (schema is None):
    assert stream.metadata.root.schema_name == "main"
    assert stream.fully_qualified_name == "main.t1"


<<<<<<< HEAD
def test_sqlite_target(sqlite_sample_target: SQLTarget):
    pass
=======
def test_sqlite_input_catalog(sqlite_sampletap: SQLTap):
    sqlite_sampletap.run_discovery()
    sqlite_sampletap.sync_all()
    stream = cast(SQLStream, sqlite_sampletap.streams["main-t1"])
    schema = stream.schema
    assert len(schema["properties"]) == 2
    assert stream.name == stream.tap_stream_id == "main-t1"

    md_map = MetadataMapping.from_iterable(stream.catalog_entry["metadata"])
    assert md_map[()] is not None
    assert md_map[()] is md_map.root
    assert md_map[()].schema_name == "main"

    # Fails here (schema is None):
    assert stream.metadata.root.schema_name == "main"
    assert stream.fully_qualified_name == "main.t1"


def test_sqlite_tap_standard_tests(sqlite_sampletap: SQLTap):
    """Run standard tap tests against Countries tap."""
    tests = get_standard_tap_tests(
        type(sqlite_sampletap), dict(sqlite_sampletap.config)
    )
    for test in tests:
        test()
>>>>>>> 67ece7df
<|MERGE_RESOLUTION|>--- conflicted
+++ resolved
@@ -5,22 +5,13 @@
 
 import pytest
 
-<<<<<<< HEAD
-from singer_sdk import SQLConnector, SQLStream
+from singer_sdk import SQLStream
 from singer_sdk.helpers._singer import MetadataMapping, StreamMetadata
+from singer_sdk.samples.sample_tap_sqlite import SQLiteConnector, SQLiteTap
 from singer_sdk.sinks.sql import SQLSink
 from singer_sdk.tap_base import SQLTap
 from singer_sdk.target_base import SQLTarget
-=======
-from singer_sdk import SQLStream
-from singer_sdk.helpers._singer import MetadataMapping, StreamMetadata
-from singer_sdk.tap_base import SQLTap
-from singer_sdk.samples.sample_tap_sqlite import (
-    SQLiteConnector,
-    SQLiteTap,
-)
 from singer_sdk.testing import get_standard_tap_tests
->>>>>>> 67ece7df
 
 
 @pytest.fixture
@@ -123,10 +114,6 @@
     assert stream.fully_qualified_name == "main.t1"
 
 
-<<<<<<< HEAD
-def test_sqlite_target(sqlite_sample_target: SQLTarget):
-    pass
-=======
 def test_sqlite_input_catalog(sqlite_sampletap: SQLTap):
     sqlite_sampletap.run_discovery()
     sqlite_sampletap.sync_all()
@@ -152,4 +139,7 @@
     )
     for test in tests:
         test()
->>>>>>> 67ece7df
+
+
+def test_sqlite_target(sqlite_sample_target: SQLTarget):
+    pass