--- conflicted
+++ resolved
@@ -7,19 +7,11 @@
 import json
 import sys
 import time
-<<<<<<< HEAD
-from typing import IO, Counter, Dict, List, Optional, Sequence, Tuple, Type, Union
-=======
 import typing as t
->>>>>>> 4c533135
 
 import click
 from joblib import Parallel, delayed, parallel_backend
 
-<<<<<<< HEAD
-from singer_sdk._python_types import _FilePath
-=======
->>>>>>> 4c533135
 from singer_sdk.exceptions import RecordsWithoutSchemaException
 from singer_sdk.helpers._batch import BaseBatchFileEncoding
 from singer_sdk.helpers._classproperty import classproperty
@@ -60,12 +52,8 @@
 
     def __init__(
         self,
-<<<<<<< HEAD
-        config: Optional[Union[dict, _FilePath, Sequence[_FilePath]]] = None,
-=======
         *,
         config: dict | PurePath | str | list[PurePath | str] | None = None,
->>>>>>> 4c533135
         parse_env_config: bool = False,
         validate_config: bool = True,
         setup_mapper: bool = True,
@@ -534,70 +522,32 @@
 
     @classmethod
     def invoke(  # type: ignore[override]
-<<<<<<< HEAD
-        cls: Type["Target"],
-        config: Tuple[str, ...] = (),
-        file_input: IO[str] = None,
-=======
         cls: type[Target],
         *,
         about: bool = False,
         about_format: str | None = None,
         config: tuple[str, ...] = (),
         file_input: t.IO[str] | None = None,
->>>>>>> 4c533135
     ) -> None:
         """Invoke the target.
 
         Args:
-<<<<<<< HEAD
-=======
             about: Display package metadata and settings.
             about_format: Specify output style for `--about`.
->>>>>>> 4c533135
             config: Configuration file location or 'ENV' to use environment
                 variables. Accepts multiple inputs as a tuple.
             file_input: Optional file to read input from.
         """
-<<<<<<< HEAD
-=======
         super().invoke(about=about, about_format=about_format)
->>>>>>> 4c533135
         cls.print_version(print_fn=cls.logger.info)
         config_files, parse_env_config = cls.config_from_cli_args(*config)
 
         target = cls(
-<<<<<<< HEAD
-            config=config_files,
-=======
             config=config_files,  # type: ignore[arg-type]
->>>>>>> 4c533135
             validate_config=True,
             parse_env_config=parse_env_config,
         )
         target.listen(file_input)
-<<<<<<< HEAD
-
-    @classmethod
-    def get_command(cls: Type["Target"]) -> click.Command:
-        """Execute standard CLI handler for taps.
-
-        Returns:
-            A click.Command object.
-        """
-        command = super().get_command()
-        command.help = "Execute the Singer target."
-        command.params.extend(
-            [
-                click.Option(
-                    ["--input", "file_input"],
-                    help="A path to read messages from instead of from standard in.",
-                    type=click.File("r"),
-                ),
-            ],
-        )
-
-=======
 
     @classmethod
     def get_singer_command(cls: type[Target]) -> click.Command:
@@ -618,7 +568,6 @@
             ],
         )
 
->>>>>>> 4c533135
         return command
 
 
