"""Target abstract class."""

from __future__ import annotations

import abc
import copy
import json
import sys
import time
import typing as t

import click
from joblib import Parallel, delayed, parallel_backend

from singer_sdk.exceptions import RecordsWithoutSchemaException
from singer_sdk.helpers._batch import BaseBatchFileEncoding
from singer_sdk.helpers._classproperty import classproperty
from singer_sdk.helpers._compat import final
from singer_sdk.helpers.capabilities import (
    ADD_RECORD_METADATA_CONFIG,
    BATCH_CONFIG,
<<<<<<< HEAD
    BATCH_DYNAMIC_MANAGEMENT_CONFIG,
    BATCH_SIZE_ROWS_CONFIG,
    BATCH_WAIT_LIMIT_SECONDS_CONFIG,
=======
    TARGET_HARD_DELETE_CONFIG,
>>>>>>> 5f1a68bc
    TARGET_LOAD_METHOD_CONFIG,
    TARGET_SCHEMA_CONFIG,
    CapabilitiesEnum,
    PluginCapabilities,
    TargetCapabilities,
)
from singer_sdk.io_base import SingerMessageType, SingerReader
from singer_sdk.plugin_base import PluginBase

if t.TYPE_CHECKING:
    from pathlib import PurePath

    from singer_sdk.connectors import SQLConnector
    from singer_sdk.mapper import PluginMapper
    from singer_sdk.sinks import Sink, SQLSink

_MAX_PARALLELISM = 8


class Target(PluginBase, SingerReader, metaclass=abc.ABCMeta):
    """Abstract base class for targets.

    The `Target` class manages config information and is responsible for processing the
    incoming Singer data stream and orchestrating any needed target `Sink` objects. As
    messages are received from the tap, the `Target` class will automatically create
    any needed target `Sink` objects and send records along to the appropriate `Sink`
    object for that record.
    """

    _MAX_RECORD_AGE_IN_MINUTES: float = 5.0

    # Default class to use for creating new sink objects.
    # Required if `Target.get_sink_class()` is not defined.
    default_sink_class: type[Sink]

    def __init__(
        self,
        *,
        config: dict | PurePath | str | list[PurePath | str] | None = None,
        parse_env_config: bool = False,
        validate_config: bool = True,
        setup_mapper: bool = True,
    ) -> None:
        """Initialize the target.

        Args:
            config: Target configuration. Can be a dictionary, a single path to a
                configuration file, or a list of paths to multiple configuration
                files.
            parse_env_config: Whether to look for configuration values in environment
                variables.
            validate_config: True to require validation of config settings.
            setup_mapper: True to setup the mapper. Set to False if you want to
        """
        super().__init__(
            config=config,
            parse_env_config=parse_env_config,
            validate_config=validate_config,
        )

        self._latest_state: dict[str, dict] = {}
        self._drained_state: dict[str, dict] = {}
        self._sinks_active: dict[str, Sink] = {}
        self._sinks_to_clear: list[Sink] = []
        self._max_parallelism: int | None = _MAX_PARALLELISM

        # Approximated for max record age enforcement
        self._last_full_drain_at: float = time.time()

        self._mapper: PluginMapper | None = None

        if setup_mapper:
            self.setup_mapper()

    @classproperty
    def capabilities(self) -> list[CapabilitiesEnum]:
        """Get target capabilities.

        Returns:
            A list of capabilities supported by this target.
        """
        return [
            PluginCapabilities.ABOUT,
            PluginCapabilities.STREAM_MAPS,
            PluginCapabilities.FLATTENING,
        ]

    @property
    def max_parallelism(self) -> int:
        """Get max parallel sinks.

        The default is 8 if not overridden.

        Returns:
            Max number of sinks that can be drained in parallel.
        """
        if self._max_parallelism is not None:
            return self._max_parallelism

        return _MAX_PARALLELISM

    @max_parallelism.setter
    def max_parallelism(self, new_value: int) -> None:
        """Override the default (max) parallelism.

        The default is 8 if not overridden.

        Args:
            new_value: The new max degree of parallelism for this target.
        """
        self._max_parallelism = new_value

    def get_sink(
        self,
        stream_name: str,
        *,
        record: dict | None = None,
        schema: dict | None = None,
        key_properties: t.Sequence[str] | None = None,
    ) -> Sink:
        """Return a sink for the given stream name.

        A new sink will be created if `schema` is provided and if either `schema` or
        `key_properties` has changed. If so, the old sink becomes archived and held
        until the next drain_all() operation.

        Developers only need to override this method if they want to provide a different
        sink depending on the values within the `record` object. Otherwise, please see
        `default_sink_class` property and/or the `get_sink_class()` method.

        Raises :class:`singer_sdk.exceptions.RecordsWithoutSchemaException` if sink does
        not exist and schema is not sent.

        Args:
            stream_name: Name of the stream.
            record: Record being processed.
            schema: Stream schema.
            key_properties: Primary key of the stream.

        Returns:
            The sink used for this target.
        """
        _ = record  # Custom implementations may use record in sink selection.
        if schema is None:
            return self._sinks_active[stream_name]

        existing_sink = self._sinks_active.get(stream_name, None)
        if not existing_sink:
            return self.add_sink(stream_name, schema, key_properties)

        if (
            existing_sink.original_schema != schema
            or existing_sink.key_properties != key_properties
        ):
            self.logger.info(
                "Schema or key properties for '%s' stream have changed. "
                "Initializing a new '%s' sink...",
                stream_name,
                stream_name,
            )
            self._sinks_to_clear.append(self._sinks_active.pop(stream_name))
            return self.add_sink(stream_name, schema, key_properties)

        return existing_sink

    def get_sink_class(self, stream_name: str) -> type[Sink]:
        """Get sink for a stream.

        Developers can override this method to return a custom Sink type depending
        on the value of `stream_name`. Optional when `default_sink_class` is set.

        Args:
            stream_name: Name of the stream.

        Raises:
            ValueError: If no :class:`singer_sdk.sinks.Sink` class is defined.

        Returns:
            The sink class to be used with the stream.
        """
        if self.default_sink_class:
            return self.default_sink_class

        msg = (
            f"No sink class defined for '{stream_name}' and no default sink class "
            "available."
        )
        raise ValueError(msg)

    def sink_exists(self, stream_name: str) -> bool:
        """Check sink for a stream.

        This method is internal to the SDK and should not need to be overridden.

        Args:
            stream_name: Name of the stream

        Returns:
            True if a sink has been initialized.
        """
        return stream_name in self._sinks_active

    @final
    def add_sink(
        self,
        stream_name: str,
        schema: dict,
        key_properties: t.Sequence[str] | None = None,
    ) -> Sink:
        """Create a sink and register it.

        This method is internal to the SDK and should not need to be overridden.

        Args:
            stream_name: Name of the stream.
            schema: Schema of the stream.
            key_properties: Primary key of the stream.

        Returns:
            A new sink for the stream.
        """
        self.logger.info("Initializing '%s' target sink...", self.name)
        sink_class = self.get_sink_class(stream_name=stream_name)
        sink = sink_class(
            target=self,
            stream_name=stream_name,
            schema=schema,
            key_properties=key_properties,
        )
        sink.setup()
        self._sinks_active[stream_name] = sink
        return sink

    def _assert_sink_exists(self, stream_name: str) -> None:
        """Raise a RecordsWithoutSchemaException exception if stream doesn't exist.

        Args:
            stream_name: TODO

        Raises:
            RecordsWithoutSchemaException: If sink does not exist and schema
                is not sent.
        """
        if not self.sink_exists(stream_name):
            msg = (
                f"A record for stream '{stream_name}' was encountered before a "
                "corresponding schema. Check that the Tap correctly implements "
                "the Singer spec."
            )
            raise RecordsWithoutSchemaException(msg)

    # Message handling

    def _handle_max_record_age(self) -> None:
        """Check if _MAX_RECORD_AGE_IN_MINUTES reached, and if so trigger drain."""
        if self._max_record_age_in_minutes > self._MAX_RECORD_AGE_IN_MINUTES:
            self.logger.info(
                "One or more records have exceeded the max age of %d minutes. "
                "Draining all sinks.",
                self._MAX_RECORD_AGE_IN_MINUTES,
            )
            self.drain_all()

    def _process_lines(self, file_input: t.IO[str]) -> t.Counter[str]:
        """Internal method to process jsonl lines from a Singer tap.

        Args:
            file_input: Readable stream of messages, each on a separate line.

        Returns:
            A counter object for the processed lines.
        """
        self.logger.info("Target '%s' is listening for input from tap.", self.name)
        counter = super()._process_lines(file_input)

        line_count = sum(counter.values())

        self.logger.info(
            "Target '%s' completed reading %d lines of input "
            "(%d schemas, %d records, %d batch manifests, %d state messages).",
            self.name,
            line_count,
            counter[SingerMessageType.SCHEMA],
            counter[SingerMessageType.RECORD],
            counter[SingerMessageType.BATCH],
            counter[SingerMessageType.STATE],
        )

        return counter

    def _process_endofpipe(self) -> None:
        """Called after all input lines have been read."""
        self.drain_all(is_endofpipe=True)

    def _process_record_message(self, message_dict: dict) -> None:
        """Process a RECORD message.

        Args:
            message_dict: TODO
        """
        self._assert_line_requires(message_dict, requires={"stream", "record"})

        stream_name = message_dict["stream"]
        self._assert_sink_exists(stream_name)

        for stream_map in self.mapper.stream_maps[stream_name]:
            raw_record = copy.copy(message_dict["record"])
            transformed_record = stream_map.transform(raw_record)
            if transformed_record is None:
                # Record was filtered out by the map transform
                continue

            sink = self.get_sink(stream_map.stream_alias, record=transformed_record)
            context = sink._get_context(transformed_record)  # noqa: SLF001
            if sink.include_sdc_metadata_properties:
                sink._add_sdc_metadata_to_record(  # noqa: SLF001
                    transformed_record,
                    message_dict,
                    context,
                )
            else:
                sink._remove_sdc_metadata_from_record(transformed_record)  # noqa: SLF001

            sink._validate_and_parse(transformed_record)  # noqa: SLF001
            transformed_record = sink.preprocess_record(transformed_record, context)
            sink._singer_validate_message(transformed_record)  # noqa: SLF001

            sink.tally_record_read()
            sink.process_record(transformed_record, context)
            sink._after_process_record(context)  # noqa: SLF001

            if sink.is_full:
                self.logger.info(
                    "Target sink for '%s' is full. Current size is '%s'. Draining...",
                    sink.stream_name,
                    sink.current_size,
                )
                self.drain_one(sink)

        self._handle_max_record_age()

    def _process_schema_message(self, message_dict: dict) -> None:
        """Process a SCHEMA messages.

        Args:
            message_dict: The newly received schema message.
        """
        self._assert_line_requires(message_dict, requires={"stream", "schema"})
        self._assert_line_requires(message_dict["schema"], requires={"properties"})

        stream_name = message_dict["stream"]
        schema = message_dict["schema"]
        key_properties = message_dict.get("key_properties")
        do_registration = False
        if stream_name not in self.mapper.stream_maps:
            do_registration = True
        elif self.mapper.stream_maps[stream_name][0].raw_schema != schema:
            self.logger.info(
                "Schema has changed for stream '%s'. "
                "Mapping definitions will be reset.",
                stream_name,
            )
            do_registration = True
        elif (
            self.mapper.stream_maps[stream_name][0].raw_key_properties != key_properties
        ):
            self.logger.info(
                "Key properties have changed for stream '%s'. "
                "Mapping definitions will be reset.",
                stream_name,
            )
            do_registration = True

        if not do_registration:
            self.logger.debug(
                "No changes detected in SCHEMA message for stream '%s'. Ignoring.",
                stream_name,
            )
            return

        self.mapper.register_raw_stream_schema(
            stream_name,
            schema,
            key_properties,
        )
        for stream_map in self.mapper.stream_maps[stream_name]:
            _ = self.get_sink(
                stream_map.stream_alias,
                schema=stream_map.transformed_schema,
                key_properties=stream_map.transformed_key_properties,
            )

    @property
    def _max_record_age_in_minutes(self) -> float:
        return (time.time() - self._last_full_drain_at) / 60

    def _reset_max_record_age(self) -> None:
        self._last_full_drain_at = time.time()

    def _process_state_message(self, message_dict: dict) -> None:
        """Process a state message. drain sinks if needed.

        If state is unchanged, no actions will be taken.

        Args:
            message_dict: TODO
        """
        self._assert_line_requires(message_dict, requires={"value"})
        state = message_dict["value"]
        if self._latest_state == state:
            return
        self._latest_state = state

    def _process_activate_version_message(self, message_dict: dict) -> None:
        """Handle the optional ACTIVATE_VERSION message extension.

        Args:
            message_dict: TODO
        """
        stream_name = message_dict["stream"]
        sink = self.get_sink(stream_name)
        sink.activate_version(message_dict["version"])

    def _process_batch_message(self, message_dict: dict) -> None:
        """Handle the optional BATCH message extension.

        Args:
            message_dict: TODO
        """
        sink = self.get_sink(message_dict["stream"])

        encoding = BaseBatchFileEncoding.from_dict(message_dict["encoding"])
        sink.process_batch_files(
            encoding,
            message_dict["manifest"],
        )
        self._handle_max_record_age()

    # Sink drain methods

    @final
    def drain_all(self, *, is_endofpipe: bool = False) -> None:
        """Drains all sinks, starting with those cleared due to changed schema.

        This method is internal to the SDK and should not need to be overridden.

        Args:
            is_endofpipe: This is passed by the
                          :meth:`~singer_sdk.Sink._process_endofpipe()` which
                          is called after the target instance has finished
                          listening to the stdin
        """
        state = copy.deepcopy(self._latest_state)
        self._drain_all(self._sinks_to_clear, 1)
        if is_endofpipe:
            for sink in self._sinks_to_clear:
                sink.clean_up()
        self._sinks_to_clear = []
        self._drain_all(list(self._sinks_active.values()), self.max_parallelism)
        if is_endofpipe:
            for sink in self._sinks_active.values():
                sink.clean_up()
        self._write_state_message(state)
        self._reset_max_record_age()

    @final
    def drain_one(self, sink: Sink) -> None:
        """Drain a specific sink.

        This method is internal to the SDK and should not need to be overridden.

        Args:
            sink: Sink to be drained.
        """
        if sink.current_size == 0:
            return

        draining_status = sink.start_drain()
        sink.process_batch(draining_status)
        sink.lap_manager()
        sink.mark_drained()

    def _drain_all(self, sink_list: list[Sink], parallelism: int) -> None:
        if parallelism == 1:
            for sink in sink_list:
                self.drain_one(sink)
            return

        def _drain_sink(sink: Sink) -> None:
            self.drain_one(sink)

        with parallel_backend("threading", n_jobs=parallelism):
            Parallel()(delayed(_drain_sink)(sink=sink) for sink in sink_list)

    def _write_state_message(self, state: dict) -> None:
        """Emit the stream's latest state.

        Args:
            state: TODO
        """
        state_json = json.dumps(state)
        self.logger.info("Emitting completed target state %s", state_json)
        sys.stdout.write(f"{state_json}\n")
        sys.stdout.flush()

    # CLI handler

    @classmethod
    def invoke(  # type: ignore[override]
        cls: type[Target],
        *,
        about: bool = False,
        about_format: str | None = None,
        config: tuple[str, ...] = (),
        file_input: t.IO[str] | None = None,
    ) -> None:
        """Invoke the target.

        Args:
            about: Display package metadata and settings.
            about_format: Specify output style for `--about`.
            config: Configuration file location or 'ENV' to use environment
                variables. Accepts multiple inputs as a tuple.
            file_input: Optional file to read input from.
        """
        super().invoke(about=about, about_format=about_format)
        cls.print_version(print_fn=cls.logger.info)
        config_files, parse_env_config = cls.config_from_cli_args(*config)

        target = cls(
            config=config_files,  # type: ignore[arg-type]
            validate_config=True,
            parse_env_config=parse_env_config,
        )
        target.listen(file_input)

    @classmethod
    def get_singer_command(cls: type[Target]) -> click.Command:
        """Execute standard CLI handler for taps.

        Returns:
            A click.Command object.
        """
        command = super().get_singer_command()
        command.help = "Execute the Singer target."
        command.params.extend(
            [
                click.Option(
                    ["--input", "file_input"],
                    help="A path to read messages from instead of from standard in.",
                    type=click.File("r"),
                ),
            ],
        )

        return command

    @classmethod
    def append_builtin_config(cls: type[Target], config_jsonschema: dict) -> None:
        """Appends built-in config to `config_jsonschema` if not already set.

        To customize or disable this behavior, developers may either override this class
        method or override the `capabilities` property to disabled any unwanted
        built-in capabilities.

        For all except very advanced use cases, we recommend leaving these
        implementations "as-is", since this provides the most choice to users and is
        the most "future proof" in terms of taking advantage of built-in capabilities
        which may be added in the future.

        Args:
            config_jsonschema: [description]
        """

        def _merge_missing(source_jsonschema: dict, target_jsonschema: dict) -> None:
            # Append any missing properties in the target with those from source.
            for k, v in source_jsonschema["properties"].items():
                if k not in target_jsonschema["properties"]:
                    target_jsonschema["properties"][k] = v

        _merge_missing(ADD_RECORD_METADATA_CONFIG, config_jsonschema)
        _merge_missing(BATCH_SIZE_ROWS_CONFIG, config_jsonschema)
        _merge_missing(BATCH_WAIT_LIMIT_SECONDS_CONFIG, config_jsonschema)
        _merge_missing(BATCH_DYNAMIC_MANAGEMENT_CONFIG, config_jsonschema)
        _merge_missing(TARGET_LOAD_METHOD_CONFIG, config_jsonschema)

        capabilities = cls.capabilities

        if PluginCapabilities.BATCH in capabilities:
            _merge_missing(BATCH_CONFIG, config_jsonschema)

        super().append_builtin_config(config_jsonschema)


class SQLTarget(Target):
    """Target implementation for SQL destinations."""

    _target_connector: SQLConnector | None = None

    default_sink_class: type[SQLSink]

    @property
    def target_connector(self) -> SQLConnector:
        """The connector object.

        Returns:
            The connector object.
        """
        if self._target_connector is None:
            self._target_connector = self.default_sink_class.connector_class(
                dict(self.config),
            )
        return self._target_connector

    @classproperty
    def capabilities(self) -> list[CapabilitiesEnum]:
        """Get target capabilities.

        Returns:
            A list of capabilities supported by this target.
        """
        sql_target_capabilities: list[CapabilitiesEnum] = super().capabilities
        sql_target_capabilities.extend(
            [
                TargetCapabilities.TARGET_SCHEMA,
                TargetCapabilities.HARD_DELETE,
            ]
        )

        return sql_target_capabilities

    @classmethod
    def append_builtin_config(cls: type[SQLTarget], config_jsonschema: dict) -> None:
        """Appends built-in config to `config_jsonschema` if not already set.

        To customize or disable this behavior, developers may either override this class
        method or override the `capabilities` property to disabled any unwanted
        built-in capabilities.

        For all except very advanced use cases, we recommend leaving these
        implementations "as-is", since this provides the most choice to users and is
        the most "future proof" in terms of taking advantage of built-in capabilities
        which may be added in the future.

        Args:
            config_jsonschema: [description]
        """

        def _merge_missing(source_jsonschema: dict, target_jsonschema: dict) -> None:
            # Append any missing properties in the target with those from source.
            for k, v in source_jsonschema["properties"].items():
                if k not in target_jsonschema["properties"]:
                    target_jsonschema["properties"][k] = v

        capabilities = cls.capabilities

        if TargetCapabilities.TARGET_SCHEMA in capabilities:
            _merge_missing(TARGET_SCHEMA_CONFIG, config_jsonschema)

        if TargetCapabilities.HARD_DELETE in capabilities:
            _merge_missing(TARGET_HARD_DELETE_CONFIG, config_jsonschema)

        super().append_builtin_config(config_jsonschema)

    @final
    def add_sqlsink(
        self,
        stream_name: str,
        schema: dict,
        key_properties: t.Sequence[str] | None = None,
    ) -> Sink:
        """Create a sink and register it.

        This method is internal to the SDK and should not need to be overridden.

        Args:
            stream_name: Name of the stream.
            schema: Schema of the stream.
            key_properties: Primary key of the stream.

        Returns:
            A new sink for the stream.
        """
        self.logger.info("Initializing '%s' target sink...", self.name)
        sink_class = self.get_sink_class(stream_name=stream_name)
        sink = sink_class(
            target=self,
            stream_name=stream_name,
            schema=schema,
            key_properties=key_properties,
            connector=self.target_connector,
        )
        sink.setup()
        self._sinks_active[stream_name] = sink

        return sink

    def get_sink_class(self, stream_name: str) -> type[SQLSink]:
        """Get sink for a stream.

        Developers can override this method to return a custom Sink type depending
        on the value of `stream_name`. Optional when `default_sink_class` is set.

        Args:
            stream_name: Name of the stream.

        Raises:
            ValueError: If no :class:`singer_sdk.sinks.Sink` class is defined.

        Returns:
            The sink class to be used with the stream.
        """
        if self.default_sink_class:
            return self.default_sink_class

        msg = (
            f"No sink class defined for '{stream_name}' and no default sink class "
            "available."
        )
        raise ValueError(msg)

    def get_sink(
        self,
        stream_name: str,
        *,
        record: dict | None = None,
        schema: dict | None = None,
        key_properties: t.Sequence[str] | None = None,
    ) -> Sink:
        """Return a sink for the given stream name.

        A new sink will be created if `schema` is provided and if either `schema` or
        `key_properties` has changed. If so, the old sink becomes archived and held
        until the next drain_all() operation.

        Developers only need to override this method if they want to provide a different
        sink depending on the values within the `record` object. Otherwise, please see
        `default_sink_class` property and/or the `get_sink_class()` method.

        Raises :class:`singer_sdk.exceptions.RecordsWithoutSchemaException` if sink does
        not exist and schema is not sent.

        Args:
            stream_name: Name of the stream.
            record: Record being processed.
            schema: Stream schema.
            key_properties: Primary key of the stream.

        Returns:
            The sink used for this target.
        """
        _ = record  # Custom implementations may use record in sink selection.
        if schema is None:
            self._assert_sink_exists(stream_name)
            return self._sinks_active[stream_name]

        existing_sink = self._sinks_active.get(stream_name, None)
        if not existing_sink:
            return self.add_sqlsink(stream_name, schema, key_properties)

        if (
            existing_sink.schema != schema
            or existing_sink.key_properties != key_properties
        ):
            self.logger.info(
                "Schema or key properties for '%s' stream have changed. "
                "Initializing a new '%s' sink...",
                stream_name,
                stream_name,
            )
            self._sinks_to_clear.append(self._sinks_active.pop(stream_name))
            return self.add_sqlsink(stream_name, schema, key_properties)

        return existing_sink<|MERGE_RESOLUTION|>--- conflicted
+++ resolved
@@ -19,13 +19,10 @@
 from singer_sdk.helpers.capabilities import (
     ADD_RECORD_METADATA_CONFIG,
     BATCH_CONFIG,
-<<<<<<< HEAD
     BATCH_DYNAMIC_MANAGEMENT_CONFIG,
     BATCH_SIZE_ROWS_CONFIG,
     BATCH_WAIT_LIMIT_SECONDS_CONFIG,
-=======
     TARGET_HARD_DELETE_CONFIG,
->>>>>>> 5f1a68bc
     TARGET_LOAD_METHOD_CONFIG,
     TARGET_SCHEMA_CONFIG,
     CapabilitiesEnum,
