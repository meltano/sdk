"""Target abstract class."""

import abc
import copy
import json
import sys
import time
<<<<<<< HEAD
=======
from io import FileIO
from typing import IO, Any, Callable, Dict, Iterable, List, Optional, Type
>>>>>>> f04afac8

import click
from joblib import Parallel, delayed, parallel_backend

from singer_sdk.exceptions import RecordsWitoutSchemaException
from singer_sdk.helpers._classproperty import classproperty
from singer_sdk.helpers._compat import final
from singer_sdk.mapper import PluginMapper
from singer_sdk.plugin_base import PluginBase
from singer_sdk.sinks import Sink

_MAX_PARALLELISM = 8


class Target(PluginBase, metaclass=abc.ABCMeta):
    """Abstract base class for targets.

    The `Target` class manages config information and is responsible for processing the
    incoming Singer data stream and orchestrating any needed target `Sink` objects. As
    messages are received from the tap, the `Target` class will automatically create
    any needed target `Sink` objects and send records along to the appropriate `Sink`
    object for that record.
    """

    _MAX_RECORD_AGE_IN_MINUTES: float = 30.0

    # Default class to use for creating new sink objects.
    # Required if `Target.get_sink_class()` is not defined.
    default_sink_class: Optional[Type[Sink]] = None

    def __init__(
        self,
        config: Optional[Dict[str, Any]] = None,
        parse_env_config: bool = False,
        validate_config: bool = True,
    ) -> None:
        """Initialize the target.

        Args:
            config: Target configuration. Can be a dictionary, a single path to a
                configuration file, or a list of paths to multiple configuration
                files.
            parse_env_config: Whether to look for configuration values in environment
                variables.
            validate_config: True to require validation of config settings.
        """
        super().__init__(
            config=config,
            parse_env_config=parse_env_config,
            validate_config=validate_config,
        )

        self._latest_state: Dict[str, dict] = {}
        self._drained_state: Dict[str, dict] = {}
        self._sinks_active: Dict[str, Sink] = {}
        self._sinks_to_clear: List[Sink] = []

        # Approximated for max record age enforcement
        self._last_full_drain_at: float = time.time()

        # Initialize mapper
        self.mapper: PluginMapper
        self.mapper = PluginMapper(
            plugin_config=dict(self.config),
            logger=self.logger,
        )

    @classproperty
    def capabilities(self) -> List[str]:
        """Get target capabilites.

        Returns:
            A list of capabilities supported by this target.
        """
        return ["target"]

    @property
    def max_parallelism(self) -> int:
        """Get max parallel sinks.

        Returns:
            Max number of sinks that can be drained in parallel.
        """
        return _MAX_PARALLELISM

    def get_sink(
        self,
        stream_name: str,
        *,
        record: Optional[dict] = None,
        schema: Optional[dict] = None,
        key_properties: Optional[List[str]] = None,
    ) -> Sink:
        """Return a sink for the given stream name.

        A new sink will be created if `schema` is provided and if either `schema` or
        `key_properties` has changed. If so, the old sink becomes archived and held
        until the next drain_all() operation.

        Developers only need to override this method if they want to provide a different
        sink depending on the values within the `record` object. Otherwise, please see
        `default_sink_class` property and/or the `get_sink_class()` method.

        Raises :class:`singer_sdk.exceptions.RecordsWitoutSchemaException` if sink does
        not exist and schema is not sent.

        Args:
            stream_name: Name of the stream.
            record: Record being processed.
            schema: Stream schema.
            key_properties: Primary key of the stream.

        Returns:
            The sink used for this target.
        """
        _ = record  # Custom implementations may use record in sink selection.
        if schema is None:
            self._assert_sink_exists(stream_name)
            return self._sinks_active[stream_name]

        existing_sink = self._sinks_active.get(stream_name, None)
        if not existing_sink:
            return self.add_sink(stream_name, schema, key_properties)

        if (
            existing_sink.schema != schema
            or existing_sink.key_properties != key_properties
        ):
            self.logger.info(
                f"Schema or key properties for '{stream_name}' stream have changed. "
                f"Initializing a new '{stream_name}' sink..."
            )
            self._sinks_to_clear.append(self._sinks_active.pop(stream_name))
            return self.add_sink(stream_name, schema, key_properties)

        return existing_sink

    def get_sink_class(self, stream_name: str) -> Type[Sink]:
        """Get sink for a stream.

        Developers can override this method to return a custom Sink type depending
        on the value of `stream_name`. Optional when `default_sink_class` is set.

        Args:
            stream_name: Name of the stream.

        Raises:
            ValueError: If no :class:`singer_sdk.sinks.Sink` class is defined.

        Returns:
            The sink class to be used with the stream.
        """
        if self.default_sink_class:
            return self.default_sink_class

        raise ValueError(
            f"No sink class defined for '{stream_name}' "
            "and no default sink class available."
        )

    def sink_exists(self, stream_name: str) -> bool:
        """Check sink for a stream.

        This method is internal to the SDK and should not need to be overridden.

        Args:
            stream_name: Name of the stream

        Returns:
            True if a sink has been initialized.
        """
        return stream_name in self._sinks_active

    @final
    def listen(self, input: Optional[IO[str]] = None) -> None:
        """Read from input until all messages are processed.

        Args:
            input: Readable stream of messages. Defaults to standard in.

        This method is internal to the SDK and should not need to be overridden.
        """
<<<<<<< HEAD
        self._process_lines(sys.stdin)
        self._process_endofpipe()
=======
        if not input:
            input = sys.stdin
        self._process_lines(input)
>>>>>>> f04afac8

    @final
    def add_sink(
        self, stream_name: str, schema: dict, key_properties: Optional[List[str]] = None
    ) -> Sink:
        """Create a sink and register it.

        This method is internal to the SDK and should not need to be overridden.

        Args:
            stream_name: Name of the stream.
            schema: Schema of the stream.
            key_properties: Primary key of the stream.

        Returns:
            A new sink for the stream.
        """
        self.logger.info(f"Initializing '{self.name}' target sink...")
        sink_class = self.get_sink_class(stream_name=stream_name)
        result = sink_class(
            target=self,
            stream_name=stream_name,
            schema=schema,
            key_properties=key_properties,
        )
        self._sinks_active[stream_name] = result
        return result

    @staticmethod
    def _assert_line_requires(line_dict: dict, requires: List[str]) -> None:
        """TODO.

        Args:
            line_dict: TODO
            requires: TODO

        Raises:
            Exception: TODO
        """
        for required in requires:
            if required not in line_dict:
                raise Exception(
                    f"Line is missing required '{required}' key: {line_dict}"
                )

    def _assert_sink_exists(self, stream_name: str) -> None:
        """Raise a RecordsWitoutSchemaException exception if stream doesn't exist.

        Args:
            stream_name: TODO

        Raises:
            RecordsWitoutSchemaException: If sink does not exist and schema is not sent.
        """
        if not self.sink_exists(stream_name):
            raise RecordsWitoutSchemaException(
                f"A record for stream '{stream_name}' was encountered before a "
                "corresponding schema."
            )

    # Message handling

<<<<<<< HEAD
    def _process_lines(self, input: Iterable[str]) -> None:
=======
    def _process_lines(self, lines: Iterable[str], table_cache: Any = None) -> None:
        """TODO.

        Args:
            lines: TODO.
            table_cache: TODO. Defaults to None.

        Raises:
            json.decoder.JSONDecodeError: TODO
            Exception: TODO
        """
>>>>>>> f04afac8
        self.logger.info(f"Target '{self.name}' is listening for input from tap.")
        line_counter = 0
        record_counter = 0
        state_counter = 0
        for line in input:
            line_counter += 1
            try:
                line_dict = json.loads(line)
            except json.decoder.JSONDecodeError:
                self.logger.error("Unable to parse:\n{}".format(line))
                raise

            self._assert_line_requires(line_dict, requires=["type"])

            record_type = line_dict["type"]
            if record_type == "SCHEMA":
                self._process_schema_message(line_dict)
                continue

            if record_type == "RECORD":
                self._process_record_message(line_dict)
                record_counter += 1
                continue

            if record_type == "ACTIVATE_VERSION":
                self._process_activate_version_message(line_dict)
                continue

            if record_type == "STATE":
                self._process_state_message(line_dict)
                state_counter += 1
                continue

            raise Exception(f"Unknown message type '{record_type}' in message.")

        self.logger.info(
            f"Target '{self.name}' completed reading {line_counter} lines of input "
            f"({record_counter} records, {state_counter} state messages)."
        )

    def _process_endofpipe(self) -> None:
        """Called after all input lines have been read."""
        self.drain_all()

    def _process_record_message(self, message_dict: dict) -> None:
        """Process a RECORD message.

        Args:
            message_dict: TODO
        """
        self._assert_line_requires(message_dict, requires=["stream", "record"])

        stream_name = message_dict["stream"]
        for stream_map in self.mapper.stream_maps[stream_name]:
            # new_schema = helpers._float_to_decimal(new_schema)
            raw_record = copy.copy(message_dict["record"])
            transformed_record = stream_map.transform(raw_record)
            if transformed_record is None:
                # Record was filtered out by the map transform
                continue

            sink = self.get_sink(stream_map.stream_alias, record=transformed_record)
            context = sink._get_context(transformed_record)
            if sink.include_sdc_metadata_properties:
                sink._add_sdc_metadata_to_record(
                    transformed_record, message_dict, context
                )
            else:
                sink._remove_sdc_metadata_from_record(transformed_record)

            sink._validate_and_parse(transformed_record)

            sink.tally_record_read()
            transformed_record = sink.preprocess_record(transformed_record, context)
            sink.process_record(transformed_record, context)
            sink._after_process_record(context)

            if sink.is_full:
                self.logger.info(
                    f"Target sink for '{sink.stream_name}' is full. Draining..."
                )
                self.drain_one(sink)

    def _process_schema_message(self, message_dict: dict) -> None:
        """Process a SCHEMA messages.

        Args:
            message_dict: TODO
        """
        self._assert_line_requires(message_dict, requires=["stream", "schema"])

        stream_name = message_dict["stream"]
        schema = message_dict["schema"]
        key_properties = message_dict.get("key_properties", None)
        if stream_name not in self.mapper.stream_maps:
            self.mapper.register_raw_stream_schema(
                stream_name,
                schema,
                key_properties,
            )
        for stream_map in self.mapper.stream_maps[stream_name]:
            # new_schema = helpers._float_to_decimal(new_schema)
            _ = self.get_sink(
                stream_map.stream_alias,
                schema=stream_map.transformed_schema,
                key_properties=stream_map.transformed_key_properties,
            )

    @property
    def _max_record_age_in_minutes(self) -> float:
        return (time.time() - self._last_full_drain_at) / 60

    def _reset_max_record_age(self) -> None:
        self._last_full_drain_at = time.time()

    def _process_state_message(self, message_dict: dict) -> None:
        """Process a state message. drain sinks if needed.

        If state is unchanged, no actions will be taken.

        Args:
            message_dict: TODO
        """
        self._assert_line_requires(message_dict, requires=["value"])
        state = message_dict["value"]
        if self._latest_state == state:
            return
        self._latest_state = state
        if self._max_record_age_in_minutes > self._MAX_RECORD_AGE_IN_MINUTES:
            self.logger.info(
                "One or more records have exceeded the max age of "
                f"{self._MAX_RECORD_AGE_IN_MINUTES} minutes. Draining all sinks."
            )
            self.drain_all()

    def _process_activate_version_message(self, message_dict: dict) -> None:
        """Handle the optional ACTIVATE_VERSION message extension.

        Args:
            message_dict: TODO
        """
        self.logger.warning(
            "ACTIVATE_VERSION message received but not supported. Ignoring."
            "For more information: https://gitlab.com/meltano/sdk/-/issues/18"
        )

    # Sink drain methods

    @final
    def drain_all(self) -> None:
        """Drains all sinks, starting with those cleared due to changed schema.

        This method is internal to the SDK and should not need to be overridden.
        """
        state = copy.deepcopy(self._latest_state)
        self._drain_all(self._sinks_to_clear, 1)
        self._sinks_to_clear = []
        self._drain_all(list(self._sinks_active.values()), self.max_parallelism)
        self._write_state_message(state)
        self._reset_max_record_age()

    @final
    def drain_one(self, sink: Sink) -> None:
        """Drain a specific sink.

        This method is internal to the SDK and should not need to be overridden.

        Args:
            sink: Sink to be drained.
        """
        if sink.current_size == 0:
            return

        draining_status = sink.start_drain()
        sink.process_batch(draining_status)
        sink.mark_drained()

    def _drain_all(self, sink_list: List[Sink], parallelism: int) -> None:
        def _drain_sink(sink: Sink) -> None:
            self.drain_one(sink)

        with parallel_backend("threading", n_jobs=parallelism):
            Parallel()(delayed(_drain_sink)(sink=sink) for sink in sink_list)

    def _write_state_message(self, state: dict) -> None:
        """Emit the stream's latest state.

        Args:
            state: TODO
        """
        state_json = json.dumps(state)
        self.logger.info(f"Emitting completed target state {state_json}")
        sys.stdout.write("{}\n".format(state_json))
        sys.stdout.flush()

    # CLI handler

    @classproperty
    def cli(cls) -> Callable:
        """Execute standard CLI handler for taps.

        Returns:
            A callable CLI object.
        """

        @click.option("--version", is_flag=True)
        @click.option("--about", is_flag=True)
        @click.option("--format")
        @click.option("--config")
        @click.option(
            "--input",
            help="A path to read messages from instead of from standard in.",
            type=click.File("r"),
        )
        @click.command()
        def cli(
            version: bool = False,
            about: bool = False,
            config: str = None,
            format: str = None,
            input: FileIO = None,
        ) -> None:
            """Handle command line execution.

            Args:
                version: Display the package version.
                about: Display package metadata and settings.
                format: Specify output style for `--about`.
                config: Configuration file location or 'ENV' to use environment
                    variables.
                input: Specify a path to an input file to read messages from.
                    Defaults to standard in if unspecified.
            """
            if version:
                cls.print_version()
                return

            if about:
                cls.print_about(format)
                return

            target = cls(config=config)  # type: ignore  # Ignore 'type not callable'
            target.listen(input)

        return cli<|MERGE_RESOLUTION|>--- conflicted
+++ resolved
@@ -5,11 +5,9 @@
 import json
 import sys
 import time
-<<<<<<< HEAD
-=======
+
 from io import FileIO
 from typing import IO, Any, Callable, Dict, Iterable, List, Optional, Type
->>>>>>> f04afac8
 
 import click
 from joblib import Parallel, delayed, parallel_backend
@@ -192,14 +190,11 @@
 
         This method is internal to the SDK and should not need to be overridden.
         """
-<<<<<<< HEAD
-        self._process_lines(sys.stdin)
-        self._process_endofpipe()
-=======
         if not input:
             input = sys.stdin
+
         self._process_lines(input)
->>>>>>> f04afac8
+        self._process_endofpipe()
 
     @final
     def add_sink(
@@ -262,21 +257,16 @@
 
     # Message handling
 
-<<<<<<< HEAD
-    def _process_lines(self, input: Iterable[str]) -> None:
-=======
-    def _process_lines(self, lines: Iterable[str], table_cache: Any = None) -> None:
+    def _process_lines(self, input: IO[str]) -> None:
         """TODO.
 
         Args:
             lines: TODO.
-            table_cache: TODO. Defaults to None.
 
         Raises:
             json.decoder.JSONDecodeError: TODO
             Exception: TODO
         """
->>>>>>> f04afac8
         self.logger.info(f"Target '{self.name}' is listening for input from tap.")
         line_counter = 0
         record_counter = 0
