"""Target abstract class."""

from __future__ import annotations

import abc
import copy
import json
import sys
import time
import typing as t

import click
from joblib import Parallel, delayed, parallel_backend

from singer_sdk.cli import common_options
from singer_sdk.exceptions import ConfigValidationError, RecordsWithoutSchemaException
from singer_sdk.helpers._batch import BaseBatchFileEncoding
from singer_sdk.helpers._classproperty import classproperty
from singer_sdk.helpers._compat import final
from singer_sdk.helpers.capabilities import (
    TARGET_SCHEMA_CONFIG,
    CapabilitiesEnum,
    PluginCapabilities,
    TargetCapabilities,
)
from singer_sdk.io_base import SingerMessageType, SingerReader
from singer_sdk.mapper import PluginMapper
from singer_sdk.plugin_base import PluginBase

if t.TYPE_CHECKING:
    from io import FileIO
    from pathlib import PurePath

    from singer_sdk.sinks import Sink

_MAX_PARALLELISM = 8


class Target(PluginBase, SingerReader, metaclass=abc.ABCMeta):
    """Abstract base class for targets.

    The `Target` class manages config information and is responsible for processing the
    incoming Singer data stream and orchestrating any needed target `Sink` objects. As
    messages are received from the tap, the `Target` class will automatically create
    any needed target `Sink` objects and send records along to the appropriate `Sink`
    object for that record.
    """

    _MAX_RECORD_AGE_IN_MINUTES: float = 5.0

    # Default class to use for creating new sink objects.
    # Required if `Target.get_sink_class()` is not defined.
    default_sink_class: type[Sink] | None = None

    def __init__(
        self,
        *,
        config: dict | PurePath | str | list[PurePath | str] | None = None,
        parse_env_config: bool = False,
        validate_config: bool = True,
    ) -> None:
        """Initialize the target.

        Args:
            config: Target configuration. Can be a dictionary, a single path to a
                configuration file, or a list of paths to multiple configuration
                files.
            parse_env_config: Whether to look for configuration values in environment
                variables.
            validate_config: True to require validation of config settings.
        """
        super().__init__(
            config=config,
            parse_env_config=parse_env_config,
            validate_config=validate_config,
        )

        self._latest_state: dict[str, dict] = {}
        self._drained_state: dict[str, dict] = {}
        self._sinks_active: dict[str, Sink] = {}
        self._sinks_to_clear: list[Sink] = []
        self._max_parallelism: int | None = _MAX_PARALLELISM

        # Approximated for max record age enforcement
        self._last_full_drain_at: float = time.time()

        # Initialize mapper
        self.mapper: PluginMapper
        self.mapper = PluginMapper(
            plugin_config=dict(self.config),
            logger=self.logger,
        )

    @classproperty
    def capabilities(self) -> list[CapabilitiesEnum]:
        """Get target capabilities.

        Returns:
            A list of capabilities supported by this target.
        """
        return [
            PluginCapabilities.ABOUT,
            PluginCapabilities.STREAM_MAPS,
            PluginCapabilities.FLATTENING,
        ]

    @property
    def max_parallelism(self) -> int:
        """Get max parallel sinks.

        The default is 8 if not overridden.

        Returns:
            Max number of sinks that can be drained in parallel.
        """
        if self._max_parallelism is not None:
            return self._max_parallelism

        return _MAX_PARALLELISM

    @max_parallelism.setter
    def max_parallelism(self, new_value: int) -> None:
        """Override the default (max) parallelism.

        The default is 8 if not overridden.

        Args:
            new_value: The new max degree of parallelism for this target.
        """
        self._max_parallelism = new_value

    def get_sink(
        self,
        stream_name: str,
        *,
        record: dict | None = None,
        schema: dict | None = None,
        key_properties: list[str] | None = None,
    ) -> Sink:
        """Return a sink for the given stream name.

        A new sink will be created if `schema` is provided and if either `schema` or
        `key_properties` has changed. If so, the old sink becomes archived and held
        until the next drain_all() operation.

        Developers only need to override this method if they want to provide a different
        sink depending on the values within the `record` object. Otherwise, please see
        `default_sink_class` property and/or the `get_sink_class()` method.

        Raises :class:`singer_sdk.exceptions.RecordsWithoutSchemaException` if sink does
        not exist and schema is not sent.

        Args:
            stream_name: Name of the stream.
            record: Record being processed.
            schema: Stream schema.
            key_properties: Primary key of the stream.

        Returns:
            The sink used for this target.
        """
        _ = record  # Custom implementations may use record in sink selection.
        if schema is None:
            self._assert_sink_exists(stream_name)
            return self._sinks_active[stream_name]

        existing_sink = self._sinks_active.get(stream_name, None)
        if not existing_sink:
            return self.add_sink(stream_name, schema, key_properties)

        if (
            existing_sink.schema != schema
            or existing_sink.key_properties != key_properties
        ):
            self.logger.info(
                "Schema or key properties for '%s' stream have changed. "
                "Initializing a new '%s' sink...",
                stream_name,
                stream_name,
            )
            self._sinks_to_clear.append(self._sinks_active.pop(stream_name))
            return self.add_sink(stream_name, schema, key_properties)

        return existing_sink

    def get_sink_class(self, stream_name: str) -> type[Sink]:
        """Get sink for a stream.

        Developers can override this method to return a custom Sink type depending
        on the value of `stream_name`. Optional when `default_sink_class` is set.

        Args:
            stream_name: Name of the stream.

        Raises:
            ValueError: If no :class:`singer_sdk.sinks.Sink` class is defined.

        Returns:
            The sink class to be used with the stream.
        """
        if self.default_sink_class:
            return self.default_sink_class

        raise ValueError(
            f"No sink class defined for '{stream_name}' "
            "and no default sink class available.",
        )

    def sink_exists(self, stream_name: str) -> bool:
        """Check sink for a stream.

        This method is internal to the SDK and should not need to be overridden.

        Args:
            stream_name: Name of the stream

        Returns:
            True if a sink has been initialized.
        """
        return stream_name in self._sinks_active

    @final
    def add_sink(
        self,
        stream_name: str,
        schema: dict,
        key_properties: list[str] | None = None,
    ) -> Sink:
        """Create a sink and register it.

        This method is internal to the SDK and should not need to be overridden.

        Args:
            stream_name: Name of the stream.
            schema: Schema of the stream.
            key_properties: Primary key of the stream.

        Returns:
            A new sink for the stream.
        """
        self.logger.info("Initializing '%s' target sink...", self.name)
        sink_class = self.get_sink_class(stream_name=stream_name)
        sink = sink_class(
            target=self,
            stream_name=stream_name,
            schema=schema,
            key_properties=key_properties,
        )
        sink.setup()
        self._sinks_active[stream_name] = sink
        return sink

    def _assert_sink_exists(self, stream_name: str) -> None:
        """Raise a RecordsWithoutSchemaException exception if stream doesn't exist.

        Args:
            stream_name: TODO

        Raises:
            RecordsWithoutSchemaException: If sink does not exist and schema
                is not sent.
        """
        if not self.sink_exists(stream_name):
            raise RecordsWithoutSchemaException(
                f"A record for stream '{stream_name}' was encountered before a "
                "corresponding schema.",
            )

    # Message handling

    def _handle_max_record_age(self) -> None:
        """Check if _MAX_RECORD_AGE_IN_MINUTES reached, and if so trigger drain."""
        if self._max_record_age_in_minutes > self._MAX_RECORD_AGE_IN_MINUTES:
            self.logger.info(
                "One or more records have exceeded the max age of %d minutes. "
                "Draining all sinks.",
                self._MAX_RECORD_AGE_IN_MINUTES,
            )
            self.drain_all()

    def _process_lines(self, file_input: t.IO[str]) -> t.Counter[str]:
        """Internal method to process jsonl lines from a Singer tap.

        Args:
            file_input: Readable stream of messages, each on a separate line.

        Returns:
            A counter object for the processed lines.
        """
        self.logger.info("Target '%s' is listening for input from tap.", self.name)
        counter = super()._process_lines(file_input)

        line_count = sum(counter.values())

        self.logger.info(
            "Target '%s' completed reading %d lines of input "
            "(%d records, %d batch manifests, %d state messages).",
            self.name,
            line_count,
            counter[SingerMessageType.RECORD],
            counter[SingerMessageType.BATCH],
            counter[SingerMessageType.STATE],
        )

        return counter

    def _process_endofpipe(self) -> None:
        """Called after all input lines have been read."""
        self.drain_all(is_endofpipe=True)

    def _process_record_message(self, message_dict: dict) -> None:
        """Process a RECORD message.

        Args:
            message_dict: TODO
        """
        self._assert_line_requires(message_dict, requires={"stream", "record"})

        stream_name = message_dict["stream"]
        for stream_map in self.mapper.stream_maps[stream_name]:
            raw_record = copy.copy(message_dict["record"])
            transformed_record = stream_map.transform(raw_record)
            if transformed_record is None:
                # Record was filtered out by the map transform
                continue

            sink = self.get_sink(stream_map.stream_alias, record=transformed_record)
            context = sink._get_context(transformed_record)
            if sink.include_sdc_metadata_properties:
                sink._add_sdc_metadata_to_record(
                    transformed_record,
                    message_dict,
                    context,
                )
            else:
                sink._remove_sdc_metadata_from_record(transformed_record)

            sink._validate_and_parse(transformed_record)

            sink.tally_record_read()
            transformed_record = sink.preprocess_record(transformed_record, context)
            sink.process_record(transformed_record, context)
            sink._after_process_record(context)

            if sink.is_full:
                self.logger.info(
                    "Target sink for '%s' is full. Draining...",
                    sink.stream_name,
                )
                self.drain_one(sink)

        self._handle_max_record_age()

    def _process_schema_message(self, message_dict: dict) -> None:
        """Process a SCHEMA messages.

        Args:
            message_dict: The newly received schema message.
        """
        self._assert_line_requires(message_dict, requires={"stream", "schema"})
        self._assert_line_requires(message_dict["schema"], requires={"properties"})

        stream_name = message_dict["stream"]
        schema = message_dict["schema"]
        key_properties = message_dict.get("key_properties", None)
        do_registration = False
        if stream_name not in self.mapper.stream_maps:
            do_registration = True
        elif self.mapper.stream_maps[stream_name][0].raw_schema != schema:
            self.logger.info(
                "Schema has changed for stream '%s'. "
                "Mapping definitions will be reset.",
                stream_name,
            )
            do_registration = True
        elif (
            self.mapper.stream_maps[stream_name][0].raw_key_properties != key_properties
        ):
            self.logger.info(
                "Key properties have changed for stream '%s'. "
                "Mapping definitions will be reset.",
                stream_name,
            )
            do_registration = True

        if not do_registration:
            self.logger.debug(
                "No changes detected in SCHEMA message for stream '%s'. Ignoring.",
                stream_name,
            )
            return

        self.mapper.register_raw_stream_schema(
            stream_name,
            schema,
            key_properties,
        )
        for stream_map in self.mapper.stream_maps[stream_name]:
            _ = self.get_sink(
                stream_map.stream_alias,
                schema=stream_map.transformed_schema,
                key_properties=stream_map.transformed_key_properties,
            )

    @property
    def _max_record_age_in_minutes(self) -> float:
        return (time.time() - self._last_full_drain_at) / 60

    def _reset_max_record_age(self) -> None:
        self._last_full_drain_at = time.time()

    def _process_state_message(self, message_dict: dict) -> None:
        """Process a state message. drain sinks if needed.

        If state is unchanged, no actions will be taken.

        Args:
            message_dict: TODO
        """
        self._assert_line_requires(message_dict, requires={"value"})
        state = message_dict["value"]
        if self._latest_state == state:
            return
        self._latest_state = state

    def _process_activate_version_message(self, message_dict: dict) -> None:
        """Handle the optional ACTIVATE_VERSION message extension.

        Args:
            message_dict: TODO
        """
        stream_name = message_dict["stream"]
        sink = self.get_sink(stream_name)
        sink.activate_version(message_dict["version"])

    def _process_batch_message(self, message_dict: dict) -> None:
        """Handle the optional BATCH message extension.

        Args:
            message_dict: TODO
        """
        sink = self.get_sink(message_dict["stream"])

        encoding = BaseBatchFileEncoding.from_dict(message_dict["encoding"])
        sink.process_batch_files(
            encoding,
            message_dict["manifest"],
        )
        self._handle_max_record_age()

    # Sink drain methods

    @final
    def drain_all(self, *, is_endofpipe: bool = False) -> None:
        """Drains all sinks, starting with those cleared due to changed schema.

        This method is internal to the SDK and should not need to be overridden.

        Args:
            is_endofpipe: This is passed by the
                          :meth:`~singer_sdk.Sink._process_endofpipe()` which
                          is called after the target instance has finished
                          listening to the stdin
        """
        state = copy.deepcopy(self._latest_state)
        self._drain_all(self._sinks_to_clear, 1)
        if is_endofpipe:
            for sink in self._sinks_to_clear:
                sink.clean_up()
        self._sinks_to_clear = []
        self._drain_all(list(self._sinks_active.values()), self.max_parallelism)
        if is_endofpipe:
            for sink in self._sinks_active.values():
                sink.clean_up()
        self._write_state_message(state)
        self._reset_max_record_age()

    @final
    def drain_one(self, sink: Sink) -> None:
        """Drain a specific sink.

        This method is internal to the SDK and should not need to be overridden.

        Args:
            sink: Sink to be drained.
        """
        if sink.current_size == 0:
            return

        draining_status = sink.start_drain()
        sink.process_batch(draining_status)
        sink.mark_drained()

    def _drain_all(self, sink_list: list[Sink], parallelism: int) -> None:
        if parallelism == 1:
            for sink in sink_list:
                self.drain_one(sink)
            return

        def _drain_sink(sink: Sink) -> None:
            self.drain_one(sink)

        with parallel_backend("threading", n_jobs=parallelism):
            Parallel()(delayed(_drain_sink)(sink=sink) for sink in sink_list)

    def _write_state_message(self, state: dict) -> None:
        """Emit the stream's latest state.

        Args:
            state: TODO
        """
        state_json = json.dumps(state)
        self.logger.info("Emitting completed target state %s", state_json)
        sys.stdout.write(f"{state_json}\n")
        sys.stdout.flush()

    # CLI handler

    @classproperty
    def cli(cls) -> t.Callable:  # noqa: N805
        """Execute standard CLI handler for taps.

        Returns:
            A callable CLI object.
        """

        @common_options.PLUGIN_VERSION
        @common_options.PLUGIN_ABOUT
        @common_options.PLUGIN_ABOUT_FORMAT
        @common_options.PLUGIN_CONFIG
        @common_options.PLUGIN_FILE_INPUT
        @click.command(
            help="Execute the Singer target.",
            context_settings={"help_option_names": ["--help"]},
        )
        def cli(
            *,
            version: bool = False,
            about: bool = False,
            config: tuple[str, ...] = (),
            about_format: str | None = None,
            file_input: FileIO | None = None,
        ) -> None:
            """Handle command line execution.

            Args:
                version: Display the package version.
                about: Display package metadata and settings.
                about_format: Specify output style for `--about`.
                config: Configuration file location or 'ENV' to use environment
                    variables. Accepts multiple inputs as a tuple.
                file_input: Specify a path to an input file to read messages from.
                    Defaults to standard in if unspecified.
            """
            if version:
                cls.print_version()
                return

            if not about:
                cls.print_version(print_fn=cls.logger.info)
            else:
                cls.print_about(output_format=about_format)
                return

            validate_config: bool = True

            cls.print_version(print_fn=cls.logger.info)

<<<<<<< HEAD
            parse_env_config = False
            config_files: list[PurePath] = []
            for config_path in config:
                if config_path == "ENV":
                    # Allow parse from env vars:
                    parse_env_config = True
                    continue

                # Validate config file paths before adding to list
                if not Path(config_path).is_file():
                    raise FileNotFoundError(
                        f"Could not locate config file at '{config_path}'."
                        "Please check that the file exists.",
                    )

                config_files.append(Path(config_path))

            try:
                target = cls(  # type: ignore  # Ignore 'type not callable'
                    config=config_files or None,
                    parse_env_config=parse_env_config,
                    validate_config=validate_config,
                )
            except ConfigValidationError as exc:
                for error in exc.errors:
                    click.secho(error, fg="red", err=True)
                sys.exit(1)
=======
            config_files, parse_env_config = cls.config_from_cli_args(*config)
            target = cls(  # type: ignore[operator]
                config=config_files or None,
                parse_env_config=parse_env_config,
                validate_config=validate_config,
            )
>>>>>>> 54222bb2

            target.listen(file_input)

        return cli


class SQLTarget(Target):
    """Target implementation for SQL destinations."""

    @classproperty
    def capabilities(self) -> list[CapabilitiesEnum]:
        """Get target capabilities.

        Returns:
            A list of capabilities supported by this target.
        """
        sql_target_capabilities: list[CapabilitiesEnum] = super().capabilities
        sql_target_capabilities.extend([TargetCapabilities.TARGET_SCHEMA])

        return sql_target_capabilities

    @classmethod
    def append_builtin_config(cls: type[SQLTarget], config_jsonschema: dict) -> None:
        """Appends built-in config to `config_jsonschema` if not already set.

        To customize or disable this behavior, developers may either override this class
        method or override the `capabilities` property to disabled any unwanted
        built-in capabilities.

        For all except very advanced use cases, we recommend leaving these
        implementations "as-is", since this provides the most choice to users and is
        the most "future proof" in terms of taking advantage of built-in capabilities
        which may be added in the future.

        Args:
            config_jsonschema: [description]
        """

        def _merge_missing(source_jsonschema: dict, target_jsonschema: dict) -> None:
            # Append any missing properties in the target with those from source.
            for k, v in source_jsonschema["properties"].items():
                if k not in target_jsonschema["properties"]:
                    target_jsonschema["properties"][k] = v

        capabilities = cls.capabilities

        if TargetCapabilities.TARGET_SCHEMA in capabilities:
            _merge_missing(TARGET_SCHEMA_CONFIG, config_jsonschema)

        super().append_builtin_config(config_jsonschema)

    pass<|MERGE_RESOLUTION|>--- conflicted
+++ resolved
@@ -566,26 +566,10 @@
 
             cls.print_version(print_fn=cls.logger.info)
 
-<<<<<<< HEAD
-            parse_env_config = False
-            config_files: list[PurePath] = []
-            for config_path in config:
-                if config_path == "ENV":
-                    # Allow parse from env vars:
-                    parse_env_config = True
-                    continue
-
-                # Validate config file paths before adding to list
-                if not Path(config_path).is_file():
-                    raise FileNotFoundError(
-                        f"Could not locate config file at '{config_path}'."
-                        "Please check that the file exists.",
-                    )
-
-                config_files.append(Path(config_path))
+            config_files, parse_env_config = cls.config_from_cli_args(*config)
 
             try:
-                target = cls(  # type: ignore  # Ignore 'type not callable'
+                target = cls(  # type: ignore[operator]
                     config=config_files or None,
                     parse_env_config=parse_env_config,
                     validate_config=validate_config,
@@ -594,14 +578,6 @@
                 for error in exc.errors:
                     click.secho(error, fg="red", err=True)
                 sys.exit(1)
-=======
-            config_files, parse_env_config = cls.config_from_cli_args(*config)
-            target = cls(  # type: ignore[operator]
-                config=config_files or None,
-                parse_env_config=parse_env_config,
-                validate_config=validate_config,
-            )
->>>>>>> 54222bb2
 
             target.listen(file_input)
 
