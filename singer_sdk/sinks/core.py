"""Sink classes load data to a target."""

from __future__ import annotations

import abc
import copy
import datetime
import importlib.util
import json
import time
import typing as t
from gzip import GzipFile
from gzip import open as gzip_open
from types import MappingProxyType

<<<<<<< HEAD
import fastjsonschema
=======
import jsonschema
>>>>>>> 06753228
from typing_extensions import override

from singer_sdk.exceptions import (
    InvalidJSONSchema,
    InvalidRecord,
    MissingKeyPropertiesError,
)
from singer_sdk.helpers._batch import (
    BaseBatchFileEncoding,
    BatchConfig,
    BatchFileFormat,
    StorageTarget,
)
from singer_sdk.helpers._compat import (
    date_fromisoformat,
    datetime_fromisoformat,
    final,
    time_fromisoformat,
)
from singer_sdk.helpers._typing import (
    DatetimeErrorTreatmentEnum,
    get_datelike_property_type,
    handle_invalid_timestamp_in_record,
)

if t.TYPE_CHECKING:
    from logging import Logger

    from singer_sdk.target_base import Target


class BaseJSONSchemaValidator(abc.ABC):
    """Abstract base class for JSONSchema validator."""

    def __init__(self, schema: dict[str, t.Any]) -> None:
        """Initialize the record validator.

        Args:
            schema: Schema of the stream to sink.
        """
        self.schema = schema

    @abc.abstractmethod
    def validate(self, record: dict[str, t.Any]) -> None:
        """Validate a record message.

        This method MUST raise an ``InvalidRecord`` exception if the record is invalid.

        Args:
            record: Record message to validate.
        """


<<<<<<< HEAD
class FastJSONSchemaValidator(BaseJSONSchemaValidator):
=======
class JSONSchemaValidator(BaseJSONSchemaValidator):
>>>>>>> 06753228
    """Validate records using the ``fastjsonschema`` library."""

    def __init__(
        self,
        schema: dict,
        *,
        validate_formats: bool = False,
<<<<<<< HEAD
        format_validators: dict[str, t.Callable] | None = None,
=======
        format_checker: jsonschema.FormatChecker | None = None,
>>>>>>> 06753228
    ):
        """Initialize the validator.

        Args:
            schema: Schema of the stream to sink.
            validate_formats: Whether JSON string formats (e.g. ``date-time``) should
                be validated.
<<<<<<< HEAD
            format_validators: User-defined format validators.
=======
            format_checker: User-defined format checker.
>>>>>>> 06753228

        Raises:
            InvalidJSONSchema: If the schema provided from tap or mapper is invalid.
        """
<<<<<<< HEAD
        super().__init__(schema)
        try:
            self.validator = fastjsonschema.compile(
                self.schema,
                use_formats=validate_formats,
                formats=format_validators or {},
            )
        except fastjsonschema.JsonSchemaDefinitionException as e:
            error_message = f"Schema Validation Error: {e}"
            raise InvalidJSONSchema(error_message) from e

=======
        jsonschema_validator = jsonschema.Draft7Validator

        super().__init__(schema)
        if validate_formats:
            format_checker = format_checker or jsonschema_validator.FORMAT_CHECKER
        else:
            format_checker = jsonschema.FormatChecker(formats=())

        try:
            jsonschema_validator.check_schema(schema)
        except jsonschema.SchemaError as e:
            error_message = f"Schema Validation Error: {e}"
            raise InvalidJSONSchema(error_message) from e

        self.validator = jsonschema_validator(
            schema=schema,
            format_checker=format_checker,
        )

>>>>>>> 06753228
    @override
    def validate(self, record: dict):  # noqa: ANN201
        """Validate a record message.

        Args:
            record: Record message to validate.

        Raises:
            InvalidRecord: If the record is invalid.
        """
        try:
<<<<<<< HEAD
            self.validator(record)
        except fastjsonschema.JsonSchemaValueException as e:
            error_message = f"Record Message Validation Error: {e.message}"
            raise InvalidRecord(error_message) from e
=======
            self.validator.validate(record)
        except jsonschema.ValidationError as e:
            raise InvalidRecord(e.message, record) from e
>>>>>>> 06753228


class Sink(metaclass=abc.ABCMeta):
    """Abstract base class for target sinks."""

    # max timestamp/datetime supported, used to reset invalid dates

    logger: Logger

    MAX_SIZE_DEFAULT = 10000

    validate_schema = True
    """Enable JSON schema record validation."""

    validate_field_string_format = False
    """Enable JSON schema format validation, for example `date-time` string fields."""

    fail_on_record_validation_exception: bool = True
    """Interrupt the target execution when a record fails schema validation."""

    def __init__(
        self,
        target: Target,
        stream_name: str,
        schema: dict,
        key_properties: t.Sequence[str] | None,
    ) -> None:
        """Initialize target sink.

        Args:
            target: Target instance.
            stream_name: Name of the stream to sink.
            schema: Schema of the stream to sink.
            key_properties: Primary key of the stream to sink.
        """
        self.logger = target.logger.getChild(stream_name)
        self.sync_started_at = target.initialized_at
        self._config = dict(target.config)
        self._pending_batch: dict | None = None
        self.stream_name = stream_name
        self.logger.info(
            "Initializing target sink for stream '%s'...",
            stream_name,
        )
        self.original_schema = copy.deepcopy(schema)
        self.schema = schema
        if self.include_sdc_metadata_properties:
            self._add_sdc_metadata_to_schema()
        else:
            self._remove_sdc_metadata_from_schema()
        self.records_to_drain: list[dict] | t.Any = []
        self._context_draining: dict | None = None
        self.latest_state: dict | None = None
        self._draining_state: dict | None = None
        self.drained_state: dict | None = None
        self._key_properties = key_properties or []

        # Tally counters
        self._total_records_written: int = 0
        self._total_dupe_records_merged: int = 0
        self._total_records_read: int = 0
        self._batch_records_read: int = 0
        self._batch_dupe_records_merged: int = 0

        self._validator: BaseJSONSchemaValidator | None = self.get_validator()

    def get_validator(self) -> BaseJSONSchemaValidator | None:
        """Get a record validator for this sink.

        Override this method to use a custom format validator, or disable record
        validation by returning `None`.

        Returns:
            An instance of a subclass of ``BaseJSONSchemaValidator``.
        """
        if self.validate_schema:
<<<<<<< HEAD
            return FastJSONSchemaValidator(
                self.schema,
                validate_formats=self.validate_field_string_format,
                format_validators={},
=======
            return JSONSchemaValidator(
                self.schema,
                validate_formats=self.validate_field_string_format,
>>>>>>> 06753228
            )
        return None

    def _get_context(self, record: dict) -> dict:  # noqa: ARG002
        """Return an empty dictionary by default.

        NOTE: Future versions of the SDK may expand the available context attributes.

        Args:
            record: Individual record in the stream.

        Returns:
            TODO
        """
        return {}

    # Size properties

    @property
    def max_size(self) -> int:
        """Get max batch size.

        Returns:
            Max number of records to batch before `is_full=True`
        """
        return self.MAX_SIZE_DEFAULT

    @property
    def current_size(self) -> int:
        """Get current batch size.

        Returns:
            The number of records to drain.
        """
        return self._batch_records_read

    @property
    def is_full(self) -> bool:
        """Check against size limit.

        Returns:
            True if the sink needs to be drained.
        """
        return self.current_size >= self.max_size

    # Tally methods

    @final
    def tally_record_read(self, count: int = 1) -> None:
        """Increment the records read tally.

        This method is called automatically by the SDK when records are read.

        Args:
            count: Number to increase record count by.
        """
        self._total_records_read += count
        self._batch_records_read += count

    @final
    def tally_record_written(self, count: int = 1) -> None:
        """Increment the records written tally.

        This method is called automatically by the SDK after
        :meth:`~singer_sdk.Sink.process_record()`
        or :meth:`~singer_sdk.Sink.process_batch()`.

        Args:
            count: Number to increase record count by.
        """
        self._total_records_written += count

    @final
    def tally_duplicate_merged(self, count: int = 1) -> None:
        """Increment the records merged tally.

        This method should be called directly by the Target implementation.

        Args:
            count: Number to increase record count by.
        """
        self._total_dupe_records_merged += count
        self._batch_dupe_records_merged += count

    # Properties

    @property
    def config(self) -> t.Mapping[str, t.Any]:
        """Get plugin configuration.

        Returns:
            A frozen (read-only) config dictionary map.
        """
        return MappingProxyType(self._config)

    @property
    def batch_config(self) -> BatchConfig | None:
        """Get batch configuration.

        Returns:
            A frozen (read-only) config dictionary map.
        """
        raw = self.config.get("batch_config")
        return BatchConfig.from_dict(raw) if raw else None

    @property
    def include_sdc_metadata_properties(self) -> bool:
        """Check if metadata columns should be added.

        Returns:
            True if metadata columns should be added.
        """
        return self.config.get("add_record_metadata", False)

    @property
    def datetime_error_treatment(self) -> DatetimeErrorTreatmentEnum:
        """Return a treatment to use for datetime parse errors: ERROR. MAX, or NULL.

        Returns:
            TODO
        """
        return DatetimeErrorTreatmentEnum.ERROR

    @property
    def key_properties(self) -> t.Sequence[str]:
        """Return key properties.

        Override this method to return a list of key properties in a format that is
        compatible with the target.

        Returns:
            A list of stream key properties.
        """
        return self._key_properties

    # Record processing

    def _add_sdc_metadata_to_record(
        self,
        record: dict,
        message: dict,
        context: dict,
    ) -> None:
        """Populate metadata _sdc columns from incoming record message.

        Record metadata specs documented at:
        https://sdk.meltano.com/en/latest/implementation/record_metadata.html

        Args:
            record: Individual record in the stream.
            message: The record message.
            context: Stream partition or context dictionary.
        """
        record["_sdc_extracted_at"] = message.get("time_extracted")
        record["_sdc_received_at"] = datetime.datetime.now(
            tz=datetime.timezone.utc,
        ).isoformat()
        record["_sdc_batched_at"] = (
            context.get("batch_start_time")
            or datetime.datetime.now(tz=datetime.timezone.utc)
        ).isoformat()
        record["_sdc_deleted_at"] = record.get("_sdc_deleted_at")
        record["_sdc_sequence"] = int(round(time.time() * 1000))
        record["_sdc_table_version"] = message.get("version")
        record["_sdc_sync_started_at"] = self.sync_started_at

    def _add_sdc_metadata_to_schema(self) -> None:
        """Add _sdc metadata columns.

        Record metadata specs documented at:
        https://sdk.meltano.com/en/latest/implementation/record_metadata.html
        """
        properties_dict = self.schema["properties"]
        for col in (
            "_sdc_extracted_at",
            "_sdc_received_at",
            "_sdc_batched_at",
            "_sdc_deleted_at",
        ):
            properties_dict[col] = {
                "type": ["null", "string"],
                "format": "date-time",
            }
        for col in ("_sdc_sequence", "_sdc_table_version", "_sdc_sync_started_at"):
            properties_dict[col] = {"type": ["null", "integer"]}

    def _remove_sdc_metadata_from_schema(self) -> None:
        """Remove _sdc metadata columns.

        Record metadata specs documented at:
        https://sdk.meltano.com/en/latest/implementation/record_metadata.html
        """
        properties_dict = self.schema["properties"]
        for col in (
            "_sdc_extracted_at",
            "_sdc_received_at",
            "_sdc_batched_at",
            "_sdc_deleted_at",
            "_sdc_sequence",
            "_sdc_table_version",
            "_sdc_sync_started_at",
        ):
            properties_dict.pop(col, None)

    def _remove_sdc_metadata_from_record(self, record: dict) -> None:
        """Remove metadata _sdc columns from incoming record message.

        Record metadata specs documented at:
        https://sdk.meltano.com/en/latest/implementation/record_metadata.html

        Args:
            record: Individual record in the stream.
        """
        record.pop("_sdc_extracted_at", None)
        record.pop("_sdc_received_at", None)
        record.pop("_sdc_batched_at", None)
        record.pop("_sdc_deleted_at", None)
        record.pop("_sdc_sequence", None)
        record.pop("_sdc_table_version", None)
        record.pop("_sdc_sync_started_at", None)

    # Record validation

    def _validate_and_parse(self, record: dict) -> dict:
        """Validate or repair the record, parsing to python-native types as needed.

        Args:
            record: Individual record in the stream.

        Returns:
            TODO

        Raises:
            InvalidRecord: If the record is invalid.
        """
        if self._validator is not None:
            # TODO: Check the performance impact of this try/except block. It runs
            # on every record, so it's probably bad and should be moved up the stack.
            try:
                self._validator.validate(record)
            except InvalidRecord as e:
                if self.fail_on_record_validation_exception:
<<<<<<< HEAD
                    raise InvalidRecord(e) from e
=======
                    raise
>>>>>>> 06753228
                self.logger.exception("Record validation failed %s", e)

        self._parse_timestamps_in_record(
            record=record,
            schema=self.schema,
            treatment=self.datetime_error_treatment,
        )
        return record

    def _singer_validate_message(self, record: dict) -> None:
        """Ensure record conforms to Singer Spec.

        Args:
            record: Record (after parsing, schema validations and transformations).

        Raises:
            MissingKeyPropertiesError: If record is missing one or more key properties.
        """
        if any(key_property not in record for key_property in self._key_properties):
            msg = (
                f"Record is missing one or more key_properties. \n"
                f"Key Properties: {self._key_properties}, "
                f"Record Keys: {list(record.keys())}"
            )
            raise MissingKeyPropertiesError(
                msg,
            )

    def _parse_timestamps_in_record(
        self,
        record: dict,
        schema: dict,
        treatment: DatetimeErrorTreatmentEnum,
    ) -> None:
        """Parse strings to datetime.datetime values, repairing or erroring on failure.

        Attempts to parse every field that is of type date/datetime/time. If its value
        is out of range, repair logic will be driven by the `treatment` input arg:
        MAX, NULL, or ERROR.

        Args:
            record: Individual record in the stream.
            schema: TODO
            treatment: TODO
        """
        for key, value in record.items():
            if key not in schema["properties"]:
                self.logger.warning("No schema for record field '%s'", key)
                continue
            datelike_type = get_datelike_property_type(schema["properties"][key])
            if datelike_type:
                date_val = value
                try:
                    if value is not None:
                        if datelike_type == "time":
                            date_val = time_fromisoformat(date_val)
                        elif datelike_type == "date":
                            date_val = date_fromisoformat(date_val)
                        else:
                            date_val = datetime_fromisoformat(date_val)
                except ValueError as ex:
                    date_val = handle_invalid_timestamp_in_record(
                        record,
                        [key],
                        date_val,
                        datelike_type,
                        ex,
                        treatment,
                        self.logger,
                    )
                record[key] = date_val

    def _after_process_record(self, context: dict) -> None:
        """Perform post-processing and record keeping. Internal hook.

        Args:
            context: Stream partition or context dictionary.
        """
        self.logger.debug("Processed record: %s", context)

    # SDK developer overrides:

    def preprocess_record(self, record: dict, context: dict) -> dict:  # noqa: ARG002
        """Process incoming record and return a modified result.

        Args:
            record: Individual record in the stream.
            context: Stream partition or context dictionary.

        Returns:
            A new, processed record.
        """
        return record

    @abc.abstractmethod
    def process_record(self, record: dict, context: dict) -> None:
        """Load the latest record from the stream.

        Implementations may either load to the `context` dict for staging (the
        default behavior for Batch types), or permanently write out to the target.

        Anything appended to :attr:`singer_sdk.Sink.records_to_drain` will be
        automatically passed to
        :meth:`~singer_sdk.Sink.process_batch()` to be permanently written during the
        process_batch operation.

        If duplicates are merged, these can be tracked via
        :meth:`~singer_sdk.Sink.tally_duplicate_merged()`.

        Args:
            record: Individual record in the stream.
            context: Stream partition or context dictionary.
        """

    def start_drain(self) -> dict:
        """Set and return `self._context_draining`.

        Returns:
            TODO
        """
        self._context_draining = self._pending_batch or {}
        self._pending_batch = None
        return self._context_draining

    @abc.abstractmethod
    def process_batch(self, context: dict) -> None:
        """Process all records per the batch's `context` dictionary.

        If duplicates are merged, these can optionally be tracked via
        `tally_duplicate_merged()`.

        Args:
            context: Stream partition or context dictionary.

        Raises:
            NotImplementedError: If derived class does not override this method.
        """
        msg = "No handling exists for process_batch()."
        raise NotImplementedError(msg)

    def mark_drained(self) -> None:
        """Reset `records_to_drain` and any other tracking."""
        self.drained_state = self._draining_state
        self._draining_state = None
        self._context_draining = None
        if self._batch_records_read:
            self.tally_record_written(
                self._batch_records_read - self._batch_dupe_records_merged,
            )
        self._batch_records_read = 0

    def activate_version(self, new_version: int) -> None:
        """Bump the active version of the target table.

        This method should be overridden by developers if a custom implementation is
        expected.

        Args:
            new_version: The version number to activate.
        """
        _ = new_version
        self.logger.warning(
            "ACTIVATE_VERSION message received but not implemented by this target. "
            "Ignoring.",
        )

    def setup(self) -> None:
        """Perform any setup actions at the beginning of a Stream.

        Setup is executed once per Sink instance, after instantiation. If a Schema
        change is detected, a new Sink is instantiated and this method is called again.
        """
        self.logger.info("Setting up %s", self.stream_name)

    def clean_up(self) -> None:
        """Perform any clean up actions required at end of a stream.

        Implementations should ensure that clean up does not affect resources
        that may be in use from other instances of the same sink. Stream name alone
        should not be relied on, it's recommended to use a uuid as well.
        """
        self.logger.info("Cleaning up %s", self.stream_name)

    def process_batch_files(
        self,
        encoding: BaseBatchFileEncoding,
        files: t.Sequence[str],
    ) -> None:
        """Process a batch file with the given batch context.

        Args:
            encoding: The batch file encoding.
            files: The batch files to process.

        Raises:
            NotImplementedError: If the batch file encoding is not supported.
        """
        file: GzipFile | t.IO
        storage: StorageTarget | None = None

        for path in files:
            head, tail = StorageTarget.split_url(path)

            if self.batch_config:
                storage = self.batch_config.storage
            else:
                storage = StorageTarget.from_url(head)

            if encoding.format == BatchFileFormat.JSONL:
                with storage.fs(create=False) as batch_fs, batch_fs.open(
                    tail,
                    mode="rb",
                ) as file:
                    context_file = (
                        gzip_open(file) if encoding.compression == "gzip" else file
                    )
                    context = {"records": [json.loads(line) for line in context_file]}  # type: ignore[attr-defined]
                    self.process_batch(context)
            elif (
                importlib.util.find_spec("pyarrow")
                and encoding.format == BatchFileFormat.PARQUET
            ):
                import pyarrow.parquet as pq

                with storage.fs(create=False) as batch_fs, batch_fs.open(
                    tail,
                    mode="rb",
                ) as file:
                    context_file = file
                    table = pq.read_table(context_file)
                    context = {"records": table.to_pylist()}
                    self.process_batch(context)
            else:
                msg = f"Unsupported batch encoding format: {encoding.format}"
                raise NotImplementedError(msg)<|MERGE_RESOLUTION|>--- conflicted
+++ resolved
@@ -13,11 +13,7 @@
 from gzip import open as gzip_open
 from types import MappingProxyType
 
-<<<<<<< HEAD
 import fastjsonschema
-=======
-import jsonschema
->>>>>>> 06753228
 from typing_extensions import override
 
 from singer_sdk.exceptions import (
@@ -71,11 +67,7 @@
         """
 
 
-<<<<<<< HEAD
 class FastJSONSchemaValidator(BaseJSONSchemaValidator):
-=======
-class JSONSchemaValidator(BaseJSONSchemaValidator):
->>>>>>> 06753228
     """Validate records using the ``fastjsonschema`` library."""
 
     def __init__(
@@ -83,11 +75,7 @@
         schema: dict,
         *,
         validate_formats: bool = False,
-<<<<<<< HEAD
         format_validators: dict[str, t.Callable] | None = None,
-=======
-        format_checker: jsonschema.FormatChecker | None = None,
->>>>>>> 06753228
     ):
         """Initialize the validator.
 
@@ -95,16 +83,11 @@
             schema: Schema of the stream to sink.
             validate_formats: Whether JSON string formats (e.g. ``date-time``) should
                 be validated.
-<<<<<<< HEAD
             format_validators: User-defined format validators.
-=======
-            format_checker: User-defined format checker.
->>>>>>> 06753228
 
         Raises:
             InvalidJSONSchema: If the schema provided from tap or mapper is invalid.
         """
-<<<<<<< HEAD
         super().__init__(schema)
         try:
             self.validator = fastjsonschema.compile(
@@ -116,27 +99,6 @@
             error_message = f"Schema Validation Error: {e}"
             raise InvalidJSONSchema(error_message) from e
 
-=======
-        jsonschema_validator = jsonschema.Draft7Validator
-
-        super().__init__(schema)
-        if validate_formats:
-            format_checker = format_checker or jsonschema_validator.FORMAT_CHECKER
-        else:
-            format_checker = jsonschema.FormatChecker(formats=())
-
-        try:
-            jsonschema_validator.check_schema(schema)
-        except jsonschema.SchemaError as e:
-            error_message = f"Schema Validation Error: {e}"
-            raise InvalidJSONSchema(error_message) from e
-
-        self.validator = jsonschema_validator(
-            schema=schema,
-            format_checker=format_checker,
-        )
-
->>>>>>> 06753228
     @override
     def validate(self, record: dict):  # noqa: ANN201
         """Validate a record message.
@@ -148,16 +110,10 @@
             InvalidRecord: If the record is invalid.
         """
         try:
-<<<<<<< HEAD
             self.validator(record)
         except fastjsonschema.JsonSchemaValueException as e:
             error_message = f"Record Message Validation Error: {e.message}"
             raise InvalidRecord(error_message) from e
-=======
-            self.validator.validate(record)
-        except jsonschema.ValidationError as e:
-            raise InvalidRecord(e.message, record) from e
->>>>>>> 06753228
 
 
 class Sink(metaclass=abc.ABCMeta):
@@ -234,16 +190,10 @@
             An instance of a subclass of ``BaseJSONSchemaValidator``.
         """
         if self.validate_schema:
-<<<<<<< HEAD
             return FastJSONSchemaValidator(
                 self.schema,
                 validate_formats=self.validate_field_string_format,
                 format_validators={},
-=======
-            return JSONSchemaValidator(
-                self.schema,
-                validate_formats=self.validate_field_string_format,
->>>>>>> 06753228
             )
         return None
 
@@ -486,11 +436,7 @@
                 self._validator.validate(record)
             except InvalidRecord as e:
                 if self.fail_on_record_validation_exception:
-<<<<<<< HEAD
-                    raise InvalidRecord(e) from e
-=======
                     raise
->>>>>>> 06753228
                 self.logger.exception("Record validation failed %s", e)
 
         self._parse_timestamps_in_record(
