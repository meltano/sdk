--- conflicted
+++ resolved
@@ -13,12 +13,7 @@
 from gzip import open as gzip_open
 from types import MappingProxyType
 
-<<<<<<< HEAD
 import fastjsonschema
-from dateutil import parser
-=======
-from jsonschema import Draft7Validator
->>>>>>> 039c06f8
 
 from singer_sdk.exceptions import MissingKeyPropertiesError
 from singer_sdk.helpers._batch import (
@@ -39,16 +34,11 @@
 
     from singer_sdk.target_base import Target
 
-<<<<<<< HEAD
-=======
 if sys.version_info < (3, 11):
     from backports.datetime_fromisoformat import MonkeyPatch
 
     MonkeyPatch.patch_fromisoformat()
 
-JSONSchemaValidator = Draft7Validator
-
->>>>>>> 039c06f8
 
 class Sink(metaclass=abc.ABCMeta):
     """Abstract base class for target sinks."""
@@ -103,14 +93,7 @@
         self._batch_records_read: int = 0
         self._batch_dupe_records_merged: int = 0
 
-<<<<<<< HEAD
         self._validator = fastjsonschema.compile(schema)
-=======
-        self._validator = Draft7Validator(
-            schema,
-            format_checker=Draft7Validator.FORMAT_CHECKER,
-        )
->>>>>>> 039c06f8
 
     def _get_context(self, record: dict) -> dict:  # noqa: ARG002
         """Return an empty dictionary by default.
