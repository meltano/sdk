--- conflicted
+++ resolved
@@ -3,6 +3,7 @@
 from __future__ import annotations
 
 import abc
+import datetime
 import json
 import time
 from gzip import GzipFile
@@ -25,22 +26,13 @@
     get_datelike_property_type,
     handle_invalid_timestamp_in_record,
 )
-<<<<<<< HEAD
-from singer_sdk.helpers._util import utc_now
-=======
 
 if TYPE_CHECKING:
     from logging import Logger
 
     from singer_sdk.plugin_base import PluginBase
->>>>>>> 962c0580
 
 JSONSchemaValidator = Draft7Validator
-
-if TYPE_CHECKING:
-    from logging import Logger
-
-    from singer_sdk.plugin_base import PluginBase
 
 
 class Sink(metaclass=abc.ABCMeta):
@@ -296,18 +288,12 @@
             context: Stream partition or context dictionary.
         """
         record["_sdc_extracted_at"] = message.get("time_extracted")
-<<<<<<< HEAD
-        record["_sdc_received_at"] = utc_now().isoformat()
-        record["_sdc_batched_at"] = (
-            context.get("batch_start_time", None) or utc_now()
-=======
         record["_sdc_received_at"] = datetime.datetime.now(
             tz=datetime.timezone.utc,
         ).isoformat()
         record["_sdc_batched_at"] = (
             context.get("batch_start_time", None)
             or datetime.datetime.now(tz=datetime.timezone.utc)
->>>>>>> 962c0580
         ).isoformat()
         record["_sdc_deleted_at"] = record.get("_sdc_deleted_at")
         record["_sdc_sequence"] = int(round(time.time() * 1000))
