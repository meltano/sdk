"""Sink classes load data to a target."""

from __future__ import annotations

import abc
import copy
import datetime
import importlib.util
import json
import time
import typing as t
from gzip import GzipFile
from gzip import open as gzip_open
from types import MappingProxyType

from jsonschema import Draft7Validator

from singer_sdk.exceptions import MissingKeyPropertiesError
from singer_sdk.helpers._batch import (
    BaseBatchFileEncoding,
    BatchConfig,
    BatchFileFormat,
    StorageTarget,
)
<<<<<<< HEAD
from singer_sdk.helpers._compat import final
from singer_sdk.helpers._perftimer import BatchPerfTimer
=======
from singer_sdk.helpers._compat import (
    date_fromisoformat,
    datetime_fromisoformat,
    final,
    time_fromisoformat,
)
>>>>>>> b8302a3e
from singer_sdk.helpers._typing import (
    DatetimeErrorTreatmentEnum,
    get_datelike_property_type,
    handle_invalid_timestamp_in_record,
)

if t.TYPE_CHECKING:
    from logging import Logger

    from singer_sdk.target_base import Target

JSONSchemaValidator = Draft7Validator


class Sink(metaclass=abc.ABCMeta):
    """Abstract base class for target sinks."""

    # max timestamp/datetime supported, used to reset invalid dates

    logger: Logger

    MAX_SIZE_DEFAULT = 10000
    WAIT_LIMIT_SECONDS_DEFAULT = 30

    _drain_function: t.Callable[[], bool] | None = None

    def __init__(
        self,
        target: Target,
        stream_name: str,
        schema: dict,
        key_properties: list[str] | None,
    ) -> None:
        """Initialize target sink.

        Args:
            target: Target instance.
            stream_name: Name of the stream to sink.
            schema: Schema of the stream to sink.
            key_properties: Primary key of the stream to sink.
        """
        self.logger = target.logger.getChild(stream_name)
        self.sync_started_at = target.initialized_at
        self._config = dict(target.config)
        self._pending_batch: dict | None = None
        self.stream_name = stream_name
        self.logger.info(
            "Initializing target sink for stream '%s'...",
            stream_name,
        )
        self.original_schema = copy.deepcopy(schema)
        self.schema = schema
        if self.include_sdc_metadata_properties:
            self._add_sdc_metadata_to_schema()
        else:
            self._remove_sdc_metadata_from_schema()
        self.records_to_drain: list[dict] | t.Any = []
        self._context_draining: dict | None = None
        self.latest_state: dict | None = None
        self._draining_state: dict | None = None
        self.drained_state: dict | None = None
        self._key_properties = key_properties or []

        # Tally counters
        self._total_records_written: int = 0
        self._total_dupe_records_merged: int = 0
        self._total_records_read: int = 0
        self._batch_records_read: int = 0
        self._batch_dupe_records_merged: int = 0

<<<<<<< HEAD
        # Batch Performace Timer
        self._batch_size_rows: int | None = target.config.get(
            "batch_size_rows",
        )
        self._batch_wait_limit_seconds: int | None = target.config.get(
            "batch_wait_limit_seconds",
        )
        self._batch_dynamic_management: bool = target.config.get(
            "batch_dynamic_management",
            False,
        )

        self._sink_timer: BatchPerfTimer | None = None

        if self._batch_wait_limit_seconds is not None or self._batch_dynamic_management:
            self._sink_timer = BatchPerfTimer(
                self._batch_size_rows
                if self._batch_size_rows is not None
                else self.MAX_SIZE_DEFAULT,
                self.WAIT_LIMIT_SECONDS_DEFAULT
                if self._batch_wait_limit_seconds is None
                else self._batch_wait_limit_seconds,
            )
            self._sink_timer.start()

        self._validator = Draft7Validator(schema, format_checker=FormatChecker())
=======
        self._validator = Draft7Validator(
            schema,
            format_checker=Draft7Validator.FORMAT_CHECKER,
        )
>>>>>>> b8302a3e

    def _get_context(self, record: dict) -> dict:  # noqa: ARG002
        """Return an empty dictionary by default.

        NOTE: Future versions of the SDK may expand the available context attributes.

        Args:
            record: Individual record in the stream.

        Returns:
            TODO
        """
        return {}

    # Size properties
    @property
    def current_size(self) -> int:
        """Get current batch size.

        Returns:
            The number of records to drain.
        """
        return self._batch_records_read

    @property
    def is_full(self) -> bool:
        """Calls the size limit check funtion.

        Returns:
            True if the sink needs to be drained.
        """
        if self._drain_function is None:
            self.set_drain_function()

        return self._drain_function() if self._drain_function is not None else True

    def is_full_rows(self) -> bool:
        """Check against limit in rows.

        Returns:
            True if the sink needs to be drained.
        """
        return self.current_size >= self.max_size

    def is_too_old(self) -> bool:
        """Check against limit in seconds.

        Returns:
            True if the sink needs to be drained.
        """
        return (
            (
                self.sink_timer.on_the_clock() > self.batch_wait_limit_seconds
                if self.sink_timer.start_time is not None
                and self.batch_wait_limit_seconds is not None
                else False
            )
            if self.sink_timer is not None
            else False
        )

    def is_full_rows_and_too_old(self) -> bool:
        """Check against limit in rows and seconds.

        Returns:
            True if the sink needs to be drained.
        """
        return True in (self.is_full_rows(), self.is_too_old())

    def is_full_dynamic(self) -> bool:
        """Check against limit in caclulated limit in rows.

        Returns:
            True if the sink needs to be drained.
        """
        return (
            self.current_size >= self.sink_timer.sink_max_size
            if self.sink_timer is not None
            else False
        )

    def set_drain_function(self) -> None:
        """Return the function to use in is_full."""
        if self.batch_dynamic_management:
            self._drain_function = self.is_full_dynamic
        elif self.batch_wait_limit_seconds is not None:
            if self.batch_size_rows is not None:
                self._drain_function = self.is_full_rows_and_too_old
            else:
                self._drain_function = self.is_too_old
        else:
            self._drain_function = self.is_full_rows

    @property
    def batch_size_rows(self) -> int | None:
        """Get batch_size_rows object.

        Returns:
            A batch_size_rows object.
        """
        return self._batch_size_rows

    @property
    def batch_wait_limit_seconds(self) -> int | None:
        """Get batch_wait_limit_seconds object.

        Returns:
            A batch_wait_limit_seconds object.
        """
        return self._batch_wait_limit_seconds

    @property
    def batch_dynamic_management(self) -> bool:
        """Get batch_dynamic_management object.

        Returns:
            A batch_dynamic_management object.
        """
        return self._batch_dynamic_management

    @property
    def sink_timer(self) -> BatchPerfTimer | None:
        """Get sink_timer object.

        Returns:
            A sink_timer object.
        """
        return self._sink_timer

    @property
    def max_size(self) -> int:
        """Get max batch size.

        Returns:
            Max number of records to batch before `is_full=True`
        """
        return (
            self.batch_size_rows
            if self.batch_size_rows is not None
            else self.MAX_SIZE_DEFAULT
        )

    # Tally methods

    @final
    def tally_record_read(self, count: int = 1) -> None:
        """Increment the records read tally.

        This method is called automatically by the SDK when records are read.

        Args:
            count: Number to increase record count by.
        """
        self._total_records_read += count
        self._batch_records_read += count

    @final
    def tally_record_written(self, count: int = 1) -> None:
        """Increment the records written tally.

        This method is called automatically by the SDK after
        :meth:`~singer_sdk.Sink.process_record()`
        or :meth:`~singer_sdk.Sink.process_batch()`.

        Args:
            count: Number to increase record count by.
        """
        self._total_records_written += count

    @final
    def tally_duplicate_merged(self, count: int = 1) -> None:
        """Increment the records merged tally.

        This method should be called directly by the Target implementation.

        Args:
            count: Number to increase record count by.
        """
        self._total_dupe_records_merged += count
        self._batch_dupe_records_merged += count

    # Properties

    @property
    def config(self) -> t.Mapping[str, t.Any]:
        """Get plugin configuration.

        Returns:
            A frozen (read-only) config dictionary map.
        """
        return MappingProxyType(self._config)

    @property
    def batch_config(self) -> BatchConfig | None:
        """Get batch configuration.

        Returns:
            A frozen (read-only) config dictionary map.
        """
        raw = self.config.get("batch_config")
        return BatchConfig.from_dict(raw) if raw else None

    @property
    def include_sdc_metadata_properties(self) -> bool:
        """Check if metadata columns should be added.

        Returns:
            True if metadata columns should be added.
        """
        return self.config.get("add_record_metadata", False)

    @property
    def datetime_error_treatment(self) -> DatetimeErrorTreatmentEnum:
        """Return a treatment to use for datetime parse errors: ERROR. MAX, or NULL.

        Returns:
            TODO
        """
        return DatetimeErrorTreatmentEnum.ERROR

    @property
    def key_properties(self) -> list[str]:
        """Return key properties.

        Override this method to return a list of key properties in a format that is
        compatible with the target.

        Returns:
            A list of stream key properties.
        """
        return self._key_properties

    # Timer Management

    def _lap_manager(self) -> None:
        """Start and Stop the Perf Time during drain.

        This method is called when the target triggers a drain on this sink.
        """
        if self.sink_timer is not None:
            if self.sink_timer.start_time is not None:
                self.sink_timer.stop()
                timer_msg: str = (
                    "max_size: %.0f, min_diff: %.2f, lap_diff: %.4f, max_diff: %.2f"
                )
                if self.batch_dynamic_management:
                    self.logger.info(
                        timer_msg,
                        self.sink_timer.sink_max_size,
                        self.sink_timer.perf_diff_allowed_min,
                        self.sink_timer.perf_diff,
                        self.sink_timer.perf_diff_allowed_max,
                    )
                    self.sink_timer.counter_based_max_size()
            self.sink_timer.start()

    # Record processing

    def _add_sdc_metadata_to_record(
        self,
        record: dict,
        message: dict,
        context: dict,
    ) -> None:
        """Populate metadata _sdc columns from incoming record message.

        Record metadata specs documented at:
        https://sdk.meltano.com/en/latest/implementation/record_metadata.html

        Args:
            record: Individual record in the stream.
            message: The record message.
            context: Stream partition or context dictionary.
        """
        record["_sdc_extracted_at"] = message.get("time_extracted")
        record["_sdc_received_at"] = datetime.datetime.now(
            tz=datetime.timezone.utc,
        ).isoformat()
        record["_sdc_batched_at"] = (
            context.get("batch_start_time")
            or datetime.datetime.now(tz=datetime.timezone.utc)
        ).isoformat()
        record["_sdc_deleted_at"] = record.get("_sdc_deleted_at")
        record["_sdc_sequence"] = int(round(time.time() * 1000))
        record["_sdc_table_version"] = message.get("version")
        record["_sdc_sync_started_at"] = self.sync_started_at

    def _add_sdc_metadata_to_schema(self) -> None:
        """Add _sdc metadata columns.

        Record metadata specs documented at:
        https://sdk.meltano.com/en/latest/implementation/record_metadata.html
        """
        properties_dict = self.schema["properties"]
        for col in (
            "_sdc_extracted_at",
            "_sdc_received_at",
            "_sdc_batched_at",
            "_sdc_deleted_at",
        ):
            properties_dict[col] = {
                "type": ["null", "string"],
                "format": "date-time",
            }
        for col in ("_sdc_sequence", "_sdc_table_version", "_sdc_sync_started_at"):
            properties_dict[col] = {"type": ["null", "integer"]}

    def _remove_sdc_metadata_from_schema(self) -> None:
        """Remove _sdc metadata columns.

        Record metadata specs documented at:
        https://sdk.meltano.com/en/latest/implementation/record_metadata.html
        """
        properties_dict = self.schema["properties"]
        for col in (
            "_sdc_extracted_at",
            "_sdc_received_at",
            "_sdc_batched_at",
            "_sdc_deleted_at",
            "_sdc_sequence",
            "_sdc_table_version",
            "_sdc_sync_started_at",
        ):
            properties_dict.pop(col, None)

    def _remove_sdc_metadata_from_record(self, record: dict) -> None:
        """Remove metadata _sdc columns from incoming record message.

        Record metadata specs documented at:
        https://sdk.meltano.com/en/latest/implementation/record_metadata.html

        Args:
            record: Individual record in the stream.
        """
        record.pop("_sdc_extracted_at", None)
        record.pop("_sdc_received_at", None)
        record.pop("_sdc_batched_at", None)
        record.pop("_sdc_deleted_at", None)
        record.pop("_sdc_sequence", None)
        record.pop("_sdc_table_version", None)
        record.pop("_sdc_sync_started_at", None)

    # Record validation

    def _validate_and_parse(self, record: dict) -> dict:
        """Validate or repair the record, parsing to python-native types as needed.

        Args:
            record: Individual record in the stream.

        Returns:
            TODO
        """
        self._validator.validate(record)
        self._parse_timestamps_in_record(
            record=record,
            schema=self.schema,
            treatment=self.datetime_error_treatment,
        )
        return record

    def _singer_validate_message(self, record: dict) -> None:
        """Ensure record conforms to Singer Spec.

        Args:
            record: Record (after parsing, schema validations and transformations).

        Raises:
            MissingKeyPropertiesError: If record is missing one or more key properties.
        """
        if any(key_property not in record for key_property in self._key_properties):
            msg = (
                f"Record is missing one or more key_properties. \n"
                f"Key Properties: {self._key_properties}, "
                f"Record Keys: {list(record.keys())}"
            )
            raise MissingKeyPropertiesError(
                msg,
            )

    def _parse_timestamps_in_record(
        self,
        record: dict,
        schema: dict,
        treatment: DatetimeErrorTreatmentEnum,
    ) -> None:
        """Parse strings to datetime.datetime values, repairing or erroring on failure.

        Attempts to parse every field that is of type date/datetime/time. If its value
        is out of range, repair logic will be driven by the `treatment` input arg:
        MAX, NULL, or ERROR.

        Args:
            record: Individual record in the stream.
            schema: TODO
            treatment: TODO
        """
        for key, value in record.items():
            if key not in schema["properties"]:
                self.logger.warning("No schema for record field '%s'", key)
                continue
            datelike_type = get_datelike_property_type(schema["properties"][key])
            if datelike_type:
                date_val = value
                try:
                    if value is not None:
                        if datelike_type == "time":
                            date_val = time_fromisoformat(date_val)
                        elif datelike_type == "date":
                            date_val = date_fromisoformat(date_val)
                        else:
                            date_val = datetime_fromisoformat(date_val)
                except ValueError as ex:
                    date_val = handle_invalid_timestamp_in_record(
                        record,
                        [key],
                        date_val,
                        datelike_type,
                        ex,
                        treatment,
                        self.logger,
                    )
                record[key] = date_val

    def _after_process_record(self, context: dict) -> None:
        """Perform post-processing and record keeping. Internal hook.

        Args:
            context: Stream partition or context dictionary.
        """
        self.logger.debug("Processed record: %s", context)

    # SDK developer overrides:

    def preprocess_record(self, record: dict, context: dict) -> dict:  # noqa: ARG002
        """Process incoming record and return a modified result.

        Args:
            record: Individual record in the stream.
            context: Stream partition or context dictionary.

        Returns:
            A new, processed record.
        """
        return record

    @abc.abstractmethod
    def process_record(self, record: dict, context: dict) -> None:
        """Load the latest record from the stream.

        Implementations may either load to the `context` dict for staging (the
        default behavior for Batch types), or permanently write out to the target.

        Anything appended to :attr:`singer_sdk.Sink.records_to_drain` will be
        automatically passed to
        :meth:`~singer_sdk.Sink.process_batch()` to be permanently written during the
        process_batch operation.

        If duplicates are merged, these can be tracked via
        :meth:`~singer_sdk.Sink.tally_duplicate_merged()`.

        Args:
            record: Individual record in the stream.
            context: Stream partition or context dictionary.
        """

    def start_drain(self) -> dict:
        """Set and return `self._context_draining`.

        Returns:
            TODO
        """
        self._context_draining = self._pending_batch or {}
        self._pending_batch = None
        return self._context_draining

    @abc.abstractmethod
    def process_batch(self, context: dict) -> None:
        """Process all records per the batch's `context` dictionary.

        If duplicates are merged, these can optionally be tracked via
        `tally_duplicate_merged()`.

        Args:
            context: Stream partition or context dictionary.

        Raises:
            NotImplementedError: If derived class does not override this method.
        """
        msg = "No handling exists for process_batch()."
        raise NotImplementedError(msg)

    def mark_drained(self) -> None:
        """Reset `records_to_drain` and any other tracking."""
        self.drained_state = self._draining_state
        self._draining_state = None
        self._context_draining = None
        if self._batch_records_read:
            self.tally_record_written(
                self._batch_records_read - self._batch_dupe_records_merged,
            )
        self._batch_records_read = 0

    def activate_version(self, new_version: int) -> None:
        """Bump the active version of the target table.

        This method should be overridden by developers if a custom implementation is
        expected.

        Args:
            new_version: The version number to activate.
        """
        _ = new_version
        self.logger.warning(
            "ACTIVATE_VERSION message received but not implemented by this target. "
            "Ignoring.",
        )

    def setup(self) -> None:
        """Perform any setup actions at the beginning of a Stream.

        Setup is executed once per Sink instance, after instantiation. If a Schema
        change is detected, a new Sink is instantiated and this method is called again.
        """
        self.logger.info("Setting up %s", self.stream_name)

    def clean_up(self) -> None:
        """Perform any clean up actions required at end of a stream.

        Implementations should ensure that clean up does not affect resources
        that may be in use from other instances of the same sink. Stream name alone
        should not be relied on, it's recommended to use a uuid as well.
        """
        self.logger.info("Cleaning up %s", self.stream_name)

    def process_batch_files(
        self,
        encoding: BaseBatchFileEncoding,
        files: t.Sequence[str],
    ) -> None:
        """Process a batch file with the given batch context.

        Args:
            encoding: The batch file encoding.
            files: The batch files to process.

        Raises:
            NotImplementedError: If the batch file encoding is not supported.
        """
        file: GzipFile | t.IO
        storage: StorageTarget | None = None

        for path in files:
            head, tail = StorageTarget.split_url(path)

            if self.batch_config:
                storage = self.batch_config.storage
            else:
                storage = StorageTarget.from_url(head)

            if encoding.format == BatchFileFormat.JSONL:
                with storage.fs(create=False) as batch_fs, batch_fs.open(
                    tail,
                    mode="rb",
                ) as file:
                    context_file = (
                        gzip_open(file) if encoding.compression == "gzip" else file
                    )
                    context = {"records": [json.loads(line) for line in context_file]}  # type: ignore[attr-defined]
                    self.process_batch(context)
            elif (
                importlib.util.find_spec("pyarrow")
                and encoding.format == BatchFileFormat.PARQUET
            ):
                import pyarrow.parquet as pq

                with storage.fs(create=False) as batch_fs, batch_fs.open(
                    tail,
                    mode="rb",
                ) as file:
                    context_file = file
                    table = pq.read_table(context_file)
                    context = {"records": table.to_pylist()}
                    self.process_batch(context)
            else:
                msg = f"Unsupported batch encoding format: {encoding.format}"
                raise NotImplementedError(msg)<|MERGE_RESOLUTION|>--- conflicted
+++ resolved
@@ -22,17 +22,13 @@
     BatchFileFormat,
     StorageTarget,
 )
-<<<<<<< HEAD
-from singer_sdk.helpers._compat import final
-from singer_sdk.helpers._perftimer import BatchPerfTimer
-=======
 from singer_sdk.helpers._compat import (
     date_fromisoformat,
     datetime_fromisoformat,
     final,
     time_fromisoformat,
 )
->>>>>>> b8302a3e
+from singer_sdk.helpers._perftimer import BatchPerfTimer
 from singer_sdk.helpers._typing import (
     DatetimeErrorTreatmentEnum,
     get_datelike_property_type,
@@ -103,7 +99,6 @@
         self._batch_records_read: int = 0
         self._batch_dupe_records_merged: int = 0
 
-<<<<<<< HEAD
         # Batch Performace Timer
         self._batch_size_rows: int | None = target.config.get(
             "batch_size_rows",
@@ -129,13 +124,10 @@
             )
             self._sink_timer.start()
 
-        self._validator = Draft7Validator(schema, format_checker=FormatChecker())
-=======
         self._validator = Draft7Validator(
             schema,
             format_checker=Draft7Validator.FORMAT_CHECKER,
         )
->>>>>>> b8302a3e
 
     def _get_context(self, record: dict) -> dict:  # noqa: ARG002
         """Return an empty dictionary by default.
