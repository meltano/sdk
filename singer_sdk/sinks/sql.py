--- conflicted
+++ resolved
@@ -332,17 +332,10 @@
         ]
 
         self.logger.info("Inserting with SQL: %s", insert_sql)
-<<<<<<< HEAD
         with self.connector.connect() as conn, conn.begin():
-            conn.execute(insert_sql, conformed_records)
-        return len(conformed_records) if isinstance(conformed_records, list) else None
-=======
-
-        with self.connector._connect() as conn, conn.begin():
             result = conn.execute(insert_sql, new_records)
 
         return result.rowcount
->>>>>>> b0a86213
 
     def merge_upsert_from_table(
         self,
