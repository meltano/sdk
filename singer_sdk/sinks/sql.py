--- conflicted
+++ resolved
@@ -378,23 +378,12 @@
                 sql_type=sa.types.Integer(),
             )
 
-<<<<<<< HEAD
         if self.config.get("hard_delete", False):
             self.connector.delete_old_versions(
                 full_table_name=self.full_table_name,
                 version_column_name=self.version_column_name,
                 current_version=new_version,
             )
-=======
-        if self.config.get("hard_delete", True):
-            with self.connector._connect() as conn, conn.begin():  # noqa: SLF001
-                conn.execute(
-                    sa.text(
-                        f"DELETE FROM {self.full_table_name} "  # noqa: S608
-                        f"WHERE {self.version_column_name} <= {new_version}",
-                    ),
-                )
->>>>>>> 4001522a
             return
 
         if not self.connector.column_exists(
