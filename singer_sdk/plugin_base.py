--- conflicted
+++ resolved
@@ -9,11 +9,7 @@
 from collections import OrderedDict
 from pathlib import PurePath
 from types import MappingProxyType
-<<<<<<< HEAD
-from typing import Any, Callable, Dict, List, Mapping, Optional, Type, Union, cast
-=======
 from typing import Any, Callable, Mapping, cast
->>>>>>> 14d7aa1d
 
 import click
 from jsonschema import Draft7Validator
@@ -213,13 +209,7 @@
         """
         return is_common_secret_key(config_key)
 
-<<<<<<< HEAD
-    def _validate_config(self, raise_errors: bool = True) -> List[str]:
-=======
-    def _validate_config(
-        self, raise_errors: bool = True, warnings_as_errors: bool = False
-    ) -> tuple[list[str], list[str]]:
->>>>>>> 14d7aa1d
+    def _validate_config(self, raise_errors: bool = True) -> list[str]:
         """Validate configuration input against the plugin configuration JSON schema.
 
         Args:
@@ -231,14 +221,8 @@
         Raises:
             ConfigValidationError: If raise_errors is True and validation fails.
         """
-<<<<<<< HEAD
-=======
-        warnings: list[str] = []
+        config_jsonschema = self.config_jsonschema
         errors: list[str] = []
-        log_fn = self.logger.info
->>>>>>> 14d7aa1d
-        config_jsonschema = self.config_jsonschema
-        errors: List[str] = []
 
         if config_jsonschema:
             self.append_builtin_config(config_jsonschema)
@@ -250,7 +234,7 @@
 
         if errors:
             summary = (
-                f"Config validation failed: {f'; '.join(errors)}\n"
+                f"Config validation failed: {'; '.join(errors)}\n"
                 f"JSONSchema was: {config_jsonschema}"
             )
             if raise_errors:
