--- conflicted
+++ resolved
@@ -211,15 +211,7 @@
         """
         return is_common_secret_key(config_key)
 
-<<<<<<< HEAD
     def _validate_config(self, raise_errors: bool = True) -> list[str]:
-=======
-    def _validate_config(
-        self,
-        raise_errors: bool = True,
-        warnings_as_errors: bool = False,
-    ) -> tuple[list[str], list[str]]:
->>>>>>> e76768f8
         """Validate configuration input against the plugin configuration JSON schema.
 
         Args:
@@ -252,16 +244,7 @@
 
             self.logger.warning(summary)
 
-<<<<<<< HEAD
         return errors
-=======
-        if warnings_as_errors and raise_errors and warnings:
-            raise ConfigValidationError(
-                f"One or more warnings ocurred during validation: {warnings}",
-            )
-        log_fn(summary)
-        return warnings, errors
->>>>>>> e76768f8
 
     @classmethod
     def print_version(
