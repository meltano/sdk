"""Shared parent class for Tap, Target (future), and Transform (future)."""

from __future__ import annotations

import abc
import dataclasses
import logging
import os
import signal
import sys
import threading
import time
import typing as t
import warnings
from importlib import metadata
from pathlib import Path, PurePath
from types import MappingProxyType

import click

from singer_sdk import about, metrics
from singer_sdk._logging import _setup_console_logging
from singer_sdk.cli import plugin_cli
from singer_sdk.configuration._dict_config import (
    merge_missing_config_jsonschema,
    parse_environment_config,
)
from singer_sdk.exceptions import ConfigValidationError
from singer_sdk.helpers._classproperty import classproperty
from singer_sdk.helpers._compat import SingerSDKDeprecationWarning, deprecated
from singer_sdk.helpers._util import read_json_file
from singer_sdk.helpers.capabilities import (
    FLATTENING_CONFIG,
    STREAM_MAPS_CONFIG,
    PluginCapabilities,
)
from singer_sdk.io_base import SingerMessageType, SingerReader, SingerWriter
from singer_sdk.mapper import PluginMapper
from singer_sdk.typing import (
    DEFAULT_JSONSCHEMA_VALIDATOR,
    extend_validator_with_defaults,
)

if t.TYPE_CHECKING:
    from types import FrameType, TracebackType

    from jsonschema import ValidationError

    from singer_sdk.helpers.capabilities import CapabilitiesEnum
    from singer_sdk.helpers.types import StrPath
    from singer_sdk.singerlib.encoding.base import (
        GenericSingerReader,
        GenericSingerWriter,
    )

SDK_PACKAGE_NAME = "singer_sdk"
DEFAULT_LOG_LEVEL = "INFO"

JSONSchemaValidator = extend_validator_with_defaults(DEFAULT_JSONSCHEMA_VALIDATOR)


class MapperNotInitialized(Exception):
    """Raised when the mapper is not initialized."""

    def __init__(self) -> None:
        """Initialize the exception."""
        super().__init__("Mapper not initialized. Please call setup_mapper() first.")


@dataclasses.dataclass
class _ConfigInput:
    """Configuration input."""

    config: dict[str, t.Any] = dataclasses.field(default_factory=dict)
    """The merged config dictionary from all files."""

    parse_env: bool = False
    """Whether to parse environment variables."""

    @classmethod
    def from_cli_args(cls, *args: StrPath) -> _ConfigInput:
        """Create a _ConfigInput from CLI arguments.

        Args:
            *args: CLI arguments.

        Returns:
            A _ConfigInput object.
        """
        config: dict[str, t.Any] = {}
        parse_env = False
        for config_path in args:
            if config_path == "ENV":
                parse_env = True
                continue
            file_config = read_json_file(config_path)
            config |= file_config
        return _ConfigInput(config=config, parse_env=parse_env)


class SingerCommand(click.Command):
    """Custom click command class for Singer packages."""

    def __init__(
        self,
        *args: t.Any,
        logger: logging.Logger,
        **kwargs: t.Any,
    ) -> None:
        """Initialize the command.

        Args:
            *args: Positional `click.Command` arguments.
            logger: A logger instance.
            **kwargs: Keyword `click.Command` arguments.
        """
        super().__init__(*args, **kwargs)
        self.logger = logger

<<<<<<< HEAD
    def excepthook(  # pragma: no cover
=======
    def excepthook(
>>>>>>> 8de4a2f9
        self,
        exc_type: type[BaseException],
        exc_value: BaseException,
        exc_traceback: TracebackType | None,
    ) -> None:
        """Custom excepthook function."""
        if issubclass(exc_type, KeyboardInterrupt):
            sys.__excepthook__(exc_type, exc_value, exc_traceback)
            return

        self.logger.error(
            "%s",
<<<<<<< HEAD
            exc_value.args[0],
=======
            exc_value.args[0] if exc_value.args else exc_type.__name__,
>>>>>>> 8de4a2f9
            exc_info=(exc_type, exc_value, exc_traceback),
        )

    def invoke(self, ctx: click.Context) -> t.Any:  # noqa: ANN401
        """Invoke the command, capturing warnings and logging them.

        Args:
            ctx: The `click` context.

        Returns:
            The result of the command invocation.
        """
        logging.captureWarnings(capture=True)
        warnings.filterwarnings("once", category=DeprecationWarning)
        sys.excepthook = self.excepthook
        try:
            return super().invoke(ctx)
        except ConfigValidationError as exc:
            for error in exc.errors:
                self.logger.error("Config validation error: %s", error)  # noqa: TRY400
            sys.exit(1)


def _format_validation_error(error: ValidationError) -> str:
    """Format a JSON Schema validation error.

    Args:
        error: A JSON Schema validation error.

    Returns:
        A formatted error message.
    """
    result = f"{error.message}"

    if error.path:
        result += f" in config[{']['.join(repr(index) for index in error.path)}]"

    return result


def _plugin_log_level(*, plugin_name: str) -> str:
    """Get the log level for a plugin.

    Args:
        plugin_name: The name of the plugin.

    Returns:
        The log level.
    """
    prefix = f"{plugin_name.upper().replace('-', '_')}_"
    level = os.environ.get(f"{prefix}LOGLEVEL") or os.environ.get("LOGLEVEL")
    return level.upper() if level is not None else DEFAULT_LOG_LEVEL


class PluginBase(metaclass=abc.ABCMeta):  # noqa: PLR0904
    """Abstract base class for taps."""

    #: The executable name of the tap or target plugin. e.g. tap-foo
    name: str

    #: The package name of the plugin. e.g meltanolabs-tap-foo
    package_name: str | None = None

    config_jsonschema: t.ClassVar[dict] = {"properties": {}}
    # A JSON Schema object defining the config options that this tap will accept.

    #: Developers may override this property in order to add or remove
    #: advertised capabilities for this plugin.
    capabilities: t.ClassVar[t.Sequence[CapabilitiesEnum]] = [
        PluginCapabilities.STREAM_MAPS,
        PluginCapabilities.FLATTENING,
        PluginCapabilities.BATCH,
        PluginCapabilities.STRUCTURED_LOGGING,
    ]

    _config: dict

    @classproperty
    def logger(cls) -> logging.Logger:  # noqa: N805
        """Get logger.

        Returns:
            Plugin logger.
        """
        return logging.getLogger(cls.name)

    # Constructor

    def __init__(
        self,
        *,
        config: dict | PurePath | str | list[PurePath | str] | None = None,
        parse_env_config: bool = False,
        validate_config: bool = True,
    ) -> None:
        """Create the tap or target.

        Args:
            config: May be one or more paths, either as str or PurePath objects, or
                it can be a predetermined config dict.
            parse_env_config: True to parse settings from env vars.
            validate_config: True to require validation of config settings.

        Raises:
            TypeError: If config is not a dict or path string.
        """
        config = config or {}
        if isinstance(config, (str, PurePath)):
            config_dict = read_json_file(config)
            warnings.warn(
                "Passing a config file path is deprecated. Please pass the config "
                "as a dictionary instead.",
                SingerSDKDeprecationWarning,
                stacklevel=2,
            )
        elif isinstance(config, list):  # pragma: no cover
            config_dict = {}
            for config_path in config:
                # Read each config file sequentially. Settings from files later in the
                # list will override those of earlier ones.
                config_dict.update(read_json_file(config_path))
            warnings.warn(
                "Passing a list of config file paths is deprecated. Please pass the "
                "config as a dictionary instead.",
                SingerSDKDeprecationWarning,
                stacklevel=2,
            )
        elif isinstance(config, dict):
            config_dict = config
        else:
            msg = f"Error parsing config of type '{type(config).__name__}'."  # type: ignore[unreachable]
            raise TypeError(msg)
        if parse_env_config:
            self.logger.info("Parsing env var for settings config...")
            config_dict.update(self._env_var_config)
        else:
            self.logger.info("Skipping parse of env var settings...")
        self._config = config_dict
        self.metrics_logger = metrics.get_metrics_logger()
        if metrics_level := self.config.get(
            metrics.METRICS_LOG_LEVEL_SETTING,
        ):  # pragma: no cover
            self.metrics_logger.setLevel(metrics_level.upper())
            warnings.warn(
                f"Using {metrics.METRICS_LOG_LEVEL_SETTING} to set metrics log level "
                "is deprecated and will be removed by September 2025. "
                "Please use the logging level environment variables "
                "or a custom logging configuration file.",
                SingerSDKDeprecationWarning,
                stacklevel=2,
            )
        else:
            self.metrics_logger.setLevel(_plugin_log_level(plugin_name=self.name))

        self._validate_config(raise_errors=validate_config)
        self._mapper: PluginMapper | None = None

        # Initialization timestamp
        self.__initialized_at = int(time.time() * 1000)

        # Signal handling
        self._setup_signal_handlers()

    def _setup_signal_handlers(self) -> None:  # pragma: no cover
        if threading.current_thread() == threading.main_thread():
            if hasattr(signal, "SIGINT"):
                signal.signal(signal.SIGINT, self._handle_termination)
            if hasattr(signal, "SIGTERM"):
                signal.signal(signal.SIGTERM, self._handle_termination)

    def setup_mapper(self) -> None:
        """Initialize the plugin mapper for this tap."""
        self._mapper = PluginMapper(
            plugin_config=dict(self.config),
            logger=self.logger,
        )

    @property
    def mapper(self) -> PluginMapper:
        """Plugin mapper for this tap.

        Returns:
            A PluginMapper object.

        Raises:
            MapperNotInitialized: If the mapper has not been initialized.
        """
        if self._mapper is None:
            raise MapperNotInitialized
        return self._mapper

    @mapper.setter
    def mapper(self, mapper: PluginMapper) -> None:
        """Set the plugin mapper for this plugin.

        Args:
            mapper: A PluginMapper object.
        """
        self._mapper = mapper

    @property
    def initialized_at(self) -> int:
        """Start time of the plugin.

        Returns:
            The start time of the plugin.
        """
        return self.__initialized_at

    @classproperty
    def _env_var_prefix(cls) -> str:  # noqa: N805
        return f"{cls.name.upper().replace('-', '_')}_"

    @classproperty
    def _env_var_config(cls) -> dict[str, t.Any]:  # noqa: N805
        """Return any config specified in environment variables.

        Variables must match the convention "<PLUGIN_NAME>_<SETTING_NAME>",
        all uppercase with dashes converted to underscores.

        Returns:
            Dictionary of configuration parsed from the environment.
        """
        config_jsonschema = cls.config_jsonschema
        cls.append_builtin_config(config_jsonschema)

        return parse_environment_config(config_jsonschema, cls._env_var_prefix)

    # Core plugin metadata:

    @staticmethod
    def _get_package_version(package: str) -> str:
        """Return the package version number.

        Args:
            package: The package name.

        Returns:
            The package version number.
        """
        try:
            version = metadata.version(package)
        except metadata.PackageNotFoundError:
            version = "[could not be detected]"
        return version

    @staticmethod
    def _get_supported_python_versions(package: str) -> list[str] | None:
        """Return the supported Python versions.

        Args:
            package: The package name.

        Returns:
            A list of supported Python versions.
        """
        try:
            return about.python_versions(metadata.metadata(package))
        except metadata.PackageNotFoundError:
            return None

    @classmethod
    def get_plugin_version(cls) -> str:
        """Return the package version number.

        Returns:
            The package version number.
        """
        return cls._get_package_version(cls.package_name or cls.name)

    @classmethod
    def get_sdk_version(cls) -> str:
        """Return the package version number.

        Returns:
            The package version number.
        """
        return cls._get_package_version(SDK_PACKAGE_NAME)

    @classmethod
    def get_supported_python_versions(cls) -> list[str] | None:
        """Return the supported Python versions.

        Returns:
            A list of supported Python versions.
        """
        return cls._get_supported_python_versions(cls.package_name or cls.name)

    @classproperty
    def plugin_version(cls) -> str:  # noqa: N805
        """Get version.

        Returns:
            The package version number.
        """
        return cls.get_plugin_version()

    @classproperty
    def sdk_version(cls) -> str:  # noqa: N805
        """Return the package version number.

        Returns:
            Meltano Singer SDK version number.
        """
        return cls.get_sdk_version()

    # Abstract methods:

    @property
    def state(self) -> t.Mapping[str, t.Any]:
        """Get state.

        Raises:
            NotImplementedError: If the derived plugin doesn't override this method.
        """
        raise NotImplementedError

    # Core plugin config:

    @property
    def config(self) -> t.Mapping[str, t.Any]:
        """Get config.

        Returns:
            A frozen (read-only) config dictionary map.
        """
        return t.cast("dict", MappingProxyType(self._config))

    def _validate_config(self, *, raise_errors: bool = True) -> list[str]:
        """Validate configuration input against the plugin configuration JSON schema.

        Args:
            raise_errors: Flag to throw an exception if any validation errors are found.

        Returns:
            A list of validation errors.

        Raises:
            ConfigValidationError: If raise_errors is True and validation fails.
        """
        errors: list[str] = []
        config_jsonschema = self.config_jsonschema
        self.append_builtin_config(config_jsonschema)

        if config_jsonschema:  # pragma: no branch
            self.logger.debug(
                "Validating config using jsonschema: %s",
                config_jsonschema,
            )
            validator = JSONSchemaValidator(config_jsonschema)
            errors = [
                _format_validation_error(e) for e in validator.iter_errors(self._config)
            ]

        if errors:
            summary = (
                f"Config validation failed: {'; '.join(errors)}\n"
                f"JSONSchema was: {config_jsonschema}"
            )
            if raise_errors:
                raise ConfigValidationError(summary, errors=errors)

            self.logger.warning(summary)

        return errors

    def _handle_termination(  # pragma: no cover
        self,
        signum: int,  # noqa: ARG002
        frame: FrameType | None,  # noqa: ARG002
    ) -> None:
        """Handle termination signal.

        Args:
            signum: Signal number.
            frame: Frame.
        """
        self.logger.info("Gracefully shutting down...")
        sys.exit(0)

    @classmethod
    def print_version(
        cls: type[PluginBase],
        print_fn: t.Callable[[t.Any], None] = print,
    ) -> None:
        """Print help text for the tap.

        Args:
            print_fn: A function to use to display the plugin version.
                Defaults to :py:func:`print`.
        """
        print_fn(f"{cls.name} v{cls.plugin_version}, Meltano SDK v{cls.sdk_version}")

    @classmethod
    def _get_about_info(cls: type[PluginBase]) -> about.AboutInfo:
        """Returns capabilities and other tap metadata.

        Returns:
            A dictionary containing the relevant 'about' information.
        """
        config_jsonschema = cls.config_jsonschema
        cls.append_builtin_config(config_jsonschema)

        return about.AboutInfo(
            name=cls.name,
            description=cls.__doc__,
            version=cls.get_plugin_version(),
            sdk_version=cls.get_sdk_version(),
            supported_python_versions=cls.get_supported_python_versions(),
            capabilities=cls.capabilities,
            settings=config_jsonschema,
            env_var_prefix=cls._env_var_prefix,
        )

    @classmethod
    def append_builtin_config(cls, config_jsonschema: dict) -> None:
        """Appends built-in config to `config_jsonschema` if not already set.

        To customize or disable this behavior, developers may either override this class
        method or override the `capabilities` property to disabled any unwanted
        built-in capabilities.

        For all except very advanced use cases, we recommend leaving these
        implementations "as-is", since this provides the most choice to users and is
        the most "future proof" in terms of taking advantage of built-in capabilities
        which may be added in the future.

        Args:
            config_jsonschema: [description]
        """
        capabilities = cls.capabilities
        if PluginCapabilities.STREAM_MAPS in capabilities:
            merge_missing_config_jsonschema(STREAM_MAPS_CONFIG, config_jsonschema)

        if PluginCapabilities.FLATTENING in capabilities:
            merge_missing_config_jsonschema(FLATTENING_CONFIG, config_jsonschema)

    @classmethod
    def print_about(
        cls: type[PluginBase],
        output_format: str | None = None,
    ) -> None:
        """Print capabilities and other tap metadata.

        Args:
            output_format: Render option for the plugin information.
        """
        info = cls._get_about_info()
        formatter = about.AboutFormatter.get_formatter(output_format or "text")
        print(formatter.format_about(info))  # noqa: T201

    @staticmethod
    @deprecated(
        "config_from_cli_args is deprecated and will be removed by 2026-01-01.",
        category=SingerSDKDeprecationWarning,
        stacklevel=2,
    )
    def config_from_cli_args(*args: str) -> tuple[list[Path], bool]:  # pragma: no cover
        """Parse CLI arguments into a config dictionary.

        Args:
            args: CLI arguments.

        Raises:
            FileNotFoundError: If the config file does not exist.

        Returns:
            A tuple containing the config dictionary and a boolean indicating whether
            the config file was found.
        """
        config_files = []
        parse_env_config = False

        for config_path in args:
            if config_path == "ENV":
                # Allow parse from env vars:
                parse_env_config = True
                continue

            # Validate config file paths before adding to list
            if not Path(config_path).is_file():
                msg = (
                    f"Could not locate config file at '{config_path}'. Please check "
                    "that the file exists."
                )
                raise FileNotFoundError(msg)

            config_files.append(Path(config_path))

        return config_files, parse_env_config

    @classmethod
    def invoke(
        cls,
        *,
        about: bool = False,
        about_format: str | None = None,
        **kwargs: t.Any,  # noqa: ARG003
    ) -> None:
        """Invoke the plugin.

        Args:
            about: Display package metadata and settings.
            about_format: Specify output style for `--about`.
            kwargs: Plugin keyword arguments.
        """
        if about:
            cls.print_about(about_format)
            sys.exit(0)

    @classmethod
    def cb_version(
        cls: type[PluginBase],
        ctx: click.Context,
        param: click.Option,  # noqa: ARG003
        value: bool,  # noqa: FBT001
    ) -> None:
        """CLI callback to print the plugin version and exit.

        Args:
            ctx: Click context.
            param: Click parameter.
            value: Boolean indicating whether to print the version.
        """
        if not value:
            return
        cls.print_version(print_fn=click.echo)
        ctx.exit()

    @classmethod
    def cb_config(
        cls: type[PluginBase],
        ctx: click.Context,  # noqa: ARG003
        param: click.Option,  # noqa: ARG003
        value: tuple[str, ...],
    ) -> _ConfigInput:
        """CLI callback to parse the config.

        Returns:
            A _ConfigInput object.
        """
        return _ConfigInput.from_cli_args(*value)

    @classmethod
    def get_singer_command(cls) -> click.Command:
        """Handle command line execution.

        Returns:
            A callable CLI object.
        """
        return SingerCommand(
            name=cls.name,
            callback=cls.invoke,
            context_settings={"help_option_names": ["--help"]},
            params=[
                click.Option(
                    ["--version"],
                    is_flag=True,
                    help="Display the package version.",
                    is_eager=True,
                    expose_value=False,
                    callback=cls.cb_version,
                ),
                click.Option(
                    ["--about"],
                    help="Display package metadata and settings.",
                    is_flag=True,
                    is_eager=False,
                    expose_value=True,
                ),
                click.Option(
                    ["--format", "about_format"],
                    help="Specify output style for --about",
                    type=click.Choice(
                        ["json", "markdown"],
                        case_sensitive=False,
                    ),
                    default=None,
                ),
                click.Option(
                    ["--config"],
                    multiple=True,
                    help=(
                        "Configuration file location or 'ENV' to use environment "
                        "variables."
                    ),
                    type=click.STRING,
                    default=(),
                    is_eager=True,
                    callback=cls.cb_config,
                ),
            ],
            logger=cls.logger,
        )

    @plugin_cli
    def cli(cls) -> click.Command:
        """Handle command line execution.

        Returns:
            A callable CLI object.
        """
        _setup_console_logging(log_level=_plugin_log_level(plugin_name=cls.name))
        return cls.get_singer_command()


_T = t.TypeVar("_T")


class BaseSingerIO(PluginBase):
    """Base class for Singer taps and targets."""

    def __init__(
        self,
        *,
        config: dict | PurePath | str | list[PurePath | str] | None = None,
        parse_env_config: bool = False,
        validate_config: bool = True,
    ):
        """Initialize the Singer tap or target.

        Args:
            config: May be one or more paths, either as str or PurePath objects, or
                it can be a predetermined config dict.
            parse_env_config: True to parse settings from env vars.
            validate_config: True to require validation of config settings.
        """
        super().__init__(
            config=config,
            parse_env_config=parse_env_config,
            validate_config=validate_config,
        )

    @classmethod
    def instantiate_processor(cls, instance: _T | None, default_cls: type[_T]) -> _T:
        """Instantiate a processor instance.

        Args:
            instance: The instance to instantiate.
            default_cls: The default class to instantiate.

        Returns:
            The instantiated processor instance.
        """
        return instance or default_cls()


class BaseSingerReader(BaseSingerIO, metaclass=abc.ABCMeta):
    """Base class for Singer readers."""

    message_reader_class: type[GenericSingerReader] = SingerReader
    """The message writer class to use for writing messages."""

    def __init__(
        self,
        *,
        config: dict | PurePath | str | list[PurePath | str] | None = None,
        parse_env_config: bool = False,
        validate_config: bool = True,
        message_reader: GenericSingerReader | None = None,
    ) -> None:
        """Initialize the Singer reader.

        Args:
            config: May be one or more paths, either as str or PurePath objects, or
                it can be a predetermined config dict.
            parse_env_config: True to parse settings from env vars.
            validate_config: True to require validation of config settings.
            message_reader: A message reader object.
        """
        super().__init__(
            config=config,
            parse_env_config=parse_env_config,
            validate_config=validate_config,
        )
        self.message_reader = self.instantiate_processor(
            message_reader,
            self.message_reader_class,
        )

    @t.final
    def listen(self, file_input: t.IO[str] | None = None) -> None:
        """Read from input until all messages are processed.

        Args:
            file_input: Readable stream of messages. Defaults to standard in.
        """
        counter = self.process_lines(file_input)
        line_count = sum(counter.values())

        self.logger.info(
            "Reader '%s' completed processing %d lines of input "
            "(%d schemas, %d records, %d batch manifests, %d state messages, %d activate version messages).",  # noqa: E501
            self.name,
            line_count,
            counter[SingerMessageType.SCHEMA],
            counter[SingerMessageType.RECORD],
            counter[SingerMessageType.BATCH],
            counter[SingerMessageType.STATE],
            counter[SingerMessageType.ACTIVATE_VERSION],
        )
        self.process_endofpipe()

    @t.final
    def process_lines(self, file_input: t.IO[str] | None) -> t.Counter[str]:
        """Internal method to process jsonl lines from a Singer tap.

        Args:
            file_input: Readable stream of messages, each on a separate line.

        Returns:
            A counter object for the processed lines.
        """
        return self.message_reader.process_lines(
            file_input,
            callbacks={
                SingerMessageType.SCHEMA: self._process_schema_message,
                SingerMessageType.RECORD: self._process_record_message,
                SingerMessageType.STATE: self._process_state_message,
                SingerMessageType.ACTIVATE_VERSION: self._process_activate_version_message,  # noqa: E501
                SingerMessageType.BATCH: self._process_batch_message,
            },
        )

    def process_endofpipe(self) -> None:
        """Process end of pipe."""

    def _assert_line_requires(self, message_dict: dict, requires: set[str]) -> None:
        """Assert that a message contains required fields.

        Args:
            message_dict: The message to check.
            requires: The required fields.
        """
        self.message_reader.assert_line_requires(message_dict, requires)

    @abc.abstractmethod
    def _process_schema_message(self, message_dict: dict) -> None: ...

    @abc.abstractmethod
    def _process_record_message(self, message_dict: dict) -> None: ...

    @abc.abstractmethod
    def _process_state_message(self, message_dict: dict) -> None: ...

    @abc.abstractmethod
    def _process_activate_version_message(self, message_dict: dict) -> None: ...

    @abc.abstractmethod
    def _process_batch_message(self, message_dict: dict) -> None: ...


class BaseSingerWriter(BaseSingerIO):
    """Base class for Singer writers."""

    message_writer_class: type[GenericSingerWriter] = SingerWriter
    """The message writer class to use for writing messages."""

    def __init__(
        self,
        *,
        config: dict | PurePath | str | list[PurePath | str] | None = None,
        parse_env_config: bool = False,
        validate_config: bool = True,
        message_writer: GenericSingerWriter | None = None,
    ) -> None:
        """Initialize the Singer writer.

        Args:
            config: May be one or more paths, either as str or PurePath objects, or
                it can be a predetermined config dict.
            parse_env_config: True to parse settings from env vars.
            validate_config: True to require validation of config settings.
            message_writer: A message writer object.
        """
        super().__init__(
            config=config,
            parse_env_config=parse_env_config,
            validate_config=validate_config,
        )
        self.message_writer = self.instantiate_processor(
            message_writer,
            self.message_writer_class,
        )

    @t.final
    def write_message(self, message: t.Any) -> None:  # noqa: ANN401
        """Write a message to the tap's message writer."""
        self.message_writer.write_message(message)<|MERGE_RESOLUTION|>--- conflicted
+++ resolved
@@ -117,11 +117,7 @@
         super().__init__(*args, **kwargs)
         self.logger = logger
 
-<<<<<<< HEAD
-    def excepthook(  # pragma: no cover
-=======
     def excepthook(
->>>>>>> 8de4a2f9
         self,
         exc_type: type[BaseException],
         exc_value: BaseException,
@@ -134,11 +130,7 @@
 
         self.logger.error(
             "%s",
-<<<<<<< HEAD
-            exc_value.args[0],
-=======
             exc_value.args[0] if exc_value.args else exc_type.__name__,
->>>>>>> 8de4a2f9
             exc_info=(exc_type, exc_value, exc_traceback),
         )
 
