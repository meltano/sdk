"""Shared parent class for Tap, Target (future), and Transform (future)."""

import abc
from collections import OrderedDict
import json
import logging
import os
from types import MappingProxyType
from typing import Dict, List, Mapping, Optional, Tuple, Any, Union, cast
from jsonschema import ValidationError, SchemaError, Draft4Validator
from pathlib import PurePath

from singer_sdk.helpers.classproperty import classproperty
from singer_sdk.helpers.util import read_json_file
from singer_sdk.helpers.secrets import is_common_secret_key, SecretString
from singer_sdk.helpers.typing import extend_with_default

import click

SDK_PACKAGE_NAME = "singer_sdk"


try:
    from importlib import metadata
except ImportError:
    # Running on pre-3.8 Python; use importlib-metadata package
    import importlib_metadata as metadata  # type: ignore


<<<<<<< HEAD
def extend_with_default(validator_class):
    """Fill in defaults,  before validating.

    See https://python-jsonschema.readthedocs.io/en/latest/faq/#why-doesn-t-my-schema-s-default-property-set-the-default-on-my-instance  # noqa
    for details.
    """
    validate_properties = validator_class.VALIDATORS["properties"]

    def set_defaults(validator, properties, instance, schema):
        for property, subschema in properties.items():
            if "default" in subschema:
                instance.setdefault(property, subschema["default"])

        for error in validate_properties(
            validator,
            properties,
            instance,
            schema,
        ):
            yield error

    return validators.extend(
        validator_class,
        {"properties": set_defaults},
    )


=======
>>>>>>> 27756678
JSONSchemaValidator = extend_with_default(Draft4Validator)


class PluginBase(metaclass=abc.ABCMeta):
    """Abstract base class for taps."""

    name: str = "sample-plugin-name"
    config_jsonschema: Optional[dict] = None
    protected_config_keys: List[str] = []

    _config: dict

    @classproperty
    # @classmethod
    def logger(cls) -> logging.Logger:
        """Get logger."""
        return logging.getLogger(cls.name)

    # Constructor

    def __init__(
        self,
        config: Union[PurePath, str, dict, None] = None,
        parse_env_config: bool = True,
    ) -> None:
        """Initialize the tap or target."""
        if not config:
            config_dict = {}
        elif isinstance(config, str) or isinstance(config, PurePath):
            config_dict = read_json_file(config)
        elif isinstance(config, dict):
            config_dict = config
        else:
            raise ValueError(f"Error parsing config of type '{type(config).__name__}'.")
        if parse_env_config:
            self.logger.info("Parsing env var for settings config...")
            config_dict.update(self.get_env_var_config())
        else:
            self.logger.info("Skipping parse of env var settings...")
        for k, v in config_dict.items():
            if self.is_secret_config(k):
                config_dict[k] = SecretString(v)
        self._config = config_dict
        self._validate_config()

    @property
    def capabilities(self) -> List[str]:
        """Return a list of supported capabilities."""
        return []

    @classmethod
    def get_env_var_config(cls) -> Dict[str, Any]:
        """Return any config specified in environment variables.

        Variables must match the convention "PLUGIN_NAME_setting_name",
        with dashes converted to underscores, the plugin name converted to all
        caps, and the setting name in same-case as specified in settings config.
        """
        result: Dict[str, Any] = {}
        plugin_env_prefix = f"{cls.name.upper().replace('-', '_')}_"
        for k, v in os.environ.items():
            if k.startswith(plugin_env_prefix):
                config_key = k.split(plugin_env_prefix)[1]
                cls.logger.info(
                    f"Parsing '{config_key}' config from env variable '{k}'."
                )
                if v[0] == "[" and v[-1] == "]":
                    result[config_key] = v.lstrip("[").rstrip("]").split(",")
                else:
                    result[config_key] = v
        return result

    # Core plugin metadata:

    @classproperty
    # @classmethod
    def plugin_version(cls) -> str:
        """Return the package version number."""
        try:
            version = metadata.version(cls.name)
        except metadata.PackageNotFoundError:
            version = "[could not be detected]"
        return version

    @classproperty
    # @classmethod
    def sdk_version(cls) -> str:
        """Return the package version number."""
        try:
            version = metadata.version(SDK_PACKAGE_NAME)
        except metadata.PackageNotFoundError:
            version = "[could not be detected]"
        return version

    # Abstract methods:

    @property
    def state(self) -> dict:
        """Return the state dict for the plugin."""
        raise NotImplementedError()

    @property
    def input_catalog(self) -> Optional[dict]:
        """Return the catalog dictionary input, or None if not provided."""
        raise NotImplementedError()

    # Core plugin config:

    @property
    def config(self) -> Mapping[str, Any]:
        """Return a frozen (read-only) config dictionary map."""
        return cast(Dict, MappingProxyType(self._config))

    def is_secret_config(self, config_key: str) -> bool:
        """Return true if a config value should be treated as a secret.

        This avoids accidental printing to logs, and it prevents rendering the secrets
        in jinja templating functions.
        """
        return (
            is_common_secret_key(config_key) or config_key in self.protected_config_keys
        )

    def _validate_config(
        self, raise_errors: bool = True, warnings_as_errors: bool = False
    ) -> Tuple[List[str], List[str]]:
        """Return a tuple: (warnings: List[str], errors: List[str])."""
        warnings: List[str] = []
        errors: List[str] = []
        if self.config_jsonschema:
            try:
                self.logger.debug(
                    "Running config validation using jsonschema: "
                    + str(self.config_jsonschema)
                )
                validator = JSONSchemaValidator(self.config_jsonschema)
                validator.validate(self._config)
            except (ValidationError, SchemaError) as ex:
                errors.append(str(ex))
        if errors:
            summary = (
                f"Config validation failed: {f'; '.join(errors)}\n"
                f"JSONSchema was: {self.config_jsonschema}"
            )
            if raise_errors:
                raise RuntimeError(summary)
        else:
            summary = (
                f"Config validation passed with 0 errors and {len(warnings)} warnings."
            )
            for warning in warnings:
                summary += f"\n{warning}"
        if warnings_as_errors and raise_errors and warnings:
            raise RuntimeError(
                f"One or more warnings ocurred during validation: {warnings}"
            )
        self.logger.info(summary)
        return warnings, errors

    @classmethod
    def print_version(cls) -> None:
        """Print help text for the tap."""
        print(f"{cls.name} v{cls.plugin_version}")

    @classmethod
    def print_about(cls, format: Optional[str]) -> None:
        """Print capabilities and other tap metadata."""
        info = OrderedDict[str, Any]()
        info["name"] = cls.name
        info["version"] = cls.plugin_version
        info["sdk_version"] = cls.sdk_version
        info["capabilities"] = cls.capabilities
        info["settings"] = cls.config_jsonschema
        if format == "json":
            print(json.dumps(info, indent=2))
        else:
            formatted = "\n".join([f"{k.title()}: {v}" for k, v in info])
            print(formatted)

    @classmethod
    @click.command()
    def cli(cls):
        """Handle command line execution."""
        pass<|MERGE_RESOLUTION|>--- conflicted
+++ resolved
@@ -27,36 +27,6 @@
     import importlib_metadata as metadata  # type: ignore
 
 
-<<<<<<< HEAD
-def extend_with_default(validator_class):
-    """Fill in defaults,  before validating.
-
-    See https://python-jsonschema.readthedocs.io/en/latest/faq/#why-doesn-t-my-schema-s-default-property-set-the-default-on-my-instance  # noqa
-    for details.
-    """
-    validate_properties = validator_class.VALIDATORS["properties"]
-
-    def set_defaults(validator, properties, instance, schema):
-        for property, subschema in properties.items():
-            if "default" in subschema:
-                instance.setdefault(property, subschema["default"])
-
-        for error in validate_properties(
-            validator,
-            properties,
-            instance,
-            schema,
-        ):
-            yield error
-
-    return validators.extend(
-        validator_class,
-        {"properties": set_defaults},
-    )
-
-
-=======
->>>>>>> 27756678
 JSONSchemaValidator = extend_with_default(Draft4Validator)
 
 
