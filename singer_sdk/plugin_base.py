"""Shared parent class for Tap, Target (future), and Transform (future)."""

import abc
import json
import logging
import os
from collections import OrderedDict
from pathlib import PurePath
from types import MappingProxyType
from typing import Any, Callable, Dict, List, Mapping, Optional, Type, Union, cast

import click
<<<<<<< HEAD
from jsonschema import Draft4Validator
=======
from jsonschema import Draft7Validator, SchemaError, ValidationError
>>>>>>> 984761e6

from singer_sdk import metrics
from singer_sdk.configuration._dict_config import parse_environment_config
from singer_sdk.exceptions import ConfigValidationError
from singer_sdk.helpers._classproperty import classproperty
from singer_sdk.helpers._compat import metadata
from singer_sdk.helpers._secrets import SecretString, is_common_secret_key
from singer_sdk.helpers._util import read_json_file
from singer_sdk.helpers.capabilities import (
    FLATTENING_CONFIG,
    STREAM_MAPS_CONFIG,
    CapabilitiesEnum,
    PluginCapabilities,
)
from singer_sdk.mapper import PluginMapper
from singer_sdk.typing import extend_validator_with_defaults

SDK_PACKAGE_NAME = "singer_sdk"


JSONSchemaValidator = extend_validator_with_defaults(Draft7Validator)


class PluginBase(metaclass=abc.ABCMeta):
    """Abstract base class for taps."""

    name: str  # The executable name of the tap or target plugin.

    config_jsonschema: dict = {}
    # A JSON Schema object defining the config options that this tap will accept.

    _config: dict

    @classproperty
    def logger(cls) -> logging.Logger:
        """Get logger.

        Returns:
            Plugin logger.
        """
        # Get the level from <PLUGIN_NAME>_LOGLEVEL or LOGLEVEL environment variables
        plugin_env_prefix = f"{cls.name.upper().replace('-', '_')}_"
        LOGLEVEL = os.environ.get(f"{plugin_env_prefix}LOGLEVEL") or os.environ.get(
            "LOGLEVEL"
        )

        logger = logging.getLogger(cls.name)

        if LOGLEVEL is not None and LOGLEVEL.upper() in logging._levelToName.values():
            logger.setLevel(LOGLEVEL.upper())

        return logger

    # Constructor

    def __init__(
        self,
        config: Optional[Union[dict, PurePath, str, List[Union[PurePath, str]]]] = None,
        parse_env_config: bool = False,
        validate_config: bool = True,
    ) -> None:
        """Create the tap or target.

        Args:
            config: May be one or more paths, either as str or PurePath objects, or
                it can be a predetermined config dict.
            parse_env_config: True to parse settings from env vars.
            validate_config: True to require validation of config settings.

        Raises:
            ValueError: If config is not a dict or path string.
        """
        if not config:
            config_dict = {}
        elif isinstance(config, str) or isinstance(config, PurePath):
            config_dict = read_json_file(config)
        elif isinstance(config, list):
            config_dict = {}
            for config_path in config:
                # Read each config file sequentially. Settings from files later in the
                # list will override those of earlier ones.
                config_dict.update(read_json_file(config_path))
        elif isinstance(config, dict):
            config_dict = config
        else:
            raise ValueError(f"Error parsing config of type '{type(config).__name__}'.")
        if parse_env_config:
            self.logger.info("Parsing env var for settings config...")
            config_dict.update(self._env_var_config)
        else:
            self.logger.info("Skipping parse of env var settings...")
        for k, v in config_dict.items():
            if self._is_secret_config(k):
                config_dict[k] = SecretString(v)
        self._config = config_dict
        self._validate_config(raise_errors=validate_config)
        self.mapper: PluginMapper

        metrics._setup_logging(self.config)
        self.metrics_logger = metrics.get_metrics_logger()

    @classproperty
    def capabilities(self) -> List[CapabilitiesEnum]:
        """Get capabilities.

        Developers may override this property in oder to add or remove
        advertised capabilities for this plugin.

        Returns:
            A list of plugin capabilities.
        """
        return [
            PluginCapabilities.STREAM_MAPS,
            PluginCapabilities.FLATTENING,
        ]

    @classproperty
    def _env_var_config(cls) -> Dict[str, Any]:
        """Return any config specified in environment variables.

        Variables must match the convention "<PLUGIN_NAME>_<SETTING_NAME>",
        all uppercase with dashes converted to underscores.

        Returns:
            Dictionary of configuration parsed from the environment.
        """
        plugin_env_prefix = f"{cls.name.upper().replace('-', '_')}_"
        config_jsonschema = cls.config_jsonschema
        cls.append_builtin_config(config_jsonschema)

        return parse_environment_config(config_jsonschema, plugin_env_prefix)

    # Core plugin metadata:

    @classproperty
    def plugin_version(cls) -> str:
        """Get version.

        Returns:
            The package version number.
        """
        try:
            version = metadata.version(cls.name)
        except metadata.PackageNotFoundError:
            version = "[could not be detected]"
        return version

    @classproperty
    def sdk_version(cls) -> str:
        """Return the package version number.

        Returns:
            Meltano Singer SDK version number.
        """
        try:
            version = metadata.version(SDK_PACKAGE_NAME)
        except metadata.PackageNotFoundError:
            version = "[could not be detected]"
        return version

    # Abstract methods:

    @property
    def state(self) -> dict:
        """Get state.

        Raises:
            NotImplementedError: If the derived plugin doesn't override this method.
        """
        raise NotImplementedError()

    # Core plugin config:

    @property
    def config(self) -> Mapping[str, Any]:
        """Get config.

        Returns:
            A frozen (read-only) config dictionary map.
        """
        return cast(Dict, MappingProxyType(self._config))

    @staticmethod
    def _is_secret_config(config_key: str) -> bool:
        """Check if config key is secret.

        This prevents accidental printing to logs.

        Args:
            config_key: Configuration key name to match against common secret names.

        Returns:
            True if a config value should be treated as a secret.
        """
        return is_common_secret_key(config_key)

    def _validate_config(self, raise_errors: bool = True) -> List[str]:
        """Validate configuration input against the plugin configuration JSON schema.

        Args:
            raise_errors: Flag to throw an exception if any validation errors are found.

        Returns:
            A list of validation errors.

        Raises:
            ConfigValidationError: If raise_errors is True and validation fails.
        """
        config_jsonschema = self.config_jsonschema
        errors: List[str] = []

        if config_jsonschema:
            self.append_builtin_config(config_jsonschema)
            self.logger.debug(
                f"Validating config using jsonschema: {config_jsonschema}"
            )
            validator = JSONSchemaValidator(config_jsonschema)
            errors = [error.message for error in validator.iter_errors(self._config)]

        if errors:
            summary = (
                f"Config validation failed: {f'; '.join(errors)}\n"
                f"JSONSchema was: {config_jsonschema}"
            )
            if raise_errors:
                raise ConfigValidationError(summary, errors=errors)

            self.logger.warning(summary)

        return errors

    @classmethod
    def print_version(
        cls: Type["PluginBase"],
        print_fn: Callable[[Any], None] = print,
    ) -> None:
        """Print help text for the tap.

        Args:
            print_fn: A function to use to display the plugin version.
                Defaults to `print`_.

        .. _print: https://docs.python.org/3/library/functions.html#print
        """
        print_fn(f"{cls.name} v{cls.plugin_version}, Meltano SDK v{cls.sdk_version}")

    @classmethod
    def _get_about_info(cls: Type["PluginBase"]) -> Dict[str, Any]:
        """Returns capabilities and other tap metadata.

        Returns:
            A dictionary containing the relevant 'about' information.
        """
        info: Dict[str, Any] = OrderedDict({})
        info["name"] = cls.name
        info["description"] = cls.__doc__
        info["version"] = cls.plugin_version
        info["sdk_version"] = cls.sdk_version
        info["capabilities"] = cls.capabilities

        config_jsonschema = cls.config_jsonschema
        cls.append_builtin_config(config_jsonschema)
        info["settings"] = config_jsonschema
        return info

    @classmethod
    def append_builtin_config(cls: Type["PluginBase"], config_jsonschema: dict) -> None:
        """Appends built-in config to `config_jsonschema` if not already set.

        To customize or disable this behavior, developers may either override this class
        method or override the `capabilities` property to disabled any unwanted
        built-in capabilities.

        For all except very advanced use cases, we recommend leaving these
        implementations "as-is", since this provides the most choice to users and is
        the most "future proof" in terms of taking advantage of built-in capabilities
        which may be added in the future.

        Args:
            config_jsonschema: [description]
        """

        def _merge_missing(source_jsonschema: dict, target_jsonschema: dict) -> None:
            # Append any missing properties in the target with those from source.
            for k, v in source_jsonschema["properties"].items():
                if k not in target_jsonschema["properties"]:
                    target_jsonschema["properties"][k] = v

        capabilities = cls.capabilities
        if PluginCapabilities.STREAM_MAPS in capabilities:
            _merge_missing(STREAM_MAPS_CONFIG, config_jsonschema)

        if PluginCapabilities.FLATTENING in capabilities:
            _merge_missing(FLATTENING_CONFIG, config_jsonschema)

    @classmethod
    def print_about(cls: Type["PluginBase"], format: Optional[str] = None) -> None:
        """Print capabilities and other tap metadata.

        Args:
            format: Render option for the plugin information.
        """
        info = cls._get_about_info()

        if format == "json":
            print(json.dumps(info, indent=2, default=str))

        elif format == "markdown":
            max_setting_len = cast(
                int, max(len(k) for k in info["settings"]["properties"].keys())
            )

            # Set table base for markdown
            table_base = (
                f"| {'Setting':{max_setting_len}}| Required | Default | Description |\n"
                f"|:{'-' * max_setting_len}|:--------:|:-------:|:------------|\n"
            )

            # Empty list for string parts
            md_list = []
            # Get required settings for table
            required_settings = info["settings"].get("required", [])

            # Iterate over Dict to set md
            md_list.append(
                f"# `{info['name']}`\n\n"
                f"{info['description']}\n\n"
                f"Built with the [Meltano Singer SDK](https://sdk.meltano.com).\n\n"
            )
            for key, value in info.items():

                if key == "capabilities":
                    capabilities = f"## {key.title()}\n\n"
                    capabilities += "\n".join([f"* `{v}`" for v in value])
                    capabilities += "\n\n"
                    md_list.append(capabilities)

                if key == "settings":
                    setting = f"## {key.title()}\n\n"
                    for k, v in info["settings"].get("properties", {}).items():
                        md_description = v.get("description", "").replace("\n", "<BR/>")
                        table_base += (
                            f"| {k}{' ' * (max_setting_len - len(k))}"
                            f"| {'True' if k in required_settings else 'False':8} | "
                            f"{v.get('default', 'None'):7} | "
                            f"{md_description:11} |\n"
                        )
                    setting += table_base
                    setting += (
                        "\n"
                        + "\n".join(
                            [
                                "A full list of supported settings and capabilities "
                                f"is available by running: `{info['name']} --about`"
                            ]
                        )
                        + "\n"
                    )
                    md_list.append(setting)

            print("".join(md_list))
        else:
            formatted = "\n".join([f"{k.title()}: {v}" for k, v in info.items()])
            print(formatted)

    @classproperty
    def cli(cls) -> Callable:
        """Handle command line execution.

        Returns:
            A callable CLI object.
        """

        @click.command()
        def cli() -> None:
            pass

        return cli<|MERGE_RESOLUTION|>--- conflicted
+++ resolved
@@ -10,11 +10,7 @@
 from typing import Any, Callable, Dict, List, Mapping, Optional, Type, Union, cast
 
 import click
-<<<<<<< HEAD
-from jsonschema import Draft4Validator
-=======
-from jsonschema import Draft7Validator, SchemaError, ValidationError
->>>>>>> 984761e6
+from jsonschema import Draft7Validator
 
 from singer_sdk import metrics
 from singer_sdk.configuration._dict_config import parse_environment_config
