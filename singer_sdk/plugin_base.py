"""Shared parent class for Tap, Target (future), and Transform (future)."""

from __future__ import annotations

import abc
import logging
import os
import sys
import typing as t
from pathlib import Path, PurePath
from types import MappingProxyType

import click
from jsonschema import Draft7Validator
from packaging.specifiers import SpecifierSet

from singer_sdk import about, metrics
from singer_sdk.cli import plugin_cli
from singer_sdk.configuration._dict_config import (
    merge_missing_config_jsonschema,
    parse_environment_config,
)
from singer_sdk.exceptions import ConfigValidationError
from singer_sdk.helpers._classproperty import classproperty
from singer_sdk.helpers._compat import metadata
from singer_sdk.helpers._secrets import SecretString, is_common_secret_key
from singer_sdk.helpers._util import read_json_file
from singer_sdk.helpers.capabilities import (
    FLATTENING_CONFIG,
    STREAM_MAPS_CONFIG,
    CapabilitiesEnum,
    PluginCapabilities,
)
from singer_sdk.mapper import PluginMapper
from singer_sdk.typing import extend_validator_with_defaults

SDK_PACKAGE_NAME = "singer_sdk"
CHECK_SUPPORTED_PYTHON_VERSIONS = (
    # unsupported versions
    "2.7",
    "3.0",
    "3.1",
    "3.2",
    "3.3",
    "3.4",
    "3.5",
    "3.6",
    "3.7",
    # current supported versions
    "3.8",
    "3.9",
    "3.10",
    "3.11",
    # future supported versions
    "3.12",
    "3.13",
    "3.14",
    "3.15",
    "3.16",
)


JSONSchemaValidator = extend_validator_with_defaults(Draft7Validator)


class MapperNotInitialized(Exception):
    """Raised when the mapper is not initialized."""

    def __init__(self) -> None:
        """Initialize the exception."""
        super().__init__("Mapper not initialized. Please call setup_mapper() first.")


class PluginBase(metaclass=abc.ABCMeta):
    """Abstract base class for taps."""

    #: The executable name of the tap or target plugin. e.g. tap-foo
    name: str

    #: The package name of the plugin. e.g meltanolabs-tap-foo
    package_name: str | None = None

    config_jsonschema: t.ClassVar[dict] = {}
    # A JSON Schema object defining the config options that this tap will accept.

    _config: dict

    @classproperty
    def logger(cls) -> logging.Logger:  # noqa: N805
        """Get logger.

        Returns:
            Plugin logger.
        """
        # Get the level from <PLUGIN_NAME>_LOGLEVEL or LOGLEVEL environment variables
        plugin_env_prefix = f"{cls.name.upper().replace('-', '_')}_"
        log_level = os.environ.get(f"{plugin_env_prefix}LOGLEVEL") or os.environ.get(
            "LOGLEVEL",
        )

        logger = logging.getLogger(cls.name)

        if log_level is not None and log_level.upper() in logging._levelToName.values():
            logger.setLevel(log_level.upper())

        return logger

    # Constructor

    def __init__(
        self,
        *,
        config: dict | PurePath | str | list[PurePath | str] | None = None,
        parse_env_config: bool = False,
        validate_config: bool = True,
    ) -> None:
        """Create the tap or target.

        Args:
            config: May be one or more paths, either as str or PurePath objects, or
                it can be a predetermined config dict.
            parse_env_config: True to parse settings from env vars.
            validate_config: True to require validation of config settings.

        Raises:
            ValueError: If config is not a dict or path string.
        """
        if not config:
            config_dict = {}
        elif isinstance(config, (str, PurePath)):
            config_dict = read_json_file(config)
        elif isinstance(config, list):
            config_dict = {}
            for config_path in config:
                # Read each config file sequentially. Settings from files later in the
                # list will override those of earlier ones.
                config_dict.update(read_json_file(config_path))
        elif isinstance(config, dict):
            config_dict = config
        else:
            msg = f"Error parsing config of type '{type(config).__name__}'."
            raise ValueError(msg)
        if parse_env_config:
            self.logger.info("Parsing env var for settings config...")
            config_dict.update(self._env_var_config)
        else:
            self.logger.info("Skipping parse of env var settings...")
        for k, v in config_dict.items():
            if self._is_secret_config(k):
                config_dict[k] = SecretString(v)
        self._config = config_dict
        self._validate_config(raise_errors=validate_config)
        self._mapper: PluginMapper | None = None

        metrics._setup_logging(self.config)
        self.metrics_logger = metrics.get_metrics_logger()

    def setup_mapper(self) -> None:
        """Initialize the plugin mapper for this tap."""
        self._mapper = PluginMapper(
            plugin_config=dict(self.config),
            logger=self.logger,
        )

    @property
    def mapper(self) -> PluginMapper:
        """Plugin mapper for this tap.

        Returns:
            A PluginMapper object.

        Raises:
            MapperNotInitialized: If the mapper has not been initialized.
        """
        if self._mapper is None:
            raise MapperNotInitialized
        return self._mapper

    @mapper.setter
    def mapper(self, mapper: PluginMapper) -> None:
        """Set the plugin mapper for this plugin.

        Args:
            mapper: A PluginMapper object.
        """
        self._mapper = mapper

    @classproperty
    def capabilities(self) -> list[CapabilitiesEnum]:
        """Get capabilities.

        Developers may override this property in oder to add or remove
        advertised capabilities for this plugin.

        Returns:
            A list of plugin capabilities.
        """
        return [
            PluginCapabilities.STREAM_MAPS,
            PluginCapabilities.FLATTENING,
            PluginCapabilities.BATCH,
        ]

    @classproperty
    def _env_var_config(cls) -> dict[str, t.Any]:  # noqa: N805
        """Return any config specified in environment variables.

        Variables must match the convention "<PLUGIN_NAME>_<SETTING_NAME>",
        all uppercase with dashes converted to underscores.

        Returns:
            Dictionary of configuration parsed from the environment.
        """
        plugin_env_prefix = f"{cls.name.upper().replace('-', '_')}_"
        config_jsonschema = cls.config_jsonschema
        cls.append_builtin_config(config_jsonschema)

        return parse_environment_config(config_jsonschema, plugin_env_prefix)

    # Core plugin metadata:

    @staticmethod
    def _get_package_version(package: str) -> str:
        """Return the package version number.

        Args:
            package: The package name.

        Returns:
            The package version number.
        """
        try:
            version = metadata.version(package)
        except metadata.PackageNotFoundError:
            version = "[could not be detected]"
        return version

    @staticmethod
    def _get_supported_python_versions(package: str) -> list[str] | None:
        """Return the supported Python versions.

        Args:
            package: The package name.

        Returns:
            A list of supported Python versions.
        """
        try:
            package_metadata = metadata.metadata(package)
        except metadata.PackageNotFoundError:
            return None

        reported_python_versions = SpecifierSet(package_metadata["Requires-Python"])
        return [
            version
            for version in CHECK_SUPPORTED_PYTHON_VERSIONS
            if version in reported_python_versions
        ]

    @classmethod
    def get_plugin_version(cls) -> str:
        """Return the package version number.

        Returns:
            The package version number.
        """
        return cls._get_package_version(cls.package_name or cls.name)

    @classmethod
    def get_sdk_version(cls) -> str:
        """Return the package version number.

        Returns:
            The package version number.
        """
        return cls._get_package_version(SDK_PACKAGE_NAME)

    @classmethod
    def get_supported_python_versions(cls) -> list[str] | None:
        """Return the supported Python versions.

        Returns:
            A list of supported Python versions.
        """
        return cls._get_supported_python_versions(cls.package_name or cls.name)

    @classproperty
    def plugin_version(cls) -> str:  # noqa: N805
        """Get version.

        Returns:
            The package version number.
        """
        return cls.get_plugin_version()

    @classproperty
    def sdk_version(cls) -> str:  # noqa: N805
        """Return the package version number.

        Returns:
            Meltano Singer SDK version number.
        """
        return cls.get_sdk_version()

    # Abstract methods:

    @property
    def state(self) -> dict:
        """Get state.

        Raises:
            NotImplementedError: If the derived plugin doesn't override this method.
        """
        raise NotImplementedError

    # Core plugin config:

    @property
    def config(self) -> t.Mapping[str, t.Any]:
        """Get config.

        Returns:
            A frozen (read-only) config dictionary map.
        """
        return t.cast(dict, MappingProxyType(self._config))

    @staticmethod
    def _is_secret_config(config_key: str) -> bool:
        """Check if config key is secret.

        This prevents accidental printing to logs.

        Args:
            config_key: Configuration key name to match against common secret names.

        Returns:
            True if a config value should be treated as a secret.
        """
        return is_common_secret_key(config_key)

    def _validate_config(self, *, raise_errors: bool = True) -> list[str]:
        """Validate configuration input against the plugin configuration JSON schema.

        Args:
            raise_errors: Flag to throw an exception if any validation errors are found.

        Returns:
            A list of validation errors.

        Raises:
            ConfigValidationError: If raise_errors is True and validation fails.
        """
        errors: list[str] = []
        config_jsonschema = self.config_jsonschema

        if config_jsonschema:
            self.append_builtin_config(config_jsonschema)
            self.logger.debug(
                "Validating config using jsonschema: %s",
                config_jsonschema,
            )
            validator = JSONSchemaValidator(config_jsonschema)
            errors = [e.message for e in validator.iter_errors(self._config)]

        if errors:
            summary = (
                f"Config validation failed: {'; '.join(errors)}\n"
                f"JSONSchema was: {config_jsonschema}"
            )
            if raise_errors:
                raise ConfigValidationError(summary, errors=errors)

            self.logger.warning(summary)

<<<<<<< HEAD
        return errors
=======
        if warnings_as_errors and raise_errors and warnings:
            msg = f"One or more warnings ocurred during validation: {warnings}"
            raise ConfigValidationError(msg)
        log_fn(summary)
        return warnings, errors
>>>>>>> 4c533135

    @classmethod
    def print_version(
        cls: type[PluginBase],
        print_fn: t.Callable[[t.Any], None] = print,
    ) -> None:
        """Print help text for the tap.

        Args:
            print_fn: A function to use to display the plugin version.
                Defaults to `print`_.

        .. _print: https://docs.python.org/3/library/functions.html#print
        """
        print_fn(f"{cls.name} v{cls.plugin_version}, Meltano SDK v{cls.sdk_version}")

    @classmethod
    def _get_about_info(cls: type[PluginBase]) -> about.AboutInfo:
        """Returns capabilities and other tap metadata.

        Returns:
            A dictionary containing the relevant 'about' information.
        """
        config_jsonschema = cls.config_jsonschema
        cls.append_builtin_config(config_jsonschema)

        return about.AboutInfo(
            name=cls.name,
            description=cls.__doc__,
            version=cls.get_plugin_version(),
            sdk_version=cls.get_sdk_version(),
            supported_python_versions=cls.get_supported_python_versions(),
            capabilities=cls.capabilities,
            settings=config_jsonschema,
        )

    @classmethod
    def append_builtin_config(cls: type[PluginBase], config_jsonschema: dict) -> None:
        """Appends built-in config to `config_jsonschema` if not already set.

        To customize or disable this behavior, developers may either override this class
        method or override the `capabilities` property to disabled any unwanted
        built-in capabilities.

        For all except very advanced use cases, we recommend leaving these
        implementations "as-is", since this provides the most choice to users and is
        the most "future proof" in terms of taking advantage of built-in capabilities
        which may be added in the future.

        Args:
            config_jsonschema: [description]
        """
        capabilities = cls.capabilities
        if PluginCapabilities.STREAM_MAPS in capabilities:
            merge_missing_config_jsonschema(STREAM_MAPS_CONFIG, config_jsonschema)

        if PluginCapabilities.FLATTENING in capabilities:
            merge_missing_config_jsonschema(FLATTENING_CONFIG, config_jsonschema)

    @classmethod
    def print_about(
        cls: type[PluginBase],
        output_format: str | None = None,
    ) -> None:
        """Print capabilities and other tap metadata.

        Args:
            output_format: Render option for the plugin information.
        """
        info = cls._get_about_info()
        formatter = about.AboutFormatter.get_formatter(output_format or "text")
        print(formatter.format_about(info))  # noqa: T201

    @staticmethod
    def config_from_cli_args(*args: str) -> tuple[list[Path], bool]:
        """Parse CLI arguments into a config dictionary.

        Args:
            args: CLI arguments.

        Raises:
            FileNotFoundError: If the config file does not exist.

        Returns:
            A tuple containing the config dictionary and a boolean indicating whether
            the config file was found.
        """
        config_files = []
        parse_env_config = False

        for config_path in args:
            if config_path == "ENV":
                # Allow parse from env vars:
                parse_env_config = True
                continue

            # Validate config file paths before adding to list
            if not Path(config_path).is_file():
                msg = (
                    f"Could not locate config file at '{config_path}'.Please check "
                    "that the file exists."
                )
                raise FileNotFoundError(msg)

            config_files.append(Path(config_path))

        return config_files, parse_env_config

    @classmethod
    def invoke(
        cls,
        *,
        about: bool = False,
        about_format: str | None = None,
        **kwargs: t.Any,  # noqa: ARG003
    ) -> None:
        """Invoke the plugin.

        Args:
            about: Display package metadata and settings.
            about_format: Specify output style for `--about`.
            kwargs: Plugin keyword arguments.
        """
        if about:
            cls.print_about(about_format)
            sys.exit(0)

    @classmethod
    def cb_version(
        cls: type[PluginBase],
        ctx: click.Context,
        param: click.Option,  # noqa: ARG003
        value: bool,  # noqa: FBT001
    ) -> None:
        """CLI callback to print the plugin version and exit.

        Args:
            ctx: Click context.
            param: Click parameter.
            value: Boolean indicating whether to print the version.
        """
        if not value:
            return
        cls.print_version(print_fn=click.echo)
        ctx.exit()

    @classmethod
    def get_singer_command(cls: type[PluginBase]) -> click.Command:
        """Handle command line execution.

        Returns:
            A callable CLI object.
        """
        return click.Command(
            name=cls.name,
            callback=cls.invoke,
            context_settings={"help_option_names": ["--help"]},
            params=[
                click.Option(
                    ["--version"],
                    is_flag=True,
                    help="Display the package version.",
                    is_eager=True,
                    expose_value=False,
                    callback=cls.cb_version,
                ),
                click.Option(
                    ["--about"],
                    help="Display package metadata and settings.",
                    is_flag=True,
                    is_eager=False,
                    expose_value=True,
                ),
                click.Option(
                    ["--format", "about_format"],
                    help="Specify output style for --about",
                    type=click.Choice(
                        ["json", "markdown"],
                        case_sensitive=False,
                    ),
                    default=None,
                ),
                click.Option(
                    ["--config"],
                    multiple=True,
                    help=(
                        "Configuration file location or 'ENV' to use environment "
                        "variables."
                    ),
                    type=click.STRING,
                    default=(),
                    is_eager=True,
                ),
            ],
        )

    @plugin_cli
    def cli(cls) -> click.Command:
        """Handle command line execution.

        Returns:
            A callable CLI object.
        """
        return cls.get_singer_command()<|MERGE_RESOLUTION|>--- conflicted
+++ resolved
@@ -69,6 +69,27 @@
     def __init__(self) -> None:
         """Initialize the exception."""
         super().__init__("Mapper not initialized. Please call setup_mapper() first.")
+
+
+class SingerCommand(click.Command):
+    """Custom click command class for Singer packages."""
+
+    def invoke(self, ctx: click.Context) -> t.Any:  # noqa: ANN401
+        """Invoke the command, capturing warnings and logging them.
+
+        Args:
+            ctx: The `click` context.
+
+        Returns:
+            The result of the command invocation.
+        """
+        logging.captureWarnings(capture=True)
+        try:
+            return super().invoke(ctx)
+        except ConfigValidationError as exc:
+            for error in exc.errors:
+                click.secho(f"Error: {error}", err=True)
+            sys.exit(1)
 
 
 class PluginBase(metaclass=abc.ABCMeta):
@@ -372,15 +393,7 @@
 
             self.logger.warning(summary)
 
-<<<<<<< HEAD
         return errors
-=======
-        if warnings_as_errors and raise_errors and warnings:
-            msg = f"One or more warnings ocurred during validation: {warnings}"
-            raise ConfigValidationError(msg)
-        log_fn(summary)
-        return warnings, errors
->>>>>>> 4c533135
 
     @classmethod
     def print_version(
@@ -534,7 +547,7 @@
         Returns:
             A callable CLI object.
         """
-        return click.Command(
+        return SingerCommand(
             name=cls.name,
             callback=cls.invoke,
             context_settings={"help_option_names": ["--help"]},
