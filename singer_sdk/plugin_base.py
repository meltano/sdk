--- conflicted
+++ resolved
@@ -5,30 +5,6 @@
 import abc
 import logging
 import os
-<<<<<<< HEAD
-from collections import OrderedDict
-from pathlib import Path
-from types import MappingProxyType
-from typing import (
-    Any,
-    Callable,
-    Dict,
-    List,
-    Mapping,
-    Optional,
-    Sequence,
-    Tuple,
-    Type,
-    Union,
-    cast,
-)
-
-import click
-from jsonschema import Draft4Validator, SchemaError, ValidationError
-
-from singer_sdk._python_types import _FilePath
-from singer_sdk.configuration._dict_config import parse_environment_config
-=======
 import sys
 import typing as t
 from pathlib import Path, PurePath
@@ -44,7 +20,6 @@
     merge_missing_config_jsonschema,
     parse_environment_config,
 )
->>>>>>> 4c533135
 from singer_sdk.exceptions import ConfigValidationError
 from singer_sdk.helpers._classproperty import classproperty
 from singer_sdk.helpers._compat import metadata
@@ -134,12 +109,8 @@
 
     def __init__(
         self,
-<<<<<<< HEAD
-        config: Optional[Union[dict, _FilePath, Sequence[_FilePath]]] = None,
-=======
         *,
         config: dict | PurePath | str | list[PurePath | str] | None = None,
->>>>>>> 4c533135
         parse_env_config: bool = False,
         validate_config: bool = True,
     ) -> None:
@@ -156,11 +127,7 @@
         """
         if not config:
             config_dict = {}
-<<<<<<< HEAD
-        elif isinstance(config, (str, bytes, os.PathLike)):
-=======
         elif isinstance(config, (str, PurePath)):
->>>>>>> 4c533135
             config_dict = read_json_file(config)
         elif isinstance(config, list):
             config_dict = {}
@@ -526,61 +493,10 @@
                 )
                 raise FileNotFoundError(msg)
 
-<<<<<<< HEAD
-    @staticmethod
-    def config_from_cli_args(*args: str) -> Tuple[List[Path], bool]:
-        """Parse CLI arguments into a config dictionary.
-
-        Args:
-            args: CLI arguments.
-
-        Raises:
-            FileNotFoundError: If the config file does not exist.
-
-        Returns:
-            A tuple containing the config dictionary and a boolean indicating whether
-            the config file was found.
-        """
-        config_files = []
-        parse_env_config = False
-
-        for config_path in args:
-            if config_path == "ENV":
-                # Allow parse from env vars:
-                parse_env_config = True
-                continue
-
-            # Validate config file paths before adding to list
-            if not Path(config_path).is_file():
-                raise FileNotFoundError(
-                    f"Could not locate config file at '{config_path}'."
-                    "Please check that the file exists."
-                )
-
-=======
->>>>>>> 4c533135
             config_files.append(Path(config_path))
 
         return config_files, parse_env_config
 
-<<<<<<< HEAD
-    @abc.abstractclassmethod
-    def invoke(cls, *args: Any, **kwargs: Any) -> None:
-        """Invoke the plugin.
-
-        Args:
-            args: Plugin arguments.
-            kwargs: Plugin keyword arguments.
-        """
-        ...
-
-    @classmethod
-    def cb_version(
-        cls: Type["PluginBase"],
-        ctx: click.Context,
-        param: click.Option,
-        value: bool,
-=======
     @classmethod
     def invoke(
         cls,
@@ -606,7 +522,6 @@
         ctx: click.Context,
         param: click.Option,  # noqa: ARG003
         value: bool,  # noqa: FBT001
->>>>>>> 4c533135
     ) -> None:
         """CLI callback to print the plugin version and exit.
 
@@ -621,30 +536,7 @@
         ctx.exit()
 
     @classmethod
-<<<<<<< HEAD
-    def cb_about(
-        cls: Type["PluginBase"],
-        ctx: click.Context,
-        param: click.Option,
-        value: str,
-    ) -> None:
-        """CLI callback to print the plugin information and exit.
-
-        Args:
-            ctx: Click context.
-            param: Click parameter.
-            value: String indicating the format of the information to print.
-        """
-        if not value:
-            return
-        cls.print_about(format=value)
-        ctx.exit()
-
-    @classmethod
-    def get_command(cls: Type["PluginBase"]) -> click.Command:
-=======
     def get_singer_command(cls: type[PluginBase]) -> click.Command:
->>>>>>> 4c533135
         """Handle command line execution.
 
         Returns:
@@ -665,18 +557,6 @@
                 ),
                 click.Option(
                     ["--about"],
-<<<<<<< HEAD
-                    type=click.Choice(
-                        ["plain", "json", "markdown"],
-                        case_sensitive=False,
-                    ),
-                    help="Display package metadata and settings.",
-                    is_flag=False,
-                    is_eager=True,
-                    expose_value=False,
-                    callback=cls.cb_about,
-                    flag_value="plain",
-=======
                     help="Display package metadata and settings.",
                     is_flag=True,
                     is_eager=False,
@@ -690,18 +570,13 @@
                         case_sensitive=False,
                     ),
                     default=None,
->>>>>>> 4c533135
                 ),
                 click.Option(
                     ["--config"],
                     multiple=True,
                     help=(
                         "Configuration file location or 'ENV' to use environment "
-<<<<<<< HEAD
-                        + "variables."
-=======
                         "variables."
->>>>>>> 4c533135
                     ),
                     type=click.STRING,
                     default=(),
@@ -709,18 +584,6 @@
                 ),
             ],
         )
-<<<<<<< HEAD
-
-    @classmethod
-    def cli(cls: Type["PluginBase"]) -> Any:  # noqa: ANN401
-        """Execute standard CLI handler for taps.
-
-        Returns:
-            The return value of the CLI handler.
-        """
-        command = cls.get_command()
-        return command.main()
-=======
 
     @plugin_cli
     def cli(cls) -> click.Command:
@@ -729,5 +592,4 @@
         Returns:
             A callable CLI object.
         """
-        return cls.get_singer_command()
->>>>>>> 4c533135
+        return cls.get_singer_command()