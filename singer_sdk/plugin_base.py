--- conflicted
+++ resolved
@@ -12,16 +12,11 @@
 import click
 from jsonschema import Draft7Validator
 
-<<<<<<< HEAD
-from singer_sdk import metrics
+from singer_sdk import about, metrics
 from singer_sdk.configuration._dict_config import (
     merge_missing_config_jsonschema,
     parse_environment_config,
 )
-=======
-from singer_sdk import about, metrics
-from singer_sdk.configuration._dict_config import parse_environment_config
->>>>>>> d1cfc152
 from singer_sdk.exceptions import ConfigValidationError
 from singer_sdk.helpers._classproperty import classproperty
 from singer_sdk.helpers._compat import metadata
