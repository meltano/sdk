"""Shared parent class for Tap, Target (future), and Transform (future)."""

import abc
import json
import logging
import os
from collections import OrderedDict
from pathlib import PurePath
from types import MappingProxyType
from typing import (
    Any,
    Callable,
    Dict,
    List,
    Mapping,
    Optional,
    Tuple,
    Type,
    Union,
    cast,
)

import click
from jsonschema import Draft4Validator, SchemaError, ValidationError

from singer_sdk.helpers._classproperty import classproperty
from singer_sdk.helpers._compat import metadata
from singer_sdk.helpers._secrets import SecretString, is_common_secret_key
from singer_sdk.helpers._typing import is_string_array_type
from singer_sdk.helpers._util import read_json_file
from singer_sdk.mapper import PluginMapper
from singer_sdk.typing import extend_validator_with_defaults

SDK_PACKAGE_NAME = "singer_sdk"


JSONSchemaValidator = extend_validator_with_defaults(Draft4Validator)


class PluginBase(metaclass=abc.ABCMeta):
    """Abstract base class for taps."""

    name: str  # The executable name of the tap or target plugin.

    config_jsonschema: dict = {}
    # A JSON Schema object defining the config options that this tap will accept.

    _config: dict

    @classproperty
    def logger(cls) -> logging.Logger:
        """Get logger.

        Returns:
            Plugin logger.
        """
        return logging.getLogger(cls.name)

    # Constructor

    def __init__(
        self,
        config: Optional[Union[dict, PurePath, str, List[Union[PurePath, str]]]] = None,
        parse_env_config: bool = False,
    ) -> None:
        """Create the tap or target.

        Args:
            config: May be one or more paths, either as str or PurePath objects, or
                it can be a predetermined config dict.
            parse_env_config: True to parse settings from env vars.

        Raises:
            ValueError: If config is not a dict or path string.
        """
        if not config:
            config_dict = {}
        elif isinstance(config, str) or isinstance(config, PurePath):
            config_dict = read_json_file(config)
        elif isinstance(config, list):
            config_dict = {}
            for config_path in config:
                # Read each config file sequentially. Settings from files later in the
                # list will override those of earlier ones.
                config_dict.update(read_json_file(config_path))
        elif isinstance(config, dict):
            config_dict = config
        else:
            raise ValueError(f"Error parsing config of type '{type(config).__name__}'.")
        if parse_env_config:
            self.logger.info("Parsing env var for settings config...")
            config_dict.update(self._env_var_config)
        else:
            self.logger.info("Skipping parse of env var settings...")
        for k, v in config_dict.items():
            if self._is_secret_config(k):
                config_dict[k] = SecretString(v)
        self._config = config_dict
        self._validate_config()
        self.mapper: PluginMapper

    @classproperty
    def capabilities(self) -> List[str]:
        """Get capabilities.

        Returns:
            A list of plugin capabilities.
        """
        return []

    @classproperty
    def _env_var_config(cls) -> Dict[str, Any]:
        """Return any config specified in environment variables.

        Variables must match the convention "<PLUGIN_NAME>_<SETTING_NAME>",
        all uppercase with dashes converted to underscores.

        Returns:
            Dictionary of configuration parsed from the environment.

        Raises:
            ValueError: If there's an environment variable with unsupported syntax.
        """
        result: Dict[str, Any] = {}
        plugin_env_prefix = f"{cls.name.upper().replace('-', '_')}_"
        for config_key in cls.config_jsonschema["properties"].keys():
            env_var_name = plugin_env_prefix + config_key.upper().replace("-", "_")
            if env_var_name in os.environ:
                env_var_value = os.environ[env_var_name]
                cls.logger.info(
                    f"Parsing '{config_key}' config from env variable '{env_var_name}'."
                )
                if is_string_array_type(
                    cls.config_jsonschema["properties"][config_key]
                ):
                    if env_var_value[0] == "[" and env_var_value[-1] == "]":
                        raise ValueError(
                            "A bracketed list was detected in the environment variable "
                            f"'{env_var_name}'. This syntax is no longer supported. "
                            "Please remove the brackets and try again."
                        )
                    result[config_key] = env_var_value.split(",")
                else:
                    result[config_key] = env_var_value
        return result

    # Core plugin metadata:

    @classproperty
    def plugin_version(cls) -> str:
        """Get version.

        Returns:
            The package version number.
        """
        try:
            version = metadata.version(cls.name)
        except metadata.PackageNotFoundError:
            version = "[could not be detected]"
        return version

    @classproperty
    def sdk_version(cls) -> str:
        """Return the package version number.

        Returns:
            Meltano SDK version number.
        """
        try:
            version = metadata.version(SDK_PACKAGE_NAME)
        except metadata.PackageNotFoundError:
            version = "[could not be detected]"
        return version

    # Abstract methods:

    @property
    def state(self) -> dict:
        """Get state.

        Raises:
            NotImplementedError: If the derived plugin doesn't override this method.
        """
        raise NotImplementedError()

    # Core plugin config:

    @property
    def config(self) -> Mapping[str, Any]:
        """Get config.

        Returns:
            A frozen (read-only) config dictionary map.
        """
        return cast(Dict, MappingProxyType(self._config))

    @staticmethod
    def _is_secret_config(config_key: str) -> bool:
        """Check if config key is secret.

        This prevents accidental printing to logs.

        Args:
            config_key: Configuration key name to match against common secret names.

        Returns:
            True if a config value should be treated as a secret.
        """
        return is_common_secret_key(config_key)

    def _validate_config(
        self, raise_errors: bool = True, warnings_as_errors: bool = False
    ) -> Tuple[List[str], List[str]]:
        """Validate configuration input against the plugin configuration JSON schema.

        Args:
            raise_errors: Flag to throw an exception if any validation errors are found.
            warnings_as_errors: Flag to throw an exception if any warnings were emitter.

        Returns:
            A tuple of configuration validation warnings and errors.

        Raises:
            RuntimeError: If errors or warnings were found during validation.
        """
        warnings: List[str] = []
        errors: List[str] = []
        if self.config_jsonschema:
            try:
                self.logger.debug(
                    f"Validating config using jsonschema: {self.config_jsonschema}"
                )
                validator = JSONSchemaValidator(self.config_jsonschema)
                validator.validate(self._config)
            except (ValidationError, SchemaError) as ex:
                errors.append(str(ex.message))
        if errors:
            summary = (
                f"Config validation failed: {f'; '.join(errors)}\n"
                f"JSONSchema was: {self.config_jsonschema}"
            )
            if raise_errors:
                raise RuntimeError(summary)
        else:
            summary = (
                f"Config validation passed with 0 errors and {len(warnings)} warnings."
            )
            for warning in warnings:
                summary += f"\n{warning}"
        if warnings_as_errors and raise_errors and warnings:
            raise RuntimeError(
                f"One or more warnings ocurred during validation: {warnings}"
            )
        self.logger.info(summary)
        return warnings, errors

    @classmethod
    def print_version(
        cls: Type["PluginBase"],
        print_fn: Callable[[Any], None] = print,
    ) -> None:
        """Print help text for the tap.

        Args:
            print_fn: A function to use to display the plugin version.
                Defaults to :function:`print`.
        """
        print_fn(f"{cls.name} v{cls.plugin_version}, Meltano SDK v{cls.sdk_version})")

    @classmethod
    def print_about(cls: Type["PluginBase"], format: Optional[str] = None) -> None:
        """Print capabilities and other tap metadata.

        Args:
            format: Render option for the plugin information.
        """
        info: Dict[str, Any] = OrderedDict({})
        info["name"] = cls.name
        info["description"] = cls.__doc__
        info["version"] = cls.plugin_version
        info["sdk_version"] = cls.sdk_version
        info["capabilities"] = cls.capabilities
        info["settings"] = cls.config_jsonschema

        if format == "json":
            print(json.dumps(info, indent=2))

        elif format == "markdown":
            max_setting_len = cast(
                int, max([len(k) for k in info["settings"]["properties"].keys()])
            )

            # Set table base for markdown
            table_base = (
                f"| {'Setting':{max_setting_len}}| Required | Default | Description |\n"
                f"|:{'-' * max_setting_len}|:--------:|:-------:|:------------|\n"
            )

            # Empty list for string parts
            md_list = []
            # Get required settings for table
<<<<<<< HEAD
            required_settings = info.get("settings", {}).get("required", {})
=======
            required_settings = info["settings"].get("required", [])
>>>>>>> 77c95cdf

            # Iterate over Dict to set md
            md_list.append(
                f"# `{info['name']}`\n\n"
                f"{info['description']}\n\n"
                f"Built with the [Meltano SDK](https://sdk.meltano.com) for "
                "Singer Taps and Targets.\n\n"
            )
            for key, value in info.items():
<<<<<<< HEAD
                if key == "name" or key == "version" or key == "sdk_version":
                    values = f"##{key}\n"
                    values += f"{value}\n"
                    md_list.append(values)

                if key == "capabilities":
                    capabilities = f"##{key}\n"
                    capabilities += "\n".join([f"* {v}\n" for v in value])
                    md_list.append(capabilities)

                if key == "settings":
                    setting = f"##{key}\n"
                    for k, v in info["settings"].get("properties", {}).items():
                        table_base += (
                            f"{k}|{True if k in required_settings else False}|"
                            f"{v.get('default', 'None')}|"
                            f"{v.get('description', '')}|\n"
=======

                if key == "capabilities":
                    capabilities = f"## {key.title()}\n\n"
                    capabilities += "\n".join([f"* `{v}`" for v in value])
                    capabilities += "\n\n"
                    md_list.append(capabilities)

                if key == "settings":
                    setting = f"## {key.title()}\n\n"
                    for k, v in info["settings"].get("properties", {}).items():
                        table_base += (
                            f"| {k}{' ' * (max_setting_len - len(k))}"
                            f"| {'True' if k in required_settings else 'False':8} | "
                            f"{v.get('default', 'None'):7} | "
                            f"{v.get('description', ''):11} |\n"
>>>>>>> 77c95cdf
                        )
                    setting += table_base
                    setting += (
                        "\n"
                        + "\n".join(
                            [
                                "A full list of supported settings and capabilities "
                                f"is available by running: `{info['name']} --about`"
                            ]
                        )
                        + "\n"
                    )
                    md_list.append(setting)

            print("".join(md_list))
        else:
            formatted = "\n".join([f"{k.title()}: {v}" for k, v in info.items()])
            print(formatted)

    @classproperty
    def cli(cls) -> Callable:
        """Handle command line execution.

        Returns:
            A callable CLI object.
        """

        @click.command()
        def cli() -> None:
            pass

        return cli<|MERGE_RESOLUTION|>--- conflicted
+++ resolved
@@ -299,11 +299,7 @@
             # Empty list for string parts
             md_list = []
             # Get required settings for table
-<<<<<<< HEAD
-            required_settings = info.get("settings", {}).get("required", {})
-=======
             required_settings = info["settings"].get("required", [])
->>>>>>> 77c95cdf
 
             # Iterate over Dict to set md
             md_list.append(
@@ -313,25 +309,6 @@
                 "Singer Taps and Targets.\n\n"
             )
             for key, value in info.items():
-<<<<<<< HEAD
-                if key == "name" or key == "version" or key == "sdk_version":
-                    values = f"##{key}\n"
-                    values += f"{value}\n"
-                    md_list.append(values)
-
-                if key == "capabilities":
-                    capabilities = f"##{key}\n"
-                    capabilities += "\n".join([f"* {v}\n" for v in value])
-                    md_list.append(capabilities)
-
-                if key == "settings":
-                    setting = f"##{key}\n"
-                    for k, v in info["settings"].get("properties", {}).items():
-                        table_base += (
-                            f"{k}|{True if k in required_settings else False}|"
-                            f"{v.get('default', 'None')}|"
-                            f"{v.get('description', '')}|\n"
-=======
 
                 if key == "capabilities":
                     capabilities = f"## {key.title()}\n\n"
@@ -347,7 +324,6 @@
                             f"| {'True' if k in required_settings else 'False':8} | "
                             f"{v.get('default', 'None'):7} | "
                             f"{v.get('description', ''):11} |\n"
->>>>>>> 77c95cdf
                         )
                     setting += table_base
                     setting += (
