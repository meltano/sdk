--- conflicted
+++ resolved
@@ -91,19 +91,12 @@
             config.update(env_config)
             continue
 
-<<<<<<< HEAD
         config_path = Path(config_input)
 
         if not config_path.is_file():
-            raise FileNotFoundError(
-                f"Could not locate config file at '{config_path}'."
-                "Please check that the file exists.",
-=======
-        if not Path(config_path).is_file():
             msg = (
                 f"Could not locate config file at '{config_path}'.Please check that "
                 "the file exists."
->>>>>>> 0e1eb968
             )
             raise FileNotFoundError(msg)
 
