--- conflicted
+++ resolved
@@ -419,13 +419,8 @@
         if self.secret:
             type_dict.update(
                 {
-<<<<<<< HEAD
-                    "secret": True,
-                    "writeOnly": True,
-=======
                     JSONSCHEMA_ANNOTATION_SECRET: True,
                     JSONSCHEMA_ANNOTATION_WRITEONLY: True,
->>>>>>> 253851e0
                 }
             )
         return {self.name: type_dict}
