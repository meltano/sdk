--- conflicted
+++ resolved
@@ -38,13 +38,9 @@
   here.
 
 """
-from typing import Any, Generic, List, Tuple, Type, TypeVar, Union, cast
+from typing import Any, Dict, Generic, List, Tuple, Type, TypeVar, Union, cast
 
 from jsonschema import validators
-<<<<<<< HEAD
-from typing import Dict, List, Tuple, Type, Union, cast
-=======
->>>>>>> 0b01698f
 
 from singer_sdk.helpers._classproperty import classproperty
 from singer_sdk.helpers._typing import append_type
@@ -304,8 +300,11 @@
         return [(p.name, p) for p in self.wrapped]
 
     def append(self, property: Property) -> None:
-<<<<<<< HEAD
-        """Append a property to the property list."""
+        """Append a property to the property list.
+
+        Args:
+            property: Property to add
+        """
         self.wrapped.append(property)
 
 
@@ -343,12 +342,4 @@
     if from_type is float:
         return sqltype_lookup["double"]
 
-    return sqltype_lookup["string"]  # safe failover to str
-=======
-        """Append a property to the property list.
-
-        Args:
-            property: Property to add
-        """
-        self.wrapped.append(property)
->>>>>>> 0b01698f
+    return sqltype_lookup["string"]  # safe failover to str