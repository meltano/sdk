--- conflicted
+++ resolved
@@ -2,16 +2,12 @@
 
 from singer_sdk.streams.core import Stream
 from singer_sdk.streams.graphql import GraphQLStream
-<<<<<<< HEAD
 from singer_sdk.streams.database import SQLStream
-
-=======
 from singer_sdk.streams.rest import RESTStream
->>>>>>> 0b01698f
 
 __all__ = [
     "Stream",
+    "GraphQLStream",
     "RESTStream",
-    "GraphQLStream",
     "SQLStream",
 ]