--- conflicted
+++ resolved
@@ -88,6 +88,7 @@
         path: str | None = None,
         *,
         http_method: str | None = None,
+        connector: HTTPConnector | None = None,
     ) -> None:
         """Initialize the HTTP stream.
 
@@ -97,25 +98,24 @@
             name: Name of this stream.
             path: URL path for this entity stream.
             http_method: HTTP method to use for requests.
+            connector: Connector to use for HTTP requests.
         """
         if path:
             self.path = path
-<<<<<<< HEAD
-        self._http_headers: dict = {}
-
-        self.connector = HTTPConnector(self.config)
-
-        # Override the connector's auth with the stream's auth
-        self.connector.auth = self.authenticator
+
+        self.connector = connector or HTTPConnector()
 
         self._requests_session = self.connector.session
         self._compiled_jsonpath = None
         self._next_page_token_compiled_jsonpath = None
-=======
         self._http_method = http_method
-        self._requests_session = requests.Session()
         super().__init__(name=name, schema=schema, tap=tap)
->>>>>>> 986a745e
+
+        # Override the connector's config with the stream's config
+        self.connector.config = self.config
+
+        # Override the connector's auth with the stream's auth
+        self.connector.auth = self.authenticator
 
     @staticmethod
     def _url_encode(val: str | datetime | bool | int | list[str]) -> str:  # noqa: FBT001
@@ -791,6 +791,7 @@
         path: str | None = None,
         *,
         http_method: str | None = None,
+        connector: HTTPConnector | None = None,
     ) -> None:
         """Initialize the REST stream.
 
@@ -799,9 +800,17 @@
             schema: JSON schema for records in this stream.
             name: Name of this stream.
             path: URL path for this entity stream.
-            http_method: HTTP method to use for requests
-        """
-        super().__init__(tap, name, schema, path, http_method=http_method)
+            http_method: HTTP method to use for requests.
+            connector: Connector to use for HTTP requests.
+        """
+        super().__init__(
+            tap,
+            name,
+            schema,
+            path,
+            http_method=http_method,
+            connector=connector,
+        )
         self._compiled_jsonpath = None
         self._next_page_token_compiled_jsonpath = None
 
