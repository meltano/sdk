--- conflicted
+++ resolved
@@ -6,11 +6,7 @@
 import copy
 import logging
 from datetime import datetime
-<<<<<<< HEAD
-from typing import Any, Callable, Generator, Generic, Iterable, TypeVar
-=======
 from typing import Any, Callable, Generator, Generic, Iterable, TypeVar, Union
->>>>>>> e84036b9
 from urllib.parse import urlparse
 from warnings import warn
 
@@ -347,12 +343,7 @@
         Yields:
             An item for every record in the response.
         """
-<<<<<<< HEAD
         paginator = self.get_new_paginator()
-=======
-        next_page_token: _TToken | None = None
-        finished = False
->>>>>>> e84036b9
         decorated_request = self.request_decorator(self._request)
 
         while not paginator.finished:
@@ -444,30 +435,11 @@
         """
         return None
 
-<<<<<<< HEAD
     def get_new_paginator(self) -> BaseAPIPaginator:
         """Get a fresh paginator for this API endpoint.
 
         Returns:
             A paginator instance.
-=======
-    def get_next_page_token(
-        self,
-        response: requests.Response,
-        previous_token: _TToken | None,
-    ) -> _TToken | None:
-        """Return token identifying next page or None if all records have been read.
-
-        Args:
-            response: A raw `requests.Response`_ object.
-            previous_token: Previous pagination reference.
-
-        Returns:
-            Reference value to retrieve next page.
-
-        .. _requests.Response:
-            https://requests.readthedocs.io/en/latest/api/#requests.Response
->>>>>>> e84036b9
         """
         if hasattr(self, "get_next_page_token"):
             warn(
