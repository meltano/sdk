"""Abstract base class for API-type streams."""

import abc
import backoff
import copy
import logging
import requests

from datetime import datetime
from typing import Any, Dict, Iterable, List, Optional, Union, cast

import jsonpath_rw

from singer.schema import Schema

from singer_sdk.authenticators import APIAuthenticatorBase, SimpleAuthenticator
from singer_sdk.plugin_base import PluginBase as TapBaseClass
from singer_sdk.streams.core import Stream

DEFAULT_PAGE_SIZE = 1000


class RESTStream(Stream, metaclass=abc.ABCMeta):
    """Abstract base class for REST API streams."""

    _page_size: int = DEFAULT_PAGE_SIZE
    _requests_session: Optional[requests.Session]
    rest_method = "GET"

<<<<<<< HEAD
    #: JSONPath expression to extract records from the API response.
    records_jsonpath: str = "$[*]"
=======
    # Private constants. May not be supported in future releases:
    _LOG_REQUEST_METRICS: bool = True
    # Disabled by default for safety:
    _LOG_REQUEST_METRIC_URLS: bool = False
>>>>>>> 66dea06b

    @property
    @abc.abstractmethod
    def url_base(self) -> str:
        """Return the base url, e.g. 'https://api.mysite.com/v3/'."""
        pass

    def __init__(
        self,
        tap: TapBaseClass,
        name: Optional[str] = None,
        schema: Optional[Union[Dict[str, Any], Schema]] = None,
        path: Optional[str] = None,
    ):
        """Initialize the REST stream."""
        super().__init__(name=name, schema=schema, tap=tap)
        if path:
            self.path = path
        self._http_headers: dict = {}
        self._requests_session = requests.Session()
        self._compiled_jsonpath = None

    @property
    def _jsonpath(self) -> jsonpath_rw.JSONPath:
        """Compiled response JSONPath."""
        if not self._compiled_jsonpath:
            self._compiled_jsonpath = jsonpath_rw.parse(self.records_jsonpath)
        return self._compiled_jsonpath

    @staticmethod
    def _url_encode(val: Union[str, datetime, bool, int, List[str]]) -> str:
        """Encode the val argument as url-compatible string."""
        if isinstance(val, str):
            result = val.replace("/", "%2F")
        else:
            result = str(val)
        return result

    def get_url(self, context: Optional[dict]) -> str:
        """Return a URL, optionally targeted to a specific partition or context.

        Developers override this method to perform dynamic URL generation.
        """
        url = "".join([self.url_base, self.path or ""])
        vals = copy.copy(dict(self.config))
        vals.update(context or {})
        for k, v in vals.items():
            search_text = "".join(["{", k, "}"])
            if search_text in url:
                url = url.replace(search_text, self._url_encode(v))
        return url

    # HTTP Request functions

    @property
    def requests_session(self) -> requests.Session:
        """Return the session object for HTTP requests."""
        if not self._requests_session:
            self._requests_session = requests.Session()
        return self._requests_session

    @backoff.on_exception(
        backoff.expo,
        (requests.exceptions.RequestException),
        max_tries=5,
        giveup=lambda e: e.response is not None and 400 <= e.response.status_code < 500,
        factor=2,
    )
    def _request_with_backoff(
        self, prepared_request, context: Optional[dict]
    ) -> requests.Response:
        response = self.requests_session.send(prepared_request)
        if self._LOG_REQUEST_METRICS:
            extra_tags = {}
            if self._LOG_REQUEST_METRIC_URLS:
                extra_tags["url"] = cast(str, prepared_request.path_url)
            self._write_request_duration_log(
                endpoint=self.path,
                response=response,
                context=context,
                extra_tags=extra_tags,
            )
        if response.status_code in [401, 403]:
            self.logger.info("Failed request for {}".format(prepared_request.url))
            self.logger.info(
                f"Reason: {response.status_code} - {str(response.content)}"
            )
            raise RuntimeError(
                "Requested resource was unauthorized, forbidden, or not found."
            )
        elif response.status_code >= 400:
            raise RuntimeError(
                f"Error making request to API: {prepared_request.url} "
                f"[{response.status_code} - {str(response.content)}]".replace(
                    "\\n", "\n"
                )
            )
        logging.debug("Response received successfully.")
        return response

    def get_url_params(
        self, context: Optional[dict], next_page_token: Optional[Any]
    ) -> Dict[str, Any]:
        """Return a dictionary of values to be used in URL parameterization.

        If paging is supported, developers may override with specific paging logic.
        """
        return {}

    def prepare_request(
        self, context: Optional[dict], next_page_token: Optional[Any]
    ) -> requests.PreparedRequest:
        """Prepare a request object.

        If partitioning is supported, the `context` object will contain the partition
        definitions. Pagination information can be parsed from `next_page_token` if
        `next_page_token` is not None.
        """
        http_method = self.rest_method
        url: str = self.get_url(context)
        params: dict = self.get_url_params(context, next_page_token)
        request_data = self.prepare_request_payload(context, next_page_token)
        headers = self.http_headers

        authenticator = self.authenticator
        if authenticator:
            headers.update(authenticator.auth_headers or {})

        request = cast(
            requests.PreparedRequest,
            self.requests_session.prepare_request(
                requests.Request(
                    method=http_method,
                    url=url,
                    params=params,
                    headers=headers,
                    json=request_data,
                )
            ),
        )
        return request

    def request_records(self, context: Optional[dict]) -> Iterable[dict]:
        """Request records from REST endpoint(s), returning response records.

        If pagination is detected, pages will be recursed automatically.
        """
        next_page_token: Any = None
        finished = False
        while not finished:
            prepared_request = self.prepare_request(
                context, next_page_token=next_page_token
            )
            resp = self._request_with_backoff(prepared_request, context)
            for row in self.parse_response(resp):
                yield row
            previous_token = copy.deepcopy(next_page_token)
            next_page_token = self.get_next_page_token(
                response=resp, previous_token=previous_token
            )
            if next_page_token and next_page_token == previous_token:
                raise RuntimeError(
                    f"Loop detected in pagination. "
                    f"Pagination token {next_page_token} is identical to prior token."
                )
            # Cycle until get_next_page_token() no longer returns a value
            finished = not next_page_token

    # Overridable:

    def prepare_request_payload(
        self, context: Optional[dict], next_page_token: Optional[Any]
    ) -> Optional[dict]:
        """Prepare the data payload for the REST API request.

        By default, no payload will be sent (return None).

        Developers may override this method if the API requires a custom payload along
        with the request. (This is generally not required for APIs which use the
        HTTP 'GET' method.)
        """
        return None

    def get_next_page_token(
        self, response: requests.Response, previous_token: Optional[Any]
    ) -> Any:
        """Return token identifying next page or None if all records have been read."""
        next_page_token = response.headers.get("X-Next-Page", None)
        if next_page_token:
            self.logger.debug(f"Next page token retrieved: {next_page_token}")
        return next_page_token

    @property
    def http_headers(self) -> dict:
        """Return headers dict to be used for HTTP requests.

        If an authenticator is also specified, the authenticator's headers will be
        combined with `http_headers` when making HTTP requests.
        """
        result = self._http_headers
        if "user_agent" in self.config:
            result["User-Agent"] = self.config.get("user_agent")
        return result

    # Records iterator

    def get_records(self, context: Optional[dict]) -> Iterable[Dict[str, Any]]:
        """Return a generator of row-type dictionary objects.

        Each row emitted should be a dictionary of property names to their values.
        """
        for row in self.request_records(context):
            row = self.post_process(row, context)
            yield row

    def parse_response(self, response: requests.Response) -> Iterable[dict]:
        """Parse the response and return an iterator of result rows."""
        resp_json = response.json()
        yield from [match.value for match in self._jsonpath.find(resp_json)]

    # Abstract methods:

    @property
    def authenticator(self) -> Optional[APIAuthenticatorBase]:
        """Return or set the authenticator for managing HTTP auth headers.

        If an authenticator is not specified, REST-based taps will simply pass
        `http_headers` as defined in the stream class.
        """
        return SimpleAuthenticator(stream=self)<|MERGE_RESOLUTION|>--- conflicted
+++ resolved
@@ -27,15 +27,12 @@
     _requests_session: Optional[requests.Session]
     rest_method = "GET"
 
-<<<<<<< HEAD
     #: JSONPath expression to extract records from the API response.
     records_jsonpath: str = "$[*]"
-=======
     # Private constants. May not be supported in future releases:
     _LOG_REQUEST_METRICS: bool = True
     # Disabled by default for safety:
     _LOG_REQUEST_METRIC_URLS: bool = False
->>>>>>> 66dea06b
 
     @property
     @abc.abstractmethod
