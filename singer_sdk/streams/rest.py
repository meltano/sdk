"""Abstract base class for API-type streams."""

from __future__ import annotations

import abc
import copy
import logging
import typing as t
from http import HTTPStatus
from urllib.parse import urlparse
from warnings import warn

import backoff
import requests

from singer_sdk import metrics
from singer_sdk.authenticators import SimpleAuthenticator
from singer_sdk.connectors import HTTPConnector
from singer_sdk.exceptions import FatalAPIError, RetriableAPIError
from singer_sdk.helpers.jsonpath import extract_jsonpath
from singer_sdk.pagination import (
    BaseAPIPaginator,
    JSONPathPaginator,
    LegacyStreamPaginator,
    SimpleHeaderPaginator,
)
from singer_sdk.streams.core import Stream

if t.TYPE_CHECKING:
    import sys
    from datetime import datetime

    from backoff.types import Details

    from singer_sdk._singerlib import Schema
    from singer_sdk.streams.core import Context
    from singer_sdk.tap_base import Tap

    if sys.version_info >= (3, 10):
        from typing import TypeAlias  # noqa: ICN003
    else:
        from typing_extensions import TypeAlias

DEFAULT_PAGE_SIZE = 1000
DEFAULT_REQUEST_TIMEOUT = 300  # 5 minutes

_TToken = t.TypeVar("_TToken")
_Auth: TypeAlias = t.Callable[[requests.PreparedRequest], requests.PreparedRequest]


class RESTStream(Stream, t.Generic[_TToken], metaclass=abc.ABCMeta):  # noqa: PLR0904
    """Abstract base class for REST API streams."""

    _page_size: int = DEFAULT_PAGE_SIZE
    _requests_session: requests.Session

    #: HTTP method to use for requests. Defaults to "GET".
    rest_method = "GET"

    #: JSONPath expression to extract records from the API response.
    records_jsonpath: str = "$[*]"

    #: Response code reference for rate limit retries
    extra_retry_statuses: t.Sequence[int] = [HTTPStatus.TOO_MANY_REQUESTS]

    #: Optional JSONPath expression to extract a pagination token from the API response.
    #: Example: `"$.next_page"`
    next_page_token_jsonpath: str | None = None

    #: Optional flag to disable HTTP redirects. Defaults to False.
    allow_redirects: bool = True

    # Private constants. May not be supported in future releases:
    _LOG_REQUEST_METRICS: bool = True
    # Disabled by default for safety:
    _LOG_REQUEST_METRIC_URLS: bool = False

    @property
    @abc.abstractmethod
    def url_base(self) -> str:
        """Return the base url, e.g. ``https://api.mysite.com/v3/``."""

    def __init__(
        self,
        tap: Tap,
        name: str | None = None,
        schema: dict[str, t.Any] | Schema | None = None,
        path: str | None = None,
    ) -> None:
        """Initialize the REST stream.

        Args:
            tap: Singer Tap this stream belongs to.
            schema: JSON schema for records in this stream.
            name: Name of this stream.
            path: URL path for this entity stream.
        """
        super().__init__(name=name, schema=schema, tap=tap)
        if path:
            self.path = path
        self._http_headers: dict = {}

        self.connector = HTTPConnector(self.config)

        # Override the connector's auth with the stream's auth
        self.connector.auth = self.authenticator

        self._requests_session = self.connector.session
        self._compiled_jsonpath = None
        self._next_page_token_compiled_jsonpath = None

    @staticmethod
    def _url_encode(val: str | datetime | bool | int | list[str]) -> str:  # noqa: FBT001
        """Encode the val argument as url-compatible string.

        Args:
            val: TODO

        Returns:
            TODO
        """
        return val.replace("/", "%2F") if isinstance(val, str) else str(val)

    def get_url(self, context: Context | None) -> str:
        """Get stream entity URL.

        Developers override this method to perform dynamic URL generation.

        Args:
            context: Stream partition or context dictionary.

        Returns:
            A URL, optionally targeted to a specific partition or context.
        """
        url = "".join([self.url_base, self.path or ""])
        vals = copy.copy(dict(self.config))
        vals.update(context or {})
        for k, v in vals.items():
            search_text = f"{{{k}}}"
            if search_text in url:
                url = url.replace(search_text, self._url_encode(v))
        return url

    # HTTP Request functions

    @property
    def requests_session(self) -> requests.Session:
        """Get requests session.

        Returns:
            The :class:`requests.Session` object for HTTP requests.
        """
        warn(
            "The `requests_session` property is deprecated and will be removed in a "
            "future release. Use the `connector` property instead.",
            DeprecationWarning,
            stacklevel=2,
        )
        return self._requests_session

    def validate_response(self, response: requests.Response) -> None:
        """Validate HTTP response.

        Checks for error status codes and whether they are fatal or retriable.

        In case an error is deemed transient and can be safely retried, then this
        method should raise an :class:`singer_sdk.exceptions.RetriableAPIError`.
        By default this applies to 5xx error codes, along with values set in:
        :attr:`~singer_sdk.RESTStream.extra_retry_statuses`

        In case an error is unrecoverable raises a
        :class:`singer_sdk.exceptions.FatalAPIError`. By default, this applies to
        4xx errors, excluding values found in:
        :attr:`~singer_sdk.RESTStream.extra_retry_statuses`

        Tap developers are encouraged to override this method if their APIs use HTTP
        status codes in non-conventional ways, or if they communicate errors
        differently (e.g. in the response body).

        .. image:: ../images/200.png

        Args:
            response: A :class:`requests.Response` object.

        Raises:
            FatalAPIError: If the request is not retriable.
            RetriableAPIError: If the request is retriable.
        """
        if (
            response.status_code in self.extra_retry_statuses
            or response.status_code >= HTTPStatus.INTERNAL_SERVER_ERROR
        ):
            msg = self.response_error_message(response)
            raise RetriableAPIError(msg, response)

        if (
            HTTPStatus.BAD_REQUEST
            <= response.status_code
            < HTTPStatus.INTERNAL_SERVER_ERROR
        ):
            msg = self.response_error_message(response)
            raise FatalAPIError(msg)

    def response_error_message(self, response: requests.Response) -> str:
        """Build error message for invalid http statuses.

        WARNING - Override this method when the URL path may contain secrets or PII

        Args:
            response: A :class:`requests.Response` object.

        Returns:
            str: The error message
        """
        full_path = urlparse(response.url).path or self.path
        error_type = (
            "Client"
            if HTTPStatus.BAD_REQUEST
            <= response.status_code
            < HTTPStatus.INTERNAL_SERVER_ERROR
            else "Server"
        )

        return (
            f"{response.status_code} {error_type} Error: "
            f"{response.reason} for path: {full_path}"
        )

    def request_decorator(self, func: t.Callable) -> t.Callable:
        """Instantiate a decorator for handling request failures.

        Uses a wait generator defined in `backoff_wait_generator` to
        determine backoff behaviour. Try limit is defined in
        `backoff_max_tries`, and will trigger the event defined in
        `backoff_handler` before retrying. Developers may override one or
        all of these methods to provide custom backoff or retry handling.

        Args:
            func: Function to decorate.

        Returns:
            A decorated method.
        """
        decorator: t.Callable = backoff.on_exception(
            self.backoff_wait_generator,
            (
                ConnectionResetError,
                RetriableAPIError,
                requests.exceptions.ReadTimeout,
                requests.exceptions.ConnectionError,
                requests.exceptions.ChunkedEncodingError,
                requests.exceptions.ContentDecodingError,
            ),
            max_tries=self.backoff_max_tries,
            on_backoff=self.backoff_handler,
            jitter=self.backoff_jitter,
        )(func)
        return decorator

    def _request(
        self,
        prepared_request: requests.PreparedRequest,
        context: Context | None,
    ) -> requests.Response:
        """TODO.

        Args:
            prepared_request: TODO
            context: Stream partition or context dictionary.

        Returns:
            TODO
        """
<<<<<<< HEAD
        with self.connector.connect() as session:
            response = session.send(prepared_request, timeout=self.timeout)

=======
        response = self.requests_session.send(
            prepared_request,
            timeout=self.timeout,
            allow_redirects=self.allow_redirects,
        )
>>>>>>> 0d2ed2a9
        self._write_request_duration_log(
            endpoint=self.path,
            response=response,
            context=context,
            extra_tags={"url": prepared_request.path_url}
            if self._LOG_REQUEST_METRIC_URLS
            else None,
        )
        self.validate_response(response)
        logging.debug("Response received successfully.")
        return response

    def get_url_params(  # noqa: PLR6301
        self,
        context: Context | None,  # noqa: ARG002
        next_page_token: _TToken | None,  # noqa: ARG002
    ) -> dict[str, t.Any] | str:
        """Return a dictionary or string of URL query parameters.

        If paging is supported, developers may override with specific paging logic.

        If your source needs special handling and, for example, parentheses should not
        be encoded, you can return a string constructed with
        :py:func:`urllib.parse.urlencode`:

        .. code-block:: python

           from urllib.parse import urlencode


           class MyStream(RESTStream):
               def get_url_params(self, context, next_page_token):
                   params = {"key": "(a,b,c)"}
                   return urlencode(params, safe="()")

        Args:
            context: Stream partition or context dictionary.
            next_page_token: Token, page number or any request argument to request the
                next page of data.

        Returns:
            Dictionary or encoded string with URL query parameters to use in the
                request.
        """
        return {}

    def build_prepared_request(
        self,
        *args: t.Any,
        **kwargs: t.Any,
    ) -> requests.PreparedRequest:
        """Build a generic but authenticated request.

        Uses the authenticator instance to mutate the request with authentication.

        Args:
            *args: Arguments to pass to :class:`requests.Request`.
            **kwargs: Keyword arguments to pass to :class:`requests.Request`.

        Returns:
            A :class:`requests.PreparedRequest` object.
        """
        request = requests.Request(*args, **kwargs)
        with self.connector.connect(authenticate=True) as session:
            return session.prepare_request(request)

    def prepare_request(
        self,
        context: Context | None,
        next_page_token: _TToken | None,
    ) -> requests.PreparedRequest:
        """Prepare a request object for this stream.

        If partitioning is supported, the `context` object will contain the partition
        definitions. Pagination information can be parsed from `next_page_token` if
        `next_page_token` is not None.

        Args:
            context: Stream partition or context dictionary.
            next_page_token: Token, page number or any request argument to request the
                next page of data.

        Returns:
            Build a request with the stream's URL, path, query parameters,
            HTTP headers and authenticator.
        """
        http_method = self.rest_method
        url: str = self.get_url(context)
        params: dict | str = self.get_url_params(context, next_page_token)
        request_data = self.prepare_request_payload(context, next_page_token)
        headers = self.http_headers

        return self.build_prepared_request(
            method=http_method,
            url=url,
            params=params,
            headers=headers,
            json=request_data,
        )

    def request_records(self, context: Context | None) -> t.Iterable[dict]:
        """Request records from REST endpoint(s), returning response records.

        If pagination is detected, pages will be recursed automatically.

        Args:
            context: Stream partition or context dictionary.

        Yields:
            An item for every record in the response.
        """
        paginator = self.get_new_paginator()
        decorated_request = self.request_decorator(self._request)
        pages = 0

        with metrics.http_request_counter(self.name, self.path) as request_counter:
            request_counter.context = context

            while not paginator.finished:
                prepared_request = self.prepare_request(
                    context,
                    next_page_token=paginator.current_value,
                )
                resp = decorated_request(prepared_request, context)
                request_counter.increment()
                self.update_sync_costs(prepared_request, resp, context)
                records = iter(self.parse_response(resp))
                try:
                    first_record = next(records)
                except StopIteration:
                    self.logger.info(
                        "Pagination stopped after %d pages because no records were "
                        "found in the last response",
                        pages,
                    )
                    break
                yield first_record
                yield from records
                pages += 1

                paginator.advance(resp)

    def _write_request_duration_log(
        self,
        endpoint: str,
        response: requests.Response,
        context: Context | None,
        extra_tags: dict | None,
    ) -> None:
        """TODO.

        Args:
            endpoint: TODO
            response: TODO
            context: Stream partition or context dictionary.
            extra_tags: TODO
        """
        extra_tags = extra_tags or {}
        if context:
            extra_tags[metrics.Tag.CONTEXT] = context

        point = metrics.Point(
            "timer",
            metric=metrics.Metric.HTTP_REQUEST_DURATION,
            value=response.elapsed.total_seconds(),
            tags={
                metrics.Tag.STREAM: self.name,
                metrics.Tag.ENDPOINT: endpoint,
                metrics.Tag.HTTP_STATUS_CODE: response.status_code,
                metrics.Tag.STATUS: (
                    metrics.Status.SUCCEEDED
                    if response.status_code < HTTPStatus.BAD_REQUEST
                    else metrics.Status.FAILED
                ),
                **extra_tags,
            },
        )
        self._log_metric(point)

    def update_sync_costs(
        self,
        request: requests.PreparedRequest,
        response: requests.Response,
        context: Context | None,
    ) -> dict[str, int]:
        """Update internal calculation of Sync costs.

        Args:
            request: the Request object that was just called.
            response: the :class:`requests.Response` object
            context: the context passed to the call

        Returns:
            A dict of costs (for the single request) whose keys are
            the "cost domains". See `calculate_sync_cost` for details.
        """
        call_costs = self.calculate_sync_cost(request, response, context)
        self._sync_costs = {
            k: self._sync_costs.get(k, 0) + call_costs.get(k, 0) for k in call_costs
        }
        return self._sync_costs

    # Overridable:

    def calculate_sync_cost(  # noqa: PLR6301
        self,
        request: requests.PreparedRequest,  # noqa: ARG002
        response: requests.Response,  # noqa: ARG002
        context: Context | None,  # noqa: ARG002
    ) -> dict[str, int]:
        """Calculate the cost of the last API call made.

        This method can optionally be implemented in streams to calculate
        the costs (in arbitrary units to be defined by the tap developer)
        associated with a single API/network call. The request and response objects
        are available in the callback, as well as the context.

        The method returns a dict where the keys are arbitrary cost dimensions,
        and the values the cost along each dimension for this one call. For
        instance: { "rest": 0, "graphql": 42 } for a call to github's graphql API.
        All keys should be present in the dict.

        This method can be overridden by tap streams. By default it won't do
        anything.

        Args:
            request: the API Request object that was just called.
            response: the :class:`requests.Response` object
            context: the context passed to the call

        Returns:
            A dict of accumulated costs whose keys are the "cost domains".
        """
        return {}

    def prepare_request_payload(
        self,
        context: Context | None,
        next_page_token: _TToken | None,
    ) -> dict | None:
        """Prepare the data payload for the REST API request.

        By default, no payload will be sent (return None).

        Developers may override this method if the API requires a custom payload along
        with the request. (This is generally not required for APIs which use the
        HTTP 'GET' method.)

        Args:
            context: Stream partition or context dictionary.
            next_page_token: Token, page number or any request argument to request the
                next page of data.
        """

    def get_new_paginator(self) -> BaseAPIPaginator:
        """Get a fresh paginator for this API endpoint.

        Returns:
            A paginator instance.
        """
        if hasattr(self, "get_next_page_token"):
            warn(
                "`RESTStream.get_next_page_token` is deprecated and will not be used "
                "in a future version of the Meltano Singer SDK. "
                "Override `RESTStream.get_new_paginator` instead.",
                DeprecationWarning,
                stacklevel=2,
            )
            return LegacyStreamPaginator(self)

        if self.next_page_token_jsonpath:
            return JSONPathPaginator(self.next_page_token_jsonpath)

        return SimpleHeaderPaginator("X-Next-Page")

    @property
    def http_headers(self) -> dict:
        """Return headers dict to be used for HTTP requests.

        If an authenticator is also specified, the authenticator's headers will be
        combined with `http_headers` when making HTTP requests.

        Returns:
            Dictionary of HTTP headers to use as a base for every request.
        """
        result = self._http_headers
        if "user_agent" in self.config:
            result["User-Agent"] = self.config.get("user_agent")
        return result

    @property
    def timeout(self) -> int:
        """Return the request timeout limit in seconds.

        The default timeout is 300 seconds, or as defined by DEFAULT_REQUEST_TIMEOUT.

        Returns:
            The request timeout limit as number of seconds.
        """
        return DEFAULT_REQUEST_TIMEOUT

    # Records iterator

    def get_records(self, context: Context | None) -> t.Iterable[dict[str, t.Any]]:
        """Return a generator of record-type dictionary objects.

        Each record emitted should be a dictionary of property names to their values.

        Args:
            context: Stream partition or context dictionary.

        Yields:
            One item per (possibly processed) record in the API.
        """
        for record in self.request_records(context):
            transformed_record = self.post_process(record, context)
            if transformed_record is None:
                # Record filtered out during post_process()
                continue
            yield transformed_record

    def parse_response(self, response: requests.Response) -> t.Iterable[dict]:
        """Parse the response and return an iterator of result records.

        Args:
            response: A raw :class:`requests.Response`

        Yields:
            One item for every item found in the response.
        """
        yield from extract_jsonpath(self.records_jsonpath, input=response.json())

    # Abstract methods:

    @property
    def authenticator(self) -> _Auth:
        """Return or set the authenticator for managing HTTP auth headers.

        If an authenticator is not specified, REST-based taps will simply pass
        `http_headers` as defined in the stream class.

        Returns:
            Authenticator instance that will be used to authenticate all outgoing
            requests.
        """
        return SimpleAuthenticator(stream=self)

    def backoff_wait_generator(self) -> t.Generator[float, None, None]:  # noqa: PLR6301
        """The wait generator used by the backoff decorator on request failure.

        See for options:
        https://github.com/litl/backoff/blob/master/backoff/_wait_gen.py

        And see for examples: `Code Samples <../code_samples.html#custom-backoff>`_

        Returns:
            The wait generator
        """
        return backoff.expo(factor=2)

    def backoff_max_tries(self) -> int:  # noqa: PLR6301
        """The number of attempts before giving up when retrying requests.

        Returns:
            Number of max retries.
        """
        return 5

    def backoff_jitter(self, value: float) -> float:  # noqa: PLR6301
        """Amount of jitter to add.

        For more information see
        https://github.com/litl/backoff/blob/master/backoff/_jitter.py

        We chose to default to ``random_jitter`` instead of ``full_jitter`` as we keep
        some level of default jitter to be "nice" to downstream APIs but it's still
        relatively close to the default value that's passed in to make tap developers'
        life easier.

        Args:
            value: Base amount to wait in seconds

        Returns:
            Time in seconds to wait until the next request.
        """
        return backoff.random_jitter(value)

    def backoff_handler(self, details: Details) -> None:  # noqa: PLR6301
        """Adds additional behaviour prior to retry.

        By default will log out backoff details, developers can override
        to extend or change this behaviour.

        Args:
            details: backoff invocation details
                https://github.com/litl/backoff#event-handlers
        """
        logging.error(
            "Backing off %0.2f seconds after %d tries "
            "calling function %s with args %s and kwargs "
            "%s",
            details.get("wait"),
            details.get("tries"),
            details.get("target"),
            details.get("args"),
            details.get("kwargs"),
        )

    def backoff_runtime(  # noqa: PLR6301
        self,
        *,
        value: t.Callable[[t.Any], int],
    ) -> t.Generator[int, None, None]:
        """Optional backoff wait generator that can replace the default `backoff.expo`.

        It is based on parsing the thrown exception of the decorated method, making it
        possible for response values to be in scope.

        You may want to review :meth:`~singer_sdk.RESTStream.backoff_jitter` if you're
        overriding this function.

        Args:
            value: a callable which takes as input the decorated
                function's thrown exception and determines how
                long to wait.

        Yields:
            The thrown exception
        """
        exception = yield  # type: ignore[misc]
        while True:
            exception = yield value(exception)<|MERGE_RESOLUTION|>--- conflicted
+++ resolved
@@ -271,17 +271,13 @@
         Returns:
             TODO
         """
-<<<<<<< HEAD
         with self.connector.connect() as session:
-            response = session.send(prepared_request, timeout=self.timeout)
-
-=======
-        response = self.requests_session.send(
-            prepared_request,
-            timeout=self.timeout,
-            allow_redirects=self.allow_redirects,
-        )
->>>>>>> 0d2ed2a9
+            response = session.send(
+                prepared_request,
+                timeout=self.timeout,
+                allow_redirects=self.allow_redirects,
+            )
+
         self._write_request_duration_log(
             endpoint=self.path,
             response=response,
