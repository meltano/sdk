--- conflicted
+++ resolved
@@ -6,24 +6,9 @@
 import copy
 import logging
 from datetime import datetime
-<<<<<<< HEAD
 from typing import Any, Callable, Generator, Generic, Iterable, TypeVar
+from urllib.parse import urlparse
 from warnings import warn
-=======
-from typing import (
-    Any,
-    Callable,
-    Dict,
-    Generator,
-    Generic,
-    Iterable,
-    List,
-    Optional,
-    TypeVar,
-    Union,
-)
-from urllib.parse import urlparse
->>>>>>> 04dbeb29
 
 import backoff
 import requests
