--- conflicted
+++ resolved
@@ -212,17 +212,11 @@
             # processed.
             query = query.limit(self.ABORT_AT_RECORD_COUNT + 1)
 
-<<<<<<< HEAD
         with self.connector.connect() as conn:
-            for record in conn.execute(query):
-                transformed_record = self.post_process(dict(record._mapping))
-=======
-        with self.connector._connect() as conn:  # noqa: SLF001
             for record in conn.execute(query).mappings():
                 # TODO: Standardize record mapping type
                 # https://github.com/meltano/sdk/issues/2096
                 transformed_record = self.post_process(dict(record))
->>>>>>> 2fe3e8d1
                 if transformed_record is None:
                     # Record filtered out during post_process()
                     continue
