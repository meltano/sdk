--- conflicted
+++ resolved
@@ -7,899 +7,12 @@
 
 import sqlalchemy
 
-<<<<<<< HEAD
 from singer_sdk._singerlib import CatalogEntry, MetadataMapping
-=======
-import singer_sdk.helpers._catalog as catalog
-from singer_sdk import typing as th
-from singer_sdk._singerlib import CatalogEntry, MetadataMapping, Schema
-from singer_sdk.exceptions import ConfigValidationError
->>>>>>> e4db0d5c
 from singer_sdk.plugin_base import PluginBase as TapBaseClass
 from singer_sdk.sql import SQLConnector
 from singer_sdk.streams.core import Stream
 
 
-<<<<<<< HEAD
-=======
-class SQLConnector:
-    """Base class for SQLAlchemy-based connectors.
-
-    The connector class serves as a wrapper around the SQL connection.
-
-    The functions of the connector are:
-
-    - connecting to the source
-    - generating SQLAlchemy connection and engine objects
-    - discovering schema catalog entries
-    - performing type conversions to/from JSONSchema types
-    - dialect-specific functions, such as escaping and fully qualified names
-    """
-
-    allow_column_add: bool = True  # Whether ADD COLUMN is supported.
-    allow_column_rename: bool = True  # Whether RENAME COLUMN is supported.
-    allow_column_alter: bool = False  # Whether altering column types is supported.
-    allow_merge_upsert: bool = False  # Whether MERGE UPSERT is supported.
-    allow_temp_tables: bool = True  # Whether temp tables are supported.
-
-    def __init__(
-        self, config: dict | None = None, sqlalchemy_url: str | None = None
-    ) -> None:
-        """Initialize the SQL connector.
-
-        Args:
-            config: The parent tap or target object's config.
-            sqlalchemy_url: Optional URL for the connection.
-        """
-        self._config: dict[str, Any] = config or {}
-        self._sqlalchemy_url: str | None = sqlalchemy_url or None
-        self._connection: sqlalchemy.engine.Connection | None = None
-
-    @property
-    def config(self) -> dict:
-        """If set, provides access to the tap or target config.
-
-        Returns:
-            The settings as a dict.
-        """
-        return self._config
-
-    @property
-    def logger(self) -> logging.Logger:
-        """Get logger.
-
-        Returns:
-            Plugin logger.
-        """
-        return logging.getLogger("sqlconnector")
-
-    def create_sqlalchemy_connection(self) -> sqlalchemy.engine.Connection:
-        """Return a new SQLAlchemy connection using the provided config.
-
-        By default this will create using the sqlalchemy `stream_results=True` option
-        described here:
-        https://docs.sqlalchemy.org/en/14/core/connections.html#using-server-side-cursors-a-k-a-stream-results
-
-        Developers may override this method if their provider does not support
-        server side cursors (`stream_results`) or in order to use different
-        configurations options when creating the connection object.
-
-        Returns:
-            A newly created SQLAlchemy engine object.
-        """
-        return (
-            self.create_sqlalchemy_engine()
-            .connect()
-            .execution_options(stream_results=True)
-        )
-
-    def create_sqlalchemy_engine(self) -> sqlalchemy.engine.Engine:
-        """Return a new SQLAlchemy engine using the provided config.
-
-        Developers can generally override just one of the following:
-        `sqlalchemy_engine`, sqlalchemy_url`.
-
-        Returns:
-            A newly created SQLAlchemy engine object.
-        """
-        return sqlalchemy.create_engine(self.sqlalchemy_url, echo=False)
-
-    @property
-    def connection(self) -> sqlalchemy.engine.Connection:
-        """Return or set the SQLAlchemy connection object.
-
-        Returns:
-            The active SQLAlchemy connection object.
-        """
-        if not self._connection:
-            self._connection = self.create_sqlalchemy_connection()
-
-        return self._connection
-
-    @property
-    def sqlalchemy_url(self) -> str:
-        """Return the SQLAlchemy URL string.
-
-        Returns:
-            The URL as a string.
-        """
-        if not self._sqlalchemy_url:
-            self._sqlalchemy_url = self.get_sqlalchemy_url(self.config)
-
-        return self._sqlalchemy_url
-
-    def get_sqlalchemy_url(self, config: dict[str, Any]) -> str:
-        """Return the SQLAlchemy URL string.
-
-        Developers can generally override just one of the following:
-        `sqlalchemy_engine`, `get_sqlalchemy_url`.
-
-        Args:
-            config: A dictionary of settings from the tap or target config.
-
-        Returns:
-            The URL as a string.
-
-        Raises:
-            ConfigValidationError: If no valid sqlalchemy_url can be found.
-        """
-        if "sqlalchemy_url" not in config:
-            raise ConfigValidationError(
-                "Could not find or create 'sqlalchemy_url' for connection."
-            )
-
-        return cast(str, config["sqlalchemy_url"])
-
-    @staticmethod
-    def to_jsonschema_type(
-        sql_type: (
-            str | sqlalchemy.types.TypeEngine | type[sqlalchemy.types.TypeEngine] | Any
-        ),
-    ) -> dict:
-        """Return a JSON Schema representation of the provided type.
-
-        By default will call `typing.to_jsonschema_type()` for strings and SQLAlchemy
-        types.
-
-        Developers may override this method to accept additional input argument types,
-        to support non-standard types, or to provide custom typing logic.
-
-        Args:
-            sql_type: The string representation of the SQL type, a SQLAlchemy
-                TypeEngine class or object, or a custom-specified object.
-
-        Raises:
-            ValueError: If the type received could not be translated to jsonschema.
-
-        Returns:
-            The JSON Schema representation of the provided type.
-        """
-        if isinstance(sql_type, (str, sqlalchemy.types.TypeEngine)):
-            return th.to_jsonschema_type(sql_type)
-
-        if isinstance(sql_type, type):
-            if issubclass(sql_type, sqlalchemy.types.TypeEngine):
-                return th.to_jsonschema_type(sql_type)
-
-            raise ValueError(f"Unexpected type received: '{sql_type.__name__}'")
-
-        raise ValueError(f"Unexpected type received: '{type(sql_type).__name__}'")
-
-    @staticmethod
-    def to_sql_type(jsonschema_type: dict) -> sqlalchemy.types.TypeEngine:
-        """Return a JSON Schema representation of the provided type.
-
-        By default will call `typing.to_sql_type()`.
-
-        Developers may override this method to accept additional input argument types,
-        to support non-standard types, or to provide custom typing logic.
-
-        If overriding this method, developers should call the default implementation
-        from the base class for all unhandled cases.
-
-        Args:
-            jsonschema_type: The JSON Schema representation of the source type.
-
-        Returns:
-            The SQLAlchemy type representation of the data type.
-        """
-        return th.to_sql_type(jsonschema_type)
-
-    @staticmethod
-    def get_fully_qualified_name(
-        table_name: str,
-        schema_name: str | None = None,
-        db_name: str | None = None,
-        delimiter: str = ".",
-    ) -> str:
-        """Concatenates a fully qualified name from the parts.
-
-        Args:
-            table_name: The name of the table.
-            schema_name: The name of the schema. Defaults to None.
-            db_name: The name of the database. Defaults to None.
-            delimiter: Generally: '.' for SQL names and '-' for Singer names.
-
-        Raises:
-            ValueError: If table_name is not provided or if neither schema_name or
-                db_name are provided.
-
-        Returns:
-            The fully qualified name as a string.
-        """
-        if db_name and schema_name:
-            result = delimiter.join([db_name, schema_name, table_name])
-        elif db_name:
-            result = delimiter.join([db_name, table_name])
-        elif schema_name:
-            result = delimiter.join([schema_name, table_name])
-        elif table_name:
-            result = table_name
-        else:
-            raise ValueError(
-                "Could not generate fully qualified name for stream: "
-                + ":".join(
-                    [
-                        db_name or "(unknown-db)",
-                        schema_name or "(unknown-schema)",
-                        table_name or "(unknown-table-name)",
-                    ]
-                )
-            )
-
-        return result
-
-    @property
-    def _dialect(self) -> sqlalchemy.engine.Dialect:
-        """Return the dialect object.
-
-        Returns:
-            The dialect object.
-        """
-        return cast(sqlalchemy.engine.Dialect, self.connection.engine.dialect)
-
-    @property
-    def _engine(self) -> sqlalchemy.engine.Engine:
-        """Return the dialect object.
-
-        Returns:
-            The dialect object.
-        """
-        return cast(sqlalchemy.engine.Engine, self.connection.engine)
-
-    def quote(self, name: str) -> str:
-        """Quote a name if it needs quoting, using '.' as a name-part delimiter.
-
-        Examples:
-          "my_table"           => "`my_table`"
-          "my_schema.my_table" => "`my_schema`.`my_table`"
-
-        Args:
-            name: The unquoted name.
-
-        Returns:
-            str: The quoted name.
-        """
-        return ".".join(
-            [
-                self._dialect.identifier_preparer.quote(name_part)
-                for name_part in name.split(".")
-            ]
-        )
-
-    @lru_cache()
-    def _warn_no_view_detection(self) -> None:
-        """Print a warning, but only the first time."""
-        self.logger.warning(
-            "Provider does not support get_view_names(). "
-            "Streams list may be incomplete or `is_view` may be unpopulated."
-        )
-
-    def get_schema_names(self, engine: Engine, inspected: Inspector) -> list[str]:
-        """Return a list of schema names in DB.
-
-        Args:
-            engine: SQLAlchemy engine
-            inspected: SQLAlchemy inspector instance for engine
-
-        Returns:
-            List of schema names
-        """
-        return inspected.get_schema_names()
-
-    def get_object_names(
-        self, engine: Engine, inspected: Inspector, schema_name: str
-    ) -> list[tuple[str, bool]]:
-        """Return a list of syncable objects.
-
-        Args:
-            engine: SQLAlchemy engine
-            inspected: SQLAlchemy inspector instance for engine
-            schema_name: Schema name to inspect
-
-        Returns:
-            List of tuples (<table_or_view_name>, <is_view>)
-        """
-        # Get list of tables and views
-        table_names = inspected.get_table_names(schema=schema_name)
-        try:
-            view_names = inspected.get_view_names(schema=schema_name)
-        except NotImplementedError:
-            # Some DB providers do not understand 'views'
-            self._warn_no_view_detection()
-            view_names = []
-        return [(t, False) for t in table_names] + [(v, True) for v in view_names]
-
-    # TODO maybe should be splitted into smaller parts?
-    def discover_catalog_entry(
-        self,
-        engine: Engine,
-        inspected: Inspector,
-        schema_name: str,
-        table_name: str,
-        is_view: bool,
-    ) -> CatalogEntry:
-        """Create `CatalogEntry` object for the given table or a view.
-
-        Args:
-            engine: SQLAlchemy engine
-            inspected: SQLAlchemy inspector instance for engine
-            schema_name: Schema name to inspect
-            table_name: Name of the table or a view
-            is_view: Flag whether this object is a view, returned by `get_object_names`
-
-        Returns:
-            `CatalogEntry` object for the given table or a view
-        """
-        # Initialize unique stream name
-        unique_stream_id = self.get_fully_qualified_name(
-            db_name=None,
-            schema_name=schema_name,
-            table_name=table_name,
-            delimiter="-",
-        )
-
-        # Detect key properties
-        possible_primary_keys: list[list[str]] = []
-        pk_def = inspected.get_pk_constraint(table_name, schema=schema_name)
-        if pk_def and "constrained_columns" in pk_def:
-            possible_primary_keys.append(pk_def["constrained_columns"])
-
-        possible_primary_keys.extend(
-            index_def["column_names"]
-            for index_def in inspected.get_indexes(table_name, schema=schema_name)
-            if index_def.get("unique", False)
-        )
-
-        key_properties = next(iter(possible_primary_keys), None)
-
-        # Initialize columns list
-        table_schema = th.PropertiesList()
-        for column_def in inspected.get_columns(table_name, schema=schema_name):
-            column_name = column_def["name"]
-            is_nullable = column_def.get("nullable", False)
-            jsonschema_type: dict = self.to_jsonschema_type(
-                cast(sqlalchemy.types.TypeEngine, column_def["type"])
-            )
-            table_schema.append(
-                th.Property(
-                    name=column_name,
-                    wrapped=th.CustomType(jsonschema_type),
-                    required=not is_nullable,
-                )
-            )
-        schema = table_schema.to_dict()
-
-        # Initialize available replication methods
-        addl_replication_methods: list[str] = [""]  # By default an empty list.
-        # Notes regarding replication methods:
-        # - 'INCREMENTAL' replication must be enabled by the user by specifying
-        #   a replication_key value.
-        # - 'LOG_BASED' replication must be enabled by the developer, according
-        #   to source-specific implementation capabilities.
-        replication_method = next(reversed(["FULL_TABLE"] + addl_replication_methods))
-
-        # Create the catalog entry object
-        return CatalogEntry(
-            tap_stream_id=unique_stream_id,
-            stream=unique_stream_id,
-            table=table_name,
-            key_properties=key_properties,
-            schema=Schema.from_dict(schema),
-            is_view=is_view,
-            replication_method=replication_method,
-            metadata=MetadataMapping.get_standard_metadata(
-                schema_name=schema_name,
-                schema=schema,
-                replication_method=replication_method,
-                key_properties=key_properties,
-                valid_replication_keys=None,  # Must be defined by user
-            ),
-            database=None,  # Expects single-database context
-            row_count=None,
-            stream_alias=None,
-            replication_key=None,  # Must be defined by user
-        )
-
-    def discover_catalog_entries(self) -> list[dict]:
-        """Return a list of catalog entries from discovery.
-
-        Returns:
-            The discovered catalog entries as a list.
-        """
-        result: list[dict] = []
-        engine = self.create_sqlalchemy_engine()
-        inspected = sqlalchemy.inspect(engine)
-        for schema_name in self.get_schema_names(engine, inspected):
-            # Iterate through each table and view
-            for table_name, is_view in self.get_object_names(
-                engine, inspected, schema_name
-            ):
-                catalog_entry = self.discover_catalog_entry(
-                    engine, inspected, schema_name, table_name, is_view
-                )
-                result.append(catalog_entry.to_dict())
-
-        return result
-
-    def parse_full_table_name(
-        self, full_table_name: str
-    ) -> tuple[str | None, str | None, str]:
-        """Parse a fully qualified table name into its parts.
-
-        Developers may override this method if their platform does not support the
-        traditional 3-part convention: `db_name.schema_name.table_name`
-
-        Args:
-            full_table_name: A table name or a fully qualified table name. Depending on
-                SQL the platform, this could take the following forms:
-                - `<db>.<schema>.<table>` (three part names)
-                - `<db>.<table>` (platforms which do not use schema groupings)
-                - `<schema>.<name>` (if DB name is already in context)
-                - `<table>` (if DB name and schema name are already in context)
-
-        Returns:
-            A three part tuple (db_name, schema_name, table_name) with any unspecified
-            or unused parts returned as None.
-        """
-        db_name: str | None = None
-        schema_name: str | None = None
-
-        parts = full_table_name.split(".")
-        if len(parts) == 1:
-            table_name = full_table_name
-        if len(parts) == 2:
-            schema_name, table_name = parts
-        if len(parts) == 3:
-            db_name, schema_name, table_name = parts
-
-        return db_name, schema_name, table_name
-
-    def table_exists(self, full_table_name: str) -> bool:
-        """Determine if the target table already exists.
-
-        Args:
-            full_table_name: the target table name.
-
-        Returns:
-            True if table exists, False if not, None if unsure or undetectable.
-        """
-        return cast(
-            bool,
-            sqlalchemy.inspect(self._engine).has_table(full_table_name),
-        )
-
-    def get_table_columns(
-        self, full_table_name: str, column_names: list[str] | None = None
-    ) -> dict[str, sqlalchemy.Column]:
-        """Return a list of table columns.
-
-        Args:
-            full_table_name: Fully qualified table name.
-            column_names: A list of column names to filter to.
-
-        Returns:
-            An ordered list of column objects.
-        """
-        _, schema_name, table_name = self.parse_full_table_name(full_table_name)
-        inspector = sqlalchemy.inspect(self._engine)
-        columns = inspector.get_columns(table_name, schema_name)
-
-        return {
-            col_meta["name"]: sqlalchemy.Column(
-                col_meta["name"],
-                col_meta["type"],
-                nullable=col_meta.get("nullable", False),
-            )
-            for col_meta in columns
-            if not column_names
-            or col_meta["name"].casefold() in {col.casefold() for col in column_names}
-        }
-
-    def get_table(
-        self, full_table_name: str, column_names: list[str] | None = None
-    ) -> sqlalchemy.Table:
-        """Return a table object.
-
-        Args:
-            full_table_name: Fully qualified table name.
-            column_names: A list of column names to filter to.
-
-        Returns:
-            A table object with column list.
-        """
-        columns = self.get_table_columns(
-            full_table_name=full_table_name, column_names=column_names
-        ).values()
-        _, schema_name, table_name = self.parse_full_table_name(full_table_name)
-        meta = sqlalchemy.MetaData()
-        return sqlalchemy.schema.Table(
-            table_name, meta, *list(columns), schema=schema_name
-        )
-
-    def column_exists(self, full_table_name: str, column_name: str) -> bool:
-        """Determine if the target table already exists.
-
-        Args:
-            full_table_name: the target table name.
-            column_name: the target column name.
-
-        Returns:
-            True if table exists, False if not.
-        """
-        return column_name in self.get_table_columns(full_table_name)
-
-    def create_empty_table(
-        self,
-        full_table_name: str,
-        schema: dict,
-        primary_keys: list[str] | None = None,
-        partition_keys: list[str] | None = None,
-        as_temp_table: bool = False,
-    ) -> None:
-        """Create an empty target table.
-
-        Args:
-            full_table_name: the target table name.
-            schema: the JSON schema for the new table.
-            primary_keys: list of key properties.
-            partition_keys: list of partition keys.
-            as_temp_table: True to create a temp table.
-
-        Raises:
-            NotImplementedError: if temp tables are unsupported and as_temp_table=True.
-            RuntimeError: if a variant schema is passed with no properties defined.
-        """
-        if as_temp_table:
-            raise NotImplementedError("Temporary tables are not supported.")
-
-        _ = partition_keys  # Not supported in generic implementation.
-
-        meta = sqlalchemy.MetaData()
-        columns: list[sqlalchemy.Column] = []
-        primary_keys = primary_keys or []
-        try:
-            properties: dict = schema["properties"]
-        except KeyError:
-            raise RuntimeError(
-                f"Schema for '{full_table_name}' does not define properties: {schema}"
-            )
-        for property_name, property_jsonschema in properties.items():
-            is_primary_key = property_name in primary_keys
-            columns.append(
-                sqlalchemy.Column(
-                    property_name,
-                    self.to_sql_type(property_jsonschema),
-                    primary_key=is_primary_key,
-                )
-            )
-
-        _ = sqlalchemy.Table(full_table_name, meta, *columns)
-        meta.create_all(self._engine)
-
-    def _create_empty_column(
-        self,
-        full_table_name: str,
-        column_name: str,
-        sql_type: sqlalchemy.types.TypeEngine,
-    ) -> None:
-        """Create a new column.
-
-        Args:
-            full_table_name: The target table name.
-            column_name: The name of the new column.
-            sql_type: SQLAlchemy type engine to be used in creating the new column.
-
-        Raises:
-            NotImplementedError: if adding columns is not supported.
-        """
-        if not self.allow_column_add:
-            raise NotImplementedError("Adding columns is not supported.")
-
-        create_column_clause = sqlalchemy.schema.CreateColumn(
-            sqlalchemy.Column(
-                column_name,
-                sql_type,
-            )
-        )
-        self.connection.execute(
-            sqlalchemy.DDL(
-                "ALTER TABLE %(table)s ADD COLUMN %(create_column)s",
-                {
-                    "table": full_table_name,
-                    "create_column": create_column_clause,
-                },
-            )
-        )
-
-    def prepare_table(
-        self,
-        full_table_name: str,
-        schema: dict,
-        primary_keys: list[str],
-        partition_keys: list[str] | None = None,
-        as_temp_table: bool = False,
-    ) -> None:
-        """Adapt target table to provided schema if possible.
-
-        Args:
-            full_table_name: the target table name.
-            schema: the JSON Schema for the table.
-            primary_keys: list of key properties.
-            partition_keys: list of partition keys.
-            as_temp_table: True to create a temp table.
-        """
-        if not self.table_exists(full_table_name=full_table_name):
-            self.create_empty_table(
-                full_table_name=full_table_name,
-                schema=schema,
-                primary_keys=primary_keys,
-                partition_keys=partition_keys,
-                as_temp_table=as_temp_table,
-            )
-            return
-
-        for property_name, property_def in schema["properties"].items():
-            self.prepare_column(
-                full_table_name, property_name, self.to_sql_type(property_def)
-            )
-
-    def prepare_column(
-        self,
-        full_table_name: str,
-        column_name: str,
-        sql_type: sqlalchemy.types.TypeEngine,
-    ) -> None:
-        """Adapt target table to provided schema if possible.
-
-        Args:
-            full_table_name: the target table name.
-            column_name: the target column name.
-            sql_type: the SQLAlchemy type.
-        """
-        if not self.column_exists(full_table_name, column_name):
-            self._create_empty_column(
-                full_table_name=full_table_name,
-                column_name=column_name,
-                sql_type=sql_type,
-            )
-            return
-
-        self._adapt_column_type(
-            full_table_name,
-            column_name=column_name,
-            sql_type=sql_type,
-        )
-
-    def rename_column(self, full_table_name: str, old_name: str, new_name: str) -> None:
-        """Rename the provided columns.
-
-        Args:
-            full_table_name: The fully qualified table name.
-            old_name: The old column to be renamed.
-            new_name: The new name for the column.
-
-        Raises:
-            NotImplementedError: If `self.allow_column_rename` is false.
-        """
-        if not self.allow_column_rename:
-            raise NotImplementedError("Renaming columns is not supported.")
-
-        self.connection.execute(
-            f"ALTER TABLE {full_table_name} "
-            f'RENAME COLUMN "{old_name}" to "{new_name}"'
-        )
-
-    def merge_sql_types(
-        self, sql_types: list[sqlalchemy.types.TypeEngine]
-    ) -> sqlalchemy.types.TypeEngine:
-        """Return a compatible SQL type for the selected type list.
-
-        Args:
-            sql_types: List of SQL types.
-
-        Returns:
-            A SQL type that is compatible with the input types.
-
-        Raises:
-            ValueError: If sql_types argument has zero members.
-        """
-        if not sql_types:
-            raise ValueError("Expected at least one member in `sql_types` argument.")
-
-        if len(sql_types) == 1:
-            return sql_types[0]
-
-        # Gathering Type to match variables
-        # sent in _adapt_column_type
-        current_type = sql_types[0]
-        # sql_type = sql_types[1]
-
-        # Getting the length of each type
-        # current_type_len: int = getattr(sql_types[0], "length", 0)
-        sql_type_len: int = getattr(sql_types[1], "length", 0)
-        if sql_type_len is None:
-            sql_type_len = 0
-
-        # Convert the two types given into a sorted list
-        # containing the best conversion classes
-        sql_types = self._sort_types(sql_types)
-
-        # If greater than two evaluate the first pair then on down the line
-        if len(sql_types) > 2:
-            return self.merge_sql_types(
-                [self.merge_sql_types([sql_types[0], sql_types[1]])] + sql_types[2:]
-            )
-
-        assert len(sql_types) == 2
-        # Get the generic type class
-        for opt in sql_types:
-            # Get the length
-            opt_len: int = getattr(opt, "length", 0)
-            generic_type = type(opt.as_generic())
-
-            if isinstance(generic_type, type):
-                if issubclass(
-                    generic_type,
-                    (sqlalchemy.types.String, sqlalchemy.types.Unicode),
-                ):
-                    # If length None or 0 then is varchar max ?
-                    if (opt_len is None) or (opt_len == 0):
-                        return opt
-                elif isinstance(
-                    generic_type,
-                    (sqlalchemy.types.String, sqlalchemy.types.Unicode),
-                ):
-                    # If length None or 0 then is varchar max ?
-                    if (opt_len is None) or (opt_len == 0):
-                        return opt
-                # If best conversion class is equal to current type
-                # return the best conversion class
-                elif str(opt) == str(current_type):
-                    return opt
-
-        raise ValueError(
-            f"Unable to merge sql types: {', '.join([str(t) for t in sql_types])}"
-        )
-
-    def _sort_types(
-        self,
-        sql_types: Iterable[sqlalchemy.types.TypeEngine],
-    ) -> list[sqlalchemy.types.TypeEngine]:
-        """Return the input types sorted from most to least compatible.
-
-        For example, [Smallint, Integer, Datetime, String, Double] would become
-        [Unicode, String, Double, Integer, Smallint, Datetime].
-        String types will be listed first, then decimal types, then integer types,
-        then bool types, and finally datetime and date. Higher precision, scale, and
-        length will be sorted earlier.
-
-        Args:
-            sql_types (List[sqlalchemy.types.TypeEngine]): [description]
-
-        Returns:
-            The sorted list.
-        """
-
-        def _get_type_sort_key(
-            sql_type: sqlalchemy.types.TypeEngine,
-        ) -> tuple[int, int]:
-            # return rank, with higher numbers ranking first
-
-            _len = int(getattr(sql_type, "length", 0) or 0)
-
-            _pytype = cast(type, sql_type.python_type)
-            if issubclass(_pytype, (str, bytes)):
-                return 900, _len
-            elif issubclass(_pytype, datetime):
-                return 600, _len
-            elif issubclass(_pytype, float):
-                return 400, _len
-            elif issubclass(_pytype, int):
-                return 300, _len
-
-            return 0, _len
-
-        return sorted(sql_types, key=_get_type_sort_key, reverse=True)
-
-    def _get_column_type(
-        self, full_table_name: str, column_name: str
-    ) -> sqlalchemy.types.TypeEngine:
-        """Gets the SQL type of the declared column.
-
-        Args:
-            full_table_name: The name of the table.
-            column_name: The name of the column.
-
-        Returns:
-            The type of the column.
-
-        Raises:
-            KeyError: If the provided column name does not exist.
-        """
-        try:
-            column = self.get_table_columns(full_table_name)[column_name]
-        except KeyError as ex:
-            raise KeyError(
-                f"Column `{column_name}` does not exist in table `{full_table_name}`."
-            ) from ex
-
-        return cast(sqlalchemy.types.TypeEngine, column.type)
-
-    def _adapt_column_type(
-        self,
-        full_table_name: str,
-        column_name: str,
-        sql_type: sqlalchemy.types.TypeEngine,
-    ) -> None:
-        """Adapt table column type to support the new JSON schema type.
-
-        Args:
-            full_table_name: The target table name.
-            column_name: The target column name.
-            sql_type: The new SQLAlchemy type.
-
-        Raises:
-            NotImplementedError: if altering columns is not supported.
-        """
-        current_type: sqlalchemy.types.TypeEngine = self._get_column_type(
-            full_table_name, column_name
-        )
-
-        # Check if the existing column type and the sql type are the same
-        if str(sql_type) == str(current_type):
-            # The current column and sql type are the same
-            # Nothing to do
-            return
-
-        # Not the same type, generic type or compatible types
-        # calling merge_sql_types for assistnace
-        compatible_sql_type = self.merge_sql_types([current_type, sql_type])
-
-        if str(compatible_sql_type) == str(current_type):
-            # Nothing to do
-            return
-
-        if not self.allow_column_alter:
-            raise NotImplementedError(
-                "Altering columns is not supported. "
-                f"Could not convert column '{full_table_name}.{column_name}' "
-                f"from '{current_type}' to '{compatible_sql_type}'."
-            )
-
-        self.connection.execute(
-            sqlalchemy.DDL(
-                "ALTER TABLE %(table)s ALTER COLUMN %(col_name)s (%(col_type)s)",
-                {
-                    "table": full_table_name,
-                    "col_name": column_name,
-                    "col_type": compatible_sql_type,
-                },
-            )
-        )
-
-
->>>>>>> e4db0d5c
 class SQLStream(Stream, metaclass=abc.ABCMeta):
     """Base class for SQLAlchemy-based streams."""
 
