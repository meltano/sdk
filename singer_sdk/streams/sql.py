"""Base class for SQL-type streams."""

import abc
import logging
from datetime import datetime
from functools import lru_cache
from typing import Any, Dict, Iterable, List, Optional, Tuple, Type, Union, cast

import singer
import sqlalchemy

from singer_sdk import typing as th
from singer_sdk.exceptions import ConfigValidationError
from singer_sdk.helpers._singer import CatalogEntry, MetadataMapping
from singer_sdk.plugin_base import PluginBase as TapBaseClass
from singer_sdk.streams.core import Stream


class SQLConnector:
    """Base class for SQLAlchemy-based connectors.

    The connector class serves as a wrapper around the SQL connection.

    The functions of the connector are:

    - connecting to the source
    - generating SQLAlchemy connection and engine objects
    - discovering schema catalog entries
    - performing type conversions to/from JSONSchema types
    - dialect-specific functions, such as escaping and fully qualified names
    """

    allow_column_add: bool = True
    allow_column_rename: bool = True
    allow_column_alter: bool = False

    def __init__(
        self, config: Optional[dict] = None, sqlalchemy_url: Optional[str] = None
    ) -> None:
        """Initialize the SQL connector.

        Args:
            config: The parent tap or target object's config.
            sqlalchemy_url: Optional URL for the connection.
        """
        self._config: Dict[str, Any] = config or {}
        self._sqlalchemy_url: Optional[str] = sqlalchemy_url or None
        self._connection: Optional[sqlalchemy.engine.Connection] = None

    @property
    def config(self) -> dict:
        """If set, provides access to the tap or target config.

        Returns:
            The settings as a dict.
        """
        return self._config

    @property
    def logger(self) -> logging.Logger:
        """Get logger.

        Returns:
            Plugin logger.
        """
        return logging.getLogger("sqlconnector")

    def create_sqlalchemy_connection(self) -> sqlalchemy.engine.Connection:
        """Return a new SQLAlchemy connection using the provided config.

        By default this will create using the sqlalchemy `stream_results=True` option
        described here:
        https://docs.sqlalchemy.org/en/14/core/connections.html#using-server-side-cursors-a-k-a-stream-results

        Developers may override this method if their provider does not support
        server side cursors (`stream_results`) or in order to use different
        configurations options when creating the connection object.

        Returns:
            A newly created SQLAlchemy engine object.
        """
        return (
            self.create_sqlalchemy_engine()
            .connect()
            .execution_options(stream_results=True)
        )

    def create_sqlalchemy_engine(self) -> sqlalchemy.engine.Engine:
        """Return a new SQLAlchemy engine using the provided config.

        Developers can generally override just one of the following:
        `sqlalchemy_engine`, sqlalchemy_url`.

        Returns:
            A newly created SQLAlchemy engine object.
        """
        return sqlalchemy.create_engine(self.sqlalchemy_url, echo=True)

    @property
    def connection(self) -> sqlalchemy.engine.Connection:
        """Return or set the SQLAlchemy connection object.

        Returns:
            The active SQLAlchemy connection object.
        """
        if not self._connection:
            self._connection = self.create_sqlalchemy_connection()

        return self._connection

    @property
    def sqlalchemy_url(self) -> str:
        """Return the SQLAlchemy URL string.

        Returns:
            The URL as a string.
        """
        if not self._sqlalchemy_url:
            self._sqlalchemy_url = self.get_sqlalchemy_url(self.config)

        return self._sqlalchemy_url

    def get_sqlalchemy_url(self, config: Dict[str, Any]) -> str:
        """Return the SQLAlchemy URL string.

        Developers can generally override just one of the following:
        `sqlalchemy_engine`, `get_sqlalchemy_url`.

        Args:
            config: A dictionary of settings from the tap or target config.

        Returns:
            The URL as a string.

        Raises:
            ConfigValidationError: If no valid sqlalchemy_url can be found.
        """
        if "sqlalchemy_url" not in config:
            raise ConfigValidationError(
                "Could not find or create 'sqlalchemy_url' for connection."
            )

        return cast(str, config["sqlalchemy_url"])

    @staticmethod
    def to_jsonschema_type(
        sql_type: Union[
            str, sqlalchemy.types.TypeEngine, Type[sqlalchemy.types.TypeEngine], Any
        ]
    ) -> dict:
        """Return a JSON Schema representation of the provided type.

        By default will call `typing.to_jsonschema_type()` for strings and SQLAlchemy
        types.

        Developers may override this method to accept additional input argument types,
        to support non-standard types, or to provide custom typing logic.

        Args:
            sql_type: The string representation of the SQL type, a SQLAlchemy
                TypeEngine class or object, or a custom-specified object.

        Raises:
            ValueError: If the type received could not be translated to jsonschema.

        Returns:
            The JSON Schema representation of the provided type.
        """
        if isinstance(sql_type, (str, sqlalchemy.types.TypeEngine)):
            return th.to_jsonschema_type(sql_type)

        if isinstance(sql_type, type):
            if issubclass(sql_type, sqlalchemy.types.TypeEngine):
                return th.to_jsonschema_type(sql_type)

            raise ValueError(f"Unexpected type received: '{sql_type.__name__}'")

        raise ValueError(f"Unexpected type received: '{type(sql_type).__name__}'")

    @staticmethod
    def to_sql_type(jsonschema_type: dict) -> sqlalchemy.types.TypeEngine:
        """Return a JSON Schema representation of the provided type.

        By default will call `typing.to_sql_type()`.

        Developers may override this method to accept additional input argument types,
        to support non-standard types, or to provide custom typing logic.

        If overriding this method, developers should call the default implementation
        from the base class for all unhandled cases.

        Args:
            jsonschema_type: The JSON Schema representation of the source type.

        Returns:
            The SQLAlchemy type representation of the data type.
        """
        return th.to_sql_type(jsonschema_type)

    @staticmethod
    def get_fully_qualified_name(
        table_name: str,
        schema_name: Optional[str] = None,
        db_name: Optional[str] = None,
        delimiter: str = ".",
    ) -> str:
        """Concatenates a fully qualified name from the parts.

        Args:
            table_name: The name of the table.
            schema_name: The name of the schema. Defaults to None.
            db_name: The name of the database. Defaults to None.
            delimiter: Generally: '.' for SQL names and '-' for Singer names.

        Raises:
            ValueError: If table_name is not provided or if neither schema_name or
                db_name are provided.

        Returns:
            The fully qualified name as a string.
        """
        if db_name and schema_name:
            result = delimiter.join([db_name, schema_name, table_name])
        elif db_name:
            result = delimiter.join([db_name, table_name])
        elif schema_name:
            result = delimiter.join([schema_name, table_name])
        elif table_name:
            result = table_name
        else:
            raise ValueError(
                "Could not generate fully qualified name for stream: "
                + ":".join(
                    [
                        db_name or "(unknown-db)",
                        schema_name or "(unknown-schema)",
                        table_name or "(unknown-table-name)",
                    ]
                )
            )

        return result

    @property
    def _dialect(self) -> sqlalchemy.engine.Dialect:
        """Return the dialect object.

        Returns:
            The dialect object.
        """
        return cast(sqlalchemy.engine.Dialect, self.connection.engine.dialect)

    @property
    def _engine(self) -> sqlalchemy.engine.Engine:
        """Return the dialect object.

        Returns:
            The dialect object.
        """
        return cast(sqlalchemy.engine.Engine, self.connection.engine)

    def quote(self, name: str) -> str:
        """Quote a name if it needs quoting.

        Args:
            name: The unquoted name.

        Returns:
            str: The quoted name.
        """
        return cast(str, self._dialect.identifier_preparer.quote(name))

    @lru_cache()
    def _warn_no_view_detection(self) -> None:
        """Print a warning, but only the first time."""
        self.logger.warning(
            "Provider does not support get_view_names(). "
            "Streams list may be incomplete or `is_view` may be unpopulated."
        )

    def discover_catalog_entries(self) -> List[dict]:
        """Return a list of catalog entries from discovery.

        Returns:
            The discovered catalog entries as a list.
        """
        result: List[dict] = []
        engine = self.create_sqlalchemy_engine()
        inspected = sqlalchemy.inspect(engine)
        for schema_name in inspected.get_schema_names():
            # Get list of tables and views
            table_names = inspected.get_table_names(schema=schema_name)
            try:
                view_names = inspected.get_view_names(schema=schema_name)
            except NotImplementedError:
                # Some DB providers do not understand 'views'
                self._warn_no_view_detection()
                view_names = []
            object_names = [(t, False) for t in table_names] + [
                (v, True) for v in view_names
            ]

            # Iterate through each table and view
            for table_name, is_view in object_names:
                # Initialize unique stream name
                unique_stream_id = self.get_fully_qualified_name(
                    db_name=None,
                    schema_name=schema_name,
                    table_name=table_name,
                    delimiter="-",
                )

                # Detect key properties
                possible_primary_keys: List[List[str]] = []
                pk_def = inspected.get_pk_constraint(table_name, schema=schema_name)
                if pk_def and "constrained_columns" in pk_def:
                    possible_primary_keys.append(pk_def["constrained_columns"])
                for index_def in inspected.get_indexes(table_name, schema=schema_name):
                    if index_def.get("unique", False):
                        possible_primary_keys.append(index_def["column_names"])
                key_properties = next(iter(possible_primary_keys), None)

                # Initialize columns list
                table_schema = th.PropertiesList()
                for column_def in inspected.get_columns(table_name, schema=schema_name):
                    column_name = column_def["name"]
                    is_nullable = column_def.get("nullable", False)
                    jsonschema_type: dict = self.to_jsonschema_type(
                        cast(sqlalchemy.types.TypeEngine, column_def["type"])
                    )
                    table_schema.append(
                        th.Property(
                            name=column_name,
                            wrapped=th.CustomType(jsonschema_type),
                            required=not is_nullable,
                        )
                    )
                schema = table_schema.to_dict()

                # Initialize available replication methods
                addl_replication_methods: List[str] = [""]  # By default an empty list.
                # Notes regarding replication methods:
                # - 'INCREMENTAL' replication must be enabled by the user by specifying
                #   a replication_key value.
                # - 'LOG_BASED' replication must be enabled by the developer, according
                #   to source-specific implementation capabilities.
                replication_method = next(
                    reversed(["FULL_TABLE"] + addl_replication_methods)
                )

                # Create the catalog entry object
                catalog_entry = CatalogEntry(
                    tap_stream_id=unique_stream_id,
                    stream=unique_stream_id,
                    table=table_name,
                    key_properties=key_properties,
                    schema=singer.Schema.from_dict(schema),
                    is_view=is_view,
                    replication_method=replication_method,
                    metadata=MetadataMapping.get_standard_metadata(
                        schema_name=schema_name,
                        schema=schema,
                        replication_method=replication_method,
                        key_properties=key_properties,
                        valid_replication_keys=None,  # Must be defined by user
                    ),
                    database=None,  # Expects single-database context
                    row_count=None,
                    stream_alias=None,
                    replication_key=None,  # Must be defined by user
                )
                result.append(catalog_entry.to_dict())

        return result

<<<<<<< HEAD
    def table_exists(self, full_table_name: Optional[str] = None) -> Optional[bool]:
=======
    def parse_full_table_name(
        self, full_table_name: str
    ) -> Tuple[Optional[str], Optional[str], str]:
        """Parse a fully qualified table name into its parts.

        Developers may override this method if their platform does not support the
        traditional 3-part convention: `db_name.schema_name.table_name`

        Args:
            full_table_name: A table name or a fully qualified table name. Depending on
                SQL the platform, this could take the following forms:
                - `<db>.<schema>.<table>` (three part names)
                - `<db>.<table>` (platforms which do not use schema groupings)
                - `<schema>.<name>` (if DB name is already in context)
                - `<table>` (if DB name and schema name are already in context)

        Returns:
            A three part tuple (db_name, schema_name, table_name) with any unspecified
            or unused parts returned as None.
        """
        db_name: Optional[str] = None
        schema_name: Optional[str] = None

        parts = full_table_name.split(".")
        if len(parts) == 1:
            table_name = full_table_name
        if len(parts) == 2:
            schema_name, table_name = parts
        if len(parts) == 3:
            db_name, schema_name, table_name = parts

        return db_name, schema_name, table_name

    def table_exists(self, full_table_name: str) -> bool:
>>>>>>> 2bd7d377
        """Determine if the target table already exists.

        Args:
            full_table_name: the target table name.

        Returns:
            True if table exists, False if not, None if unsure or undetectable.
        """
<<<<<<< HEAD
        return (
            cast(
                Optional[bool],
                self._engine.has_table(full_table_name),
            )
            or None
        )

    def column_exists(
        self,
        full_table_name: Optional[str] = None,
        column_name: Optional[str] = None,
    ) -> Optional[bool]:
=======
        return cast(
            bool,
            self._engine.has_table(full_table_name),
        )

    def get_table_columns(self, full_table_name: str) -> Dict[str, sqlalchemy.Column]:
        """Return a list of table columns.

        Args:
            full_table_name: Fully qualified table name.

        Returns:
            An ordered list of column objects.
        """
        _, schema_name, table_name = self.parse_full_table_name(full_table_name)
        inspector = sqlalchemy.inspect(self._engine)
        columns = inspector.get_columns(table_name, schema_name)

        result: Dict[str, sqlalchemy.Column] = {}
        for col_meta in columns:
            result[col_meta["name"]] = sqlalchemy.Column(
                col_meta["name"],
                col_meta["type"],
                nullable=col_meta.get("nullable", False),
            )

        return result

    def get_table(self, full_table_name: str) -> sqlalchemy.Table:
        """Return a table object.

        Args:
            full_table_name: Fully qualified table name.

        Returns:
            A table object with column list.
        """
        columns = self.get_table_columns(full_table_name).values()
        _, schema_name, table_name = self.parse_full_table_name(full_table_name)
        meta = sqlalchemy.MetaData()
        return sqlalchemy.schema.Table(
            table_name, meta, *list(columns), schema=schema_name
        )

    def column_exists(self, full_table_name: str, column_name: str) -> bool:
>>>>>>> 2bd7d377
        """Determine if the target table already exists.

        Args:
            full_table_name: the target table name.
            column_name: the target column name.

        Returns:
            True if table exists, False if not, None if unsure or undetectable.
        """
<<<<<<< HEAD
        return None
=======
        return column_name in self.get_table_columns(full_table_name)
>>>>>>> 2bd7d377

    def create_empty_table(
        self,
        full_table_name: str,
        schema: dict,
        primary_keys: Optional[List[str]] = None,
        partition_keys: Optional[List[str]] = None,
        as_temp_table: bool = False,
    ) -> None:
        """Create an empty target table.

        Args:
            full_table_name: the target table name.
            schema: the JSON schema for the new table.
            primary_keys: list of key properties.
            partition_keys: list of partition keys.
            as_temp_table: True to create a temp table.

        Raises:
            NotImplementedError: if temp tables are unsupported and as_temp_table=True.
            RuntimeError: if a variant schema is passed with no properties defined.
        """
        if as_temp_table:
            raise NotImplementedError("Temporary tables are not supported.")

        _ = partition_keys  # Not supported in generic implementation.

        meta = sqlalchemy.MetaData()
        columns: List[sqlalchemy.Column] = []
        primary_keys = primary_keys or []
        try:
            properties: dict = schema["properties"]
        except KeyError:
            raise RuntimeError(
                f"Schema for '{full_table_name}' does not define properties: {schema}"
            )
        for property_name, property_jsonschema in properties.items():
            is_primary_key = property_name in primary_keys
            columns.append(
                sqlalchemy.Column(
                    property_name,
                    self.to_sql_type(property_jsonschema),
                    primary_key=is_primary_key,
                )
            )

        _ = sqlalchemy.Table(full_table_name, meta, *columns)
        meta.create_all(self._engine)

    def _create_empty_column(
        self,
        full_table_name: str,
        column_name: str,
        sql_type: sqlalchemy.types.TypeEngine,
    ) -> None:
        """Create a new column.

        Args:
            full_table_name: The target table name.
            column_name: The name of the new column.
            sql_type: SQLAlchemy type engine to be used in creating the new column.
<<<<<<< HEAD
        """
=======

        Raises:
            NotImplementedError: if adding columns is not supported.
        """
        if not self.allow_column_add:
            raise NotImplementedError("Adding columns is not supported.")

        create_column_clause = sqlalchemy.schema.CreateColumn(
            sqlalchemy.Column(
                column_name,
                sql_type,
            )
        )
        self.connection.execute(
            sqlalchemy.DDL(
                "ALTER TABLE %(table)s ADD COLUMN %(create_column)s",
                {
                    "table": full_table_name,
                    "create_column": create_column_clause,
                },
            )
        )
>>>>>>> 2bd7d377

    def prepare_table(
        self,
        full_table_name: str,
        schema: dict,
        primary_keys: List[str],
        partition_keys: Optional[List[str]] = None,
        as_temp_table: bool = False,
    ) -> None:
        """Adapt target table to provided schema if possible.

        Args:
            full_table_name: the target table name.
            schema: the JSON Schema for the table.
            primary_keys: list of key properties.
            partition_keys: list of partition keys.
            as_temp_table: True to create a temp table.
        """
        if not self.table_exists(full_table_name=full_table_name):
            self.create_empty_table(
                full_table_name=full_table_name,
                schema=schema,
                primary_keys=primary_keys,
                partition_keys=partition_keys,
                as_temp_table=as_temp_table,
            )
            return

        for property_name, property_def in schema["properties"].items():
<<<<<<< HEAD
            self.prepare_column(full_table_name, property_name, property_def)
=======
            self.prepare_column(
                full_table_name, property_name, self.to_sql_type(property_def)
            )
>>>>>>> 2bd7d377

    def prepare_column(
        self,
        full_table_name: str,
        column_name: str,
        sql_type: sqlalchemy.types.TypeEngine,
    ) -> None:
        """Adapt target table to provided schema if possible.

        Args:
            full_table_name: the target table name.
            column_name: the target column name.
            sql_type: the SQLAlchemy type.
        """
        if not self.column_exists(full_table_name, column_name):
            self._create_empty_column(
                full_table_name=full_table_name,
                column_name=column_name,
                sql_type=sql_type,
            )
            return

        self._adapt_column_type(
            full_table_name,
            column_name=column_name,
            sql_type=sql_type,
        )

<<<<<<< HEAD
=======
    def rename_column(self, full_table_name: str, old_name: str, new_name: str) -> None:
        """Rename the provided columns.

        Args:
            full_table_name: The fully qualified table name.
            old_name: The old column to be renamed.
            new_name: The new name for the column.

        Raises:
            NotImplementedError: If `self.allow_column_rename` is false.
        """
        if not self.allow_column_rename:
            raise NotImplementedError("Renaming columns is not supported.")

        self.connection.execute(
            f"ALTER TABLE {full_table_name} "
            f'RENAME COLUMN "{old_name}" to "{new_name}"'
        )

>>>>>>> 2bd7d377
    def merge_sql_types(
        self, sql_types: List[sqlalchemy.types.TypeEngine]
    ) -> sqlalchemy.types.TypeEngine:
        """Return a compatible SQL type for the selected type list.

        Args:
            sql_types: List of SQL types.

        Returns:
            A SQL type that is compatible with the input types.

        Raises:
            ValueError: If sql_types argument has zero members.
        """
        if not sql_types:
            raise ValueError("Expected at least one member in `sql_types` argument.")

        if len(sql_types) == 1:
            return sql_types[0]

        sql_types = self._sort_types(sql_types)

<<<<<<< HEAD
        if len(sql_types) >= 2:
=======
        if len(sql_types) > 2:
>>>>>>> 2bd7d377
            return self.merge_sql_types(
                [self.merge_sql_types([sql_types[0], sql_types[1]])] + sql_types[2:]
            )

        assert len(sql_types) == 2
<<<<<<< HEAD
        if isinstance(
            sql_types[0].as_generic(),
=======
        generic_type = type(sql_types[0].as_generic())
        if isinstance(generic_type, type):
            if issubclass(
                generic_type,
                (sqlalchemy.types.String, sqlalchemy.types.Unicode),
            ):
                return sql_types[0]

        elif isinstance(
            generic_type,
>>>>>>> 2bd7d377
            (sqlalchemy.types.String, sqlalchemy.types.Unicode),
        ):
            return sql_types[0]

<<<<<<< HEAD
    def _sort_types(
        self, sql_types: List[sqlalchemy.types.TypeEngine]
=======
        raise ValueError(
            f"Unable to merge sql types: {', '.join([str(t) for t in sql_types])}"
        )

    def _sort_types(
        self,
        sql_types: Iterable[sqlalchemy.types.TypeEngine],
>>>>>>> 2bd7d377
    ) -> List[sqlalchemy.types.TypeEngine]:
        """Return the input types sorted from most to least compatible.

        For example, [Smallint, Integer, Datetime, String, Double] would become
        [Unicode, String, Double, Integer, Smallint, Datetime].
        String types will be listed first, then decimal types, then integer types,
        then bool types, and finally datetime and date. Higher precision, scale, and
        length will be sorted earlier.

        Args:
            sql_types (List[sqlalchemy.types.TypeEngine]): [description]

        Returns:
            The sorted list.
        """
<<<<<<< HEAD
        return sql_types
=======

        def _get_type_sort_key(
            sql_type: sqlalchemy.types.TypeEngine,
        ) -> Tuple[int, int]:
            _len = int(getattr(sql_type, "length", 0) or 0)

            _pytype = cast(type, sql_type.python_type)
            if issubclass(_pytype, (str, bytes)):
                return 0, _len
            elif issubclass(_pytype, datetime):
                return 100, _len
            elif issubclass(_pytype, float):
                return 200, _len
            elif issubclass(_pytype, int):
                return 300, _len

            return 900, _len

        return sorted(sql_types, key=_get_type_sort_key)
>>>>>>> 2bd7d377

    def _get_column_type(
        self, full_table_name: str, column_name: str
    ) -> sqlalchemy.types.TypeEngine:
        """Gets the SQL type of the declared column.

        Args:
            full_table_name: The name of the table.
            column_name: The name of the column.

<<<<<<< HEAD
        Return:
            The type of the column.
        """
        pass
=======
        Returns:
            The type of the column.

        Raises:
            KeyError: If the provided column name does not exist.
        """
        try:
            column = self.get_table_columns(full_table_name)[column_name]
        except KeyError as ex:
            raise KeyError(
                f"Column `{column_name}` does not exist in table `{full_table_name}`."
            ) from ex

        return cast(sqlalchemy.types.TypeEngine, column.type)
>>>>>>> 2bd7d377

    def _adapt_column_type(
        self,
        full_table_name: str,
        column_name: str,
        sql_type: sqlalchemy.types.TypeEngine,
    ) -> None:
        """Adapt table column type to support the new JSON schema type.

        Args:
            full_table_name: The target table name.
            column_name: The target column name.
            sql_type: The new SQLAlchemy type.
<<<<<<< HEAD
        """
        compatible_sql_type = self.merge_sql_types(
            [
                self._get_column_type(full_table_name, column_name),
                self.to_sql_type(sql_type),
            ]
        )
        self.connection.execute(
            f"ALTER TABLE {full_table_name} "
            f"ALTER COLUMN {column_name} ({compatible_sql_type})"
=======

        Raises:
            NotImplementedError: if altering columns is not supported.
        """
        current_type = self._get_column_type(full_table_name, column_name)
        compatible_sql_type = self.merge_sql_types([current_type, sql_type])
        if current_type == compatible_sql_type:
            # Nothing to do
            return

        if not self.allow_column_alter:
            raise NotImplementedError(
                "Altering columns is not supported. "
                f"Could not convert column '{full_table_name}.column_name' "
                f"from '{current_type}' to '{compatible_sql_type}'."
            )

        self.connection.execute(
            sqlalchemy.DDL(
                "ALTER TABLE %(table)s ALTER COLUMN %(col_name)s (%(col_type)s)",
                {
                    "table": full_table_name,
                    "col_name": column_name,
                    "col_type": compatible_sql_type,
                },
            )
>>>>>>> 2bd7d377
        )


class SQLStream(Stream, metaclass=abc.ABCMeta):
    """Base class for SQLAlchemy-based streams."""

    connector_class = SQLConnector

    def __init__(
        self,
        tap: TapBaseClass,
        catalog_entry: dict,
        connector: Optional[SQLConnector] = None,
    ) -> None:
        """Initialize the database stream.

        If `connector` is omitted, a new connector will be created.

        Args:
            tap: The parent tap object.
            catalog_entry: Catalog entry dict.
            connector: Optional connector to reuse.
        """
        self._connector: SQLConnector
        if connector:
            self._connector = connector
        else:
            self._connector = self.connector_class(dict(tap.config))

        self.catalog_entry = catalog_entry
        super().__init__(
            tap=tap,
            schema=self.schema,
            name=self.tap_stream_id,
        )

    @property
    def _singer_catalog_entry(self) -> CatalogEntry:
        """Return catalog entry as specified by the Singer catalog spec.

        Returns:
            A CatalogEntry object.
        """
        return cast(CatalogEntry, CatalogEntry.from_dict(self.catalog_entry))

    @property
    def connector(self) -> SQLConnector:
        """The connector object.

        Returns:
            The connector object.
        """
        return self._connector

    @property
    def metadata(self) -> MetadataMapping:
        """The Singer metadata.

        Metadata from an input catalog will override standard metadata.

        Returns:
            Metadata object as specified in the Singer spec.
        """
        return self._singer_catalog_entry.metadata

    @property
    def schema(self) -> dict:
        """Return metadata object (dict) as specified in the Singer spec.

        Metadata from an input catalog will override standard metadata.

        Returns:
            The schema object.
        """
        return cast(dict, self._singer_catalog_entry.schema.to_dict())

    @property
    def tap_stream_id(self) -> str:
        """Return the unique ID used by the tap to identify this stream.

        Generally, this is the same value as in `Stream.name`.

        In rare cases, such as for database types with multi-part names,
        this may be slightly different from `Stream.name`.

        Returns:
            The unique tap stream ID as a string.
        """
        return self._singer_catalog_entry.tap_stream_id

    @property
    def primary_keys(self) -> Optional[List[str]]:
        """Get primary keys from the catalog entry definition.

        Returns:
            A list of primary key(s) for the stream.
        """
        return self._singer_catalog_entry.metadata.root.table_key_properties or []

    @primary_keys.setter
    def primary_keys(self, new_value: List[str]) -> None:
        """Set or reset the primary key(s) in the stream's catalog entry.

        Args:
            new_value: a list of one or more column names
        """
        self._singer_catalog_entry.metadata.root.table_key_properties = new_value

    @property
    def fully_qualified_name(self) -> str:
        """Generate the fully qualified version of the table name.

        Raises:
            ValueError: If table_name is not able to be detected.

        Returns:
            The fully qualified name.
        """
        catalog_entry = self._singer_catalog_entry
        if not catalog_entry.table:
            raise ValueError(
                f"Missing table name in catalog entry: {catalog_entry.to_dict()}"
            )

        return self.connector.get_fully_qualified_name(
            table_name=catalog_entry.table,
            schema_name=catalog_entry.metadata.root.schema_name,
            db_name=catalog_entry.database,
        )

    # Get records from stream

    def get_records(self, context: Optional[dict]) -> Iterable[Dict[str, Any]]:
        """Return a generator of row-type dictionary objects.

        If the stream has a replication_key value defined, records will be sorted by the
        incremental key. If the stream also has an available starting bookmark, the
        records will be filtered for values greater than or equal to the bookmark value.

        Args:
            context: If partition context is provided, will read specifically from this
                data slice.

        Yields:
            One dict per record.

        Raises:
            NotImplementedError: If partition is passed in context and the stream does
                not support partitioning.
        """
        if context:
            raise NotImplementedError(
                f"Stream '{self.name}' does not support partitioning."
            )

        table = self.connector.get_table(self.fully_qualified_name)
        query = table.select()
        if self.replication_key:
            quoted_replication_key = self.connector.quote(self.replication_key)
            query = query.order_by(f"{quoted_replication_key}")

            start_val = self.get_starting_replication_key_value(context)
            if start_val:
                query = query.where(
                    sqlalchemy.text(
                        f"\n{quoted_replication_key} >= :start_val"
                    ).bindparams(start_val=start_val)
                )

        for row in self.connector.connection.execute(query):
            yield dict(row)


<<<<<<< HEAD
        for row in self.connector.connection.execute(query_text):
            yield dict(row)


=======
>>>>>>> 2bd7d377
__all__ = ["SQLStream", "SQLConnector"]<|MERGE_RESOLUTION|>--- conflicted
+++ resolved
@@ -373,9 +373,6 @@
 
         return result
 
-<<<<<<< HEAD
-    def table_exists(self, full_table_name: Optional[str] = None) -> Optional[bool]:
-=======
     def parse_full_table_name(
         self, full_table_name: str
     ) -> Tuple[Optional[str], Optional[str], str]:
@@ -409,8 +406,7 @@
 
         return db_name, schema_name, table_name
 
-    def table_exists(self, full_table_name: str) -> bool:
->>>>>>> 2bd7d377
+    def table_exists(self, full_table_name: Optional[str] = None) -> Optional[bool]:
         """Determine if the target table already exists.
 
         Args:
@@ -419,25 +415,7 @@
         Returns:
             True if table exists, False if not, None if unsure or undetectable.
         """
-<<<<<<< HEAD
-        return (
-            cast(
-                Optional[bool],
-                self._engine.has_table(full_table_name),
-            )
-            or None
-        )
-
-    def column_exists(
-        self,
-        full_table_name: Optional[str] = None,
-        column_name: Optional[str] = None,
-    ) -> Optional[bool]:
-=======
-        return cast(
-            bool,
-            self._engine.has_table(full_table_name),
-        )
+        return self._engine.has_table(full_table_name)
 
     def get_table_columns(self, full_table_name: str) -> Dict[str, sqlalchemy.Column]:
         """Return a list of table columns.
@@ -479,7 +457,6 @@
         )
 
     def column_exists(self, full_table_name: str, column_name: str) -> bool:
->>>>>>> 2bd7d377
         """Determine if the target table already exists.
 
         Args:
@@ -489,11 +466,7 @@
         Returns:
             True if table exists, False if not, None if unsure or undetectable.
         """
-<<<<<<< HEAD
-        return None
-=======
         return column_name in self.get_table_columns(full_table_name)
->>>>>>> 2bd7d377
 
     def create_empty_table(
         self,
@@ -555,9 +528,6 @@
             full_table_name: The target table name.
             column_name: The name of the new column.
             sql_type: SQLAlchemy type engine to be used in creating the new column.
-<<<<<<< HEAD
-        """
-=======
 
         Raises:
             NotImplementedError: if adding columns is not supported.
@@ -580,7 +550,6 @@
                 },
             )
         )
->>>>>>> 2bd7d377
 
     def prepare_table(
         self,
@@ -610,13 +579,9 @@
             return
 
         for property_name, property_def in schema["properties"].items():
-<<<<<<< HEAD
-            self.prepare_column(full_table_name, property_name, property_def)
-=======
             self.prepare_column(
                 full_table_name, property_name, self.to_sql_type(property_def)
             )
->>>>>>> 2bd7d377
 
     def prepare_column(
         self,
@@ -645,8 +610,6 @@
             sql_type=sql_type,
         )
 
-<<<<<<< HEAD
-=======
     def rename_column(self, full_table_name: str, old_name: str, new_name: str) -> None:
         """Rename the provided columns.
 
@@ -666,7 +629,6 @@
             f'RENAME COLUMN "{old_name}" to "{new_name}"'
         )
 
->>>>>>> 2bd7d377
     def merge_sql_types(
         self, sql_types: List[sqlalchemy.types.TypeEngine]
     ) -> sqlalchemy.types.TypeEngine:
@@ -689,20 +651,12 @@
 
         sql_types = self._sort_types(sql_types)
 
-<<<<<<< HEAD
-        if len(sql_types) >= 2:
-=======
         if len(sql_types) > 2:
->>>>>>> 2bd7d377
             return self.merge_sql_types(
                 [self.merge_sql_types([sql_types[0], sql_types[1]])] + sql_types[2:]
             )
 
         assert len(sql_types) == 2
-<<<<<<< HEAD
-        if isinstance(
-            sql_types[0].as_generic(),
-=======
         generic_type = type(sql_types[0].as_generic())
         if isinstance(generic_type, type):
             if issubclass(
@@ -713,23 +667,13 @@
 
         elif isinstance(
             generic_type,
->>>>>>> 2bd7d377
             (sqlalchemy.types.String, sqlalchemy.types.Unicode),
         ):
             return sql_types[0]
 
-<<<<<<< HEAD
-    def _sort_types(
-        self, sql_types: List[sqlalchemy.types.TypeEngine]
-=======
-        raise ValueError(
-            f"Unable to merge sql types: {', '.join([str(t) for t in sql_types])}"
-        )
-
     def _sort_types(
         self,
         sql_types: Iterable[sqlalchemy.types.TypeEngine],
->>>>>>> 2bd7d377
     ) -> List[sqlalchemy.types.TypeEngine]:
         """Return the input types sorted from most to least compatible.
 
@@ -745,9 +689,6 @@
         Returns:
             The sorted list.
         """
-<<<<<<< HEAD
-        return sql_types
-=======
 
         def _get_type_sort_key(
             sql_type: sqlalchemy.types.TypeEngine,
@@ -767,7 +708,6 @@
             return 900, _len
 
         return sorted(sql_types, key=_get_type_sort_key)
->>>>>>> 2bd7d377
 
     def _get_column_type(
         self, full_table_name: str, column_name: str
@@ -778,12 +718,6 @@
             full_table_name: The name of the table.
             column_name: The name of the column.
 
-<<<<<<< HEAD
-        Return:
-            The type of the column.
-        """
-        pass
-=======
         Returns:
             The type of the column.
 
@@ -798,7 +732,6 @@
             ) from ex
 
         return cast(sqlalchemy.types.TypeEngine, column.type)
->>>>>>> 2bd7d377
 
     def _adapt_column_type(
         self,
@@ -812,18 +745,7 @@
             full_table_name: The target table name.
             column_name: The target column name.
             sql_type: The new SQLAlchemy type.
-<<<<<<< HEAD
-        """
-        compatible_sql_type = self.merge_sql_types(
-            [
-                self._get_column_type(full_table_name, column_name),
-                self.to_sql_type(sql_type),
-            ]
-        )
-        self.connection.execute(
-            f"ALTER TABLE {full_table_name} "
-            f"ALTER COLUMN {column_name} ({compatible_sql_type})"
-=======
+
 
         Raises:
             NotImplementedError: if altering columns is not supported.
@@ -850,7 +772,6 @@
                     "col_type": compatible_sql_type,
                 },
             )
->>>>>>> 2bd7d377
         )
 
 
@@ -1024,11 +945,4 @@
             yield dict(row)
 
 
-<<<<<<< HEAD
-        for row in self.connector.connection.execute(query_text):
-            yield dict(row)
-
-
-=======
->>>>>>> 2bd7d377
 __all__ = ["SQLStream", "SQLConnector"]