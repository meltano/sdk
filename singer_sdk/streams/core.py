"""Stream abstract class."""

from __future__ import annotations

import abc
import copy
import datetime
import json
import typing as t
import warnings
from os import PathLike
from pathlib import Path
from types import MappingProxyType

import singer_sdk.singerlib as singer
from singer_sdk import metrics
from singer_sdk.batch import Batcher
from singer_sdk.exceptions import (
    AbortedSyncFailedException,
    AbortedSyncPausedException,
    InvalidReplicationKeyException,
    InvalidStreamSortException,
    MaxRecordsLimitException,
)
from singer_sdk.helpers._batch import (
    BaseBatchFileEncoding,
    BatchConfig,
    SDKBatchMessage,
)
from singer_sdk.helpers._catalog import pop_deselected_record_properties
from singer_sdk.helpers._compat import (
    SingerSDKDeprecationWarning,
    datetime_fromisoformat,
)
from singer_sdk.helpers._flattening import get_flattening_options
from singer_sdk.helpers._state import (
    finalize_state_progress_markers,
    get_starting_replication_value,
    get_state_partitions_list,
    get_writeable_state_dict,
    increment_state,
    is_state_non_resumable,
    log_sort_error,
    reset_state_progress_markers,
    write_replication_key_signpost,
    write_starting_replication_value,
)
from singer_sdk.helpers._typing import (
    TypeConformanceLevel,
    conform_record_data_types,
    is_datetime_type,
)
from singer_sdk.helpers._util import utc_now
from singer_sdk.mapper import RemoveRecordTransform, SameRecordTransform, StreamMap

if t.TYPE_CHECKING:
    import logging

    from singer_sdk.helpers import types
    from singer_sdk.helpers._compat import Traversable
    from singer_sdk.singerlib.catalog import StreamMetadata
    from singer_sdk.tap_base import Tap

# Replication methods
REPLICATION_FULL_TABLE = "FULL_TABLE"
REPLICATION_INCREMENTAL = "INCREMENTAL"
REPLICATION_LOG_BASED = "LOG_BASED"


class Stream(metaclass=abc.ABCMeta):  # noqa: PLR0904
    """Abstract base class for tap streams.

    :ivar context: Stream partition or context dictionary.

    .. versionadded:: 0.39.0
       The ``context`` attribute.
    """

    STATE_MSG_FREQUENCY = 10000
    """Number of records between state messages."""

    ABORT_AT_RECORD_COUNT: int | None = None
    """
    If set, raise `MaxRecordsLimitException` if the limit is exceeded.
    """

    TYPE_CONFORMANCE_LEVEL = TypeConformanceLevel.RECURSIVE
    """Type conformance level for this stream.

    Field types in the schema are used to convert record field values to the correct
    type.

    Available options are:

    - ``TypeConformanceLevel.NONE``: No conformance is performed.
    - ``TypeConformanceLevel.RECURSIVE``: Conformance is performed recursively through
      all nested levels in the record.
    - ``TypeConformanceLevel.ROOT_ONLY``: Conformance is performed only on the
      root level.
    """

    # Used for nested stream relationships
    parent_stream_type: type[Stream] | None = None
    """Parent stream type for this stream. If this stream is a child stream, this should
    be set to the parent stream class.
    """

    ignore_parent_replication_key: bool = False
    """Set to `True` if the parent stream's replication key are not updated when child
    items are changed.

    This is used to indicate that a child stream should be synced regardless of the
    parent stream's state.
    """

    selected_by_default: bool = True
    """Whether this stream is selected by default in the catalog."""

    def __init__(
        self,
        tap: Tap,
        schema: str | PathLike | dict[str, t.Any] | singer.Schema | None = None,
        name: str | None = None,
    ) -> None:
        """Init tap stream.

        Args:
            tap: Singer Tap this stream belongs to.
            schema: JSON schema for records in this stream.
            name: Name of this stream.

        Raises:
            ValueError: TODO
            FileNotFoundError: TODO
        """
        if name:
            self.name: str = name
        if not self.name:
            msg = "Missing argument or class variable 'name'."
            raise ValueError(msg)

        self.logger: logging.Logger = tap.logger.getChild(self.name)
        self.metrics_logger = tap.metrics_logger
        self.tap_name: str = tap.name
        self.context: types.Context | None = None

        self._config: dict = dict(tap.config)
        self._tap = tap
        self._tap_state = tap.state
        self._tap_input_catalog: singer.Catalog | None = None
        self._input_schema: dict | None = None
        self._stream_maps: list[StreamMap] | None = None
        self.forced_replication_method: str | None = None
        self._replication_key: str | None = None
        self._primary_keys: t.Sequence[str] | None = None
        self._state_partitioning_keys: list[str] | None = None
        self._schema_filepath: Path | Traversable | None = None
        self._metadata: singer.MetadataMapping | None = None
        self._mask: singer.SelectionMask | None = None
        self._schema: dict
        self._is_state_flushed: bool = True
        self._last_emitted_state: dict | None = None
        self._sync_costs: dict[str, int] = {}
        self.child_streams: list[Stream] = []
        if schema:
            if isinstance(schema, (PathLike, str)):
                if not Path(schema).is_file():
                    msg = f"Could not find schema file '{self.schema_filepath}'."
                    raise FileNotFoundError(msg)

                self._schema_filepath = Path(schema)
                warnings.warn(
                    "Passing a schema filepath is deprecated. Please pass the schema "
                    "dictionary or a Singer Schema object instead.",
                    SingerSDKDeprecationWarning,
                    stacklevel=2,
                )
            elif isinstance(schema, dict):
                self._schema = schema
            elif isinstance(schema, singer.Schema):
                self._schema = schema.to_dict()
            else:
                msg = f"Unexpected type {type(schema).__name__} for arg 'schema'."  # type: ignore[unreachable]
                raise ValueError(msg)

        if self.schema_filepath:
            self._schema = json.loads(self.schema_filepath.read_text())

        if not self.schema:
            msg = (
                f"Could not initialize schema for stream '{self.name}'. A valid schema "
                "object or filepath was not provided."
            )
            raise ValueError(msg)

    @property
    def stream_maps(self) -> list[StreamMap]:
        """Get stream transformation maps.

        The 0th item is the primary stream map. List should not be empty.

        Returns:
            A list of one or more map transformations for this stream.
        """
        if self._stream_maps:
            return self._stream_maps

        if self._tap.mapper is not None:
            self._stream_maps = self._tap.mapper.stream_maps[self.name]
            self.logger.debug(
                "Tap has custom mapper. Using %d provided map(s).",
                len(self.stream_maps),
            )

        # TODO: A tap mapper is always registered so this code is unreachable.
        # Consider removing it.
        # https://github.com/meltano/sdk/blob/c6672eb70002c7430f5db30fba05bb21cf9f0c11/singer_sdk/mapper.py#L768-L778
        else:  # pragma: no cover
            self.logger.info(  # type: ignore[unreachable]
                "No custom mapper provided for '%s'. Using SameRecordTransform.",
                self.name,
            )
            self._stream_maps = [
                SameRecordTransform(
                    stream_alias=self.name,
                    raw_schema=self.schema,
                    key_properties=self.primary_keys,
                    flattening_options=get_flattening_options(self.config),
                ),
            ]
        return self._stream_maps

    @property
    def is_timestamp_replication_key(self) -> bool:
        """Check is replication key is a timestamp.

        Developers can override to `True` in order to force this value, although this
        should not be required in most use cases since the type can generally be
        accurately detected from the JSON Schema.

        Returns:
            True if the stream uses a timestamp-based replication key.

        Raises:
            InvalidReplicationKeyException: If the schema does not contain the
                replication key.
        """
        if not self.replication_key:
            return False

        schema = self.effective_schema
        type_dict = schema.get("properties", {}).get(self.replication_key)

        if type_dict is None:
            msg = f"Field '{self.replication_key}' is not in schema for stream '{self.name}'"  # noqa: E501
            raise InvalidReplicationKeyException(msg)

        return is_datetime_type(type_dict)

    def get_starting_replication_key_value(
        self,
        context: types.Context | None,
    ) -> t.Any | None:  # noqa: ANN401
        """Get starting replication key.

        Will return the value of the stream's replication key when `--state` is passed.
        If no prior state exists, will return `None`.

        Developers should use this method to seed incremental processing for
        non-datetime replication keys. For datetime and date replication keys, use
        :meth:`~singer_sdk.Stream.get_starting_timestamp()`

        Args:
            context: Stream partition or context dictionary.

        Returns:
            Starting replication value.

        .. note::

           This method requires :attr:`~singer_sdk.Stream.replication_key` to be set
           to a non-null value, indicating the stream should be synced incrementally.
        """
        state = self.get_context_state(context)

        return (
            get_starting_replication_value(state)
            if self.replication_method != REPLICATION_FULL_TABLE
            else None
        )

    def get_starting_timestamp(
        self,
        context: types.Context | None,
    ) -> datetime.datetime | None:
        """Get starting replication timestamp.

        Will return the value of the stream's replication key when `--state` is passed.
        If no state exists, will return `start_date` if set, or `None` if neither
        the stream state nor `start_date` is set.

        Developers should use this method to seed incremental processing for date
        and datetime replication keys. For non-datetime replication keys, use
        :meth:`~singer_sdk.Stream.get_starting_replication_key_value()`

        .. note::

           This method requires :attr:`~singer_sdk.Stream.replication_key` to be set
           to a non-null value, indicating the stream should be synced incrementally.

        Args:
            context: Stream partition or context dictionary.

        Returns:
            `start_date` from config, or state value if using timestamp replication.

        Raises:
            ValueError: If the replication value is not a valid timestamp.
        """
        value = self.get_starting_replication_key_value(context)

        if value is None:
            return None

        if not self.is_timestamp_replication_key:
            msg = f"The replication key {self.replication_key} is not of timestamp type"
            raise ValueError(msg)

        result = datetime_fromisoformat(value)
        return result if result.tzinfo else result.replace(tzinfo=datetime.timezone.utc)

    @property
    def selected(self) -> bool:
        """Check if stream is selected.

        Returns:
            True if the stream is selected.
        """
        return self.mask.get((), True)

    @selected.setter
    def selected(self, value: bool | None) -> None:
        """Set stream selection.

        Args:
            value: True if the stream is selected.
        """
        self.metadata.root.selected = value
        self._mask = self.metadata.resolve_selection()

    @t.final
    @property
    def has_selected_descendents(self) -> bool:
        """Check descendents.

        Returns:
            True if any child streams are selected, recursively.
        """
        return any(
            child.selected or child.has_selected_descendents
            for child in self.child_streams or []
        )

    @t.final
    @property
    def descendent_streams(self) -> list[Stream]:
        """Get child streams.

        Returns:
            A list of all children, recursively.
        """
        result: list[Stream] = [*self.child_streams]
        for child in self.child_streams:
            result += child.descendent_streams or []
        return result

    @property
    def effective_schema(self) -> dict:
        """The schema used to prune deselected properties and conform types.

        If an input schema is provided, it will be used instead of the stream's
        schema.

        Override this ONLY if you need to unconditionally apply changes on top of,
        or ignore, the input schema.

        Returns:
            JSON Schema dictionary for this stream.
        """
        return self._input_schema if self._input_schema is not None else self.schema

    def _write_replication_key_signpost(
        self,
        context: types.Context | None,
        value: datetime.datetime | str | int | float,
    ) -> None:
        """Write the signpost value, if available.

        Args:
            context: Stream partition or context dictionary.
            value: TODO
        """
        if not value:
            return

        state = self.get_context_state(context)
        write_replication_key_signpost(state, value)

    def _parse_datetime(self, value: str) -> datetime.datetime:  # noqa: PLR6301
        """Parse a datetime string.

        Args:
            value: The datetime string.

        Returns:
            The parsed datetime, timezone-aware preferred.
        """
        result = datetime_fromisoformat(value)

        # Ensure datetime is timezone-aware
        if not result.tzinfo:
            result = result.replace(tzinfo=datetime.timezone.utc)

        return result

    def compare_start_date(self, value: str, start_date_value: str) -> str:
        """Compare a bookmark value to a start date and return the most recent value.

        If the replication key is a datetime-formatted string, this method will parse
        the value and compare it to the start date. Otherwise, the bookmark value is
        returned.

        If the tap uses a non-datetime replication key (e.g. an UNIX timestamp), the
        developer is encouraged to override this method to provide custom logic for
        comparing the bookmark value to the start date.

        Args:
            value: The replication key value.
            start_date_value: The start date value from the config.

        Returns:
            The most recent value between the bookmark and start date.
        """
        if self.is_timestamp_replication_key:
            return max(value, start_date_value, key=self._parse_datetime)

        return value

    def _write_starting_replication_value(self, context: types.Context | None) -> None:
        """Write the starting replication value, if available.

        Args:
            context: Stream partition or context dictionary.
        """
        value = None
        state = self.get_context_state(context)

        if self.replication_key:
            replication_key_value = state.get("replication_key_value")
            if replication_key_value and self.replication_key == state.get(
                "replication_key",
            ):
                value = replication_key_value

            # Use start_date if it is more recent than the replication_key state
            start_date_value: str | None = self.config.get("start_date")
            if start_date_value:
                if not value:
                    value = start_date_value
                else:
                    value = self.compare_start_date(value, start_date_value)

            self.logger.info("Starting incremental sync with bookmark value: %s", value)

        write_starting_replication_value(state, value)

    def get_replication_key_signpost(
        self,
        context: types.Context | None,  # noqa: ARG002
    ) -> datetime.datetime | t.Any | None:  # noqa: ANN401
        """Get the replication signpost.

        For timestamp-based replication keys, this defaults to `utc_now()`. For
        non-timestamp replication keys, default to `None`. For consistency in subsequent
        calls, the value will be frozen (cached) at its initially called state, per
        partition argument if applicable.

        Developers may optionally override this method in advanced use cases such
        as unsorted incremental streams or complex hierarchical stream scenarios.
        For more info: :doc:`/implementation/state`

        Args:
            context: Stream partition or context dictionary.

        Returns:
            Max allowable bookmark value for this stream's replication key.
        """
        return utc_now() if self.is_timestamp_replication_key else None

    @property
    def schema_filepath(self) -> Path | Traversable | None:
        """Get path to schema file.

        Returns:
            Path to a schema file for the stream or `None` if n/a.
        """
        return self._schema_filepath

    @property
    def schema(self) -> dict:
        """Get schema.

        Returns:
            JSON Schema dictionary for this stream.
        """
        return self._schema

    @property
    def primary_keys(self) -> t.Sequence[str]:
        """Get primary keys.

        Returns:
            A list of primary key(s) for the stream.
        """
        return self._primary_keys or []

    @primary_keys.setter
    def primary_keys(self, new_value: t.Sequence[str]) -> None:
        """Set primary key(s) for the stream.

        Args:
            new_value: A list or tuple of primary key(s) for the stream.
        """
        self._primary_keys = new_value

    @property
    def state_partitioning_keys(self) -> list[str] | None:
        """Get state partition keys.

        If not set, a default partitioning will be inherited from the stream's context.
        If an empty list is set (`[]`), state will be held in one bookmark per stream.

        Returns:
            Partition keys for the stream state bookmarks.
        """
        return self._state_partitioning_keys

    @state_partitioning_keys.setter
    def state_partitioning_keys(self, new_value: list[str] | None) -> None:
        """Set partition keys for the stream state bookmarks.

        If not set, a default partitioning will be inherited from the stream's context.
        If an empty list is set (`[]`), state will be held in one bookmark per stream.

        Args:
            new_value: the new list of keys
        """
        self._state_partitioning_keys = new_value

    @property
    def replication_key(self) -> str | None:
        """Get replication key.

        Returns:
            Replication key for the stream.
        """
        return self._replication_key or None

    @replication_key.setter
    def replication_key(self, new_value: str | None) -> None:
        """Set replication key for the stream.

        Args:
            new_value: TODO
        """
        self._replication_key = new_value

    @property
    def is_sorted(self) -> bool:
        """Expect stream to be sorted.

        When `True`, incremental streams will attempt to resume if unexpectedly
        interrupted.

        Returns:
            `True` if stream is sorted. Defaults to `False`.
        """
        return False

    @property
    def check_sorted(self) -> bool:
        """Check if stream is sorted.

        This setting enables additional checks which may trigger
        `InvalidStreamSortException` if records are found which are unsorted.

        Returns:
            `True` if sorting is checked. Defaults to `True`.
        """
        return True

    @property
    def metadata(self) -> singer.MetadataMapping:
        """Get stream metadata.

        Metadata attributes (`inclusion`, `selected`, etc.) are part of the Singer spec.

        Metadata from an input catalog will override standard metadata.

        Returns:
            A mapping from property breadcrumbs to metadata objects.
        """
        if self._metadata is not None:
            return self._metadata

        if self._tap_input_catalog:
            catalog_entry = self._tap_input_catalog.get_stream(self.tap_stream_id)
            if catalog_entry:
                self._metadata = catalog_entry.metadata
                return self._metadata

        self._metadata = singer.MetadataMapping.get_standard_metadata(
            schema=self.schema,
            replication_method=self.forced_replication_method,
            key_properties=self.primary_keys or [],
            valid_replication_keys=(
                [self.replication_key] if self.replication_key else None
            ),
            schema_name=None,
            selected_by_default=self.selected_by_default,
        )

        # If there's no input catalog, select all streams
        self._metadata.root.selected = (
            self._tap_input_catalog is None and self.selected_by_default
        )

        return self._metadata

    @property
    def _singer_catalog_entry(self) -> singer.CatalogEntry:
        """Return catalog entry as specified by the Singer catalog spec.

        Returns:
            TODO
        """
        return singer.CatalogEntry(
            tap_stream_id=self.tap_stream_id,
            stream=self.name,
            schema=singer.Schema.from_dict(self.schema),
            metadata=self.metadata,
            key_properties=self.primary_keys or [],
            replication_key=self.replication_key,
            replication_method=self.replication_method,
            is_view=None,
            database=None,
            table=None,
            row_count=None,
            stream_alias=None,
        )

    @property
    def _singer_catalog(self) -> singer.Catalog:
        """TODO.

        Returns:
            TODO
        """
        return singer.Catalog([(self.tap_stream_id, self._singer_catalog_entry)])

    @property
    def config(self) -> t.Mapping[str, t.Any]:
        """Get stream configuration.

        Returns:
            A frozen (read-only) config dictionary map.
        """
        return MappingProxyType(self._config)

    @property
    def tap_stream_id(self) -> str:
        """Return a unique stream ID.

        Default implementations will return `self.name` but this behavior may be
        overridden if required by the developer.

        Returns:
            Unique stream ID.
        """
        return self.name

    @property
    def replication_method(self) -> str:
        """Get replication method.

        Returns:
            Replication method to be used for this stream.
        """
        if self.forced_replication_method:
            return str(self.forced_replication_method)
        if self.replication_key:
            return REPLICATION_INCREMENTAL
        return REPLICATION_FULL_TABLE

    # State properties:

    @property
    def tap_state(self) -> dict:
        """Return a writeable state dict for the entire tap.

        Note: This dictionary is shared (and writable) across all streams.

        This method is internal to the SDK and should not need to be overridden.
        Developers may access this property but this is not recommended except in
        advanced use cases. Instead, developers should access the latest stream
        replication key values using :meth:`~singer_sdk.Stream.get_starting_timestamp()`
        for timestamp keys, or
        :meth:`~singer_sdk.Stream.get_starting_replication_key_value()` for
        non-timestamp keys.

        Returns:
            A writeable state dict for the entire tap.
        """
        return self._tap_state

    def get_context_state(self, context: types.Context | None) -> dict:
        """Return a writable state dict for the given context.

        Gives a partitioned context state if applicable; else returns stream state.
        A blank state will be created in none exists.

        This method is internal to the SDK and should not need to be overridden.
        Developers may access this property but this is not recommended except in
        advanced use cases. Instead, developers should access the latest stream
        replication key values using
        :meth:`~singer_sdk.Stream.get_starting_timestamp()` for timestamp keys, or
        :meth:`~singer_sdk.Stream.get_starting_replication_key_value()` for
        non-timestamp keys.

        Partition level may be overridden by
        :attr:`~singer_sdk.Stream.state_partitioning_keys` if set.

        Args:
            context: Stream partition or context dictionary.

        Returns:
            A partitioned context state if applicable; else returns stream state.
            A blank state will be created in none exists.
        """
        if state_partition_context := self._get_state_partition_context(context):
            return get_writeable_state_dict(
                self.tap_state,
                self.name,
                state_partition_context=state_partition_context,
            )
        return self.stream_state

    @property
    def stream_state(self) -> dict:
        """Get writable state.

        This method is internal to the SDK and should not need to be overridden.
        Developers may access this property but this is not recommended except in
        advanced use cases. Instead, developers should access the latest stream
        replication key values using :meth:`~singer_sdk.Stream.get_starting_timestamp()`
        for timestamp keys, or
        :meth:`~singer_sdk.Stream.get_starting_replication_key_value()` for
        non-timestamp keys.

        A blank state entry will be created if one doesn't already exist.

        Returns:
            A writable state dict for this stream.
        """
        return get_writeable_state_dict(self.tap_state, self.name)

    # Partitions

    @property
    def partitions(self) -> list[dict] | None:
        """Get stream partitions.

        Developers may override this property to provide a default partitions list.

        By default, this method returns a list of any partitions which are already
        defined in state, otherwise None.

        Returns:
            A list of partition key dicts (if applicable), otherwise `None`.
        """
        result: list[dict] = [
            partition_state["context"]
            for partition_state in (
                get_state_partitions_list(self.tap_state, self.name) or []
            )
        ]
        return result or None

    # Private bookmarking methods

    def _increment_stream_state(
        self,
        latest_record: types.Record,
        *,
        context: types.Context | None = None,
    ) -> None:
        """Update state of stream or partition with data from the provided record.

        Raises `InvalidStreamSortException` is `self.is_sorted = True` and unsorted data
        is detected.

        Note: The default implementation does not advance any bookmarks unless
        `self.replication_method == 'INCREMENTAL'.

        Args:
            latest_record: TODO
            context: Stream partition or context dictionary.

        Raises:
            ValueError: TODO
        """
        # This also creates a state entry if one does not yet exist:
        state_dict = self.get_context_state(context)

        # Advance state bookmark values if applicable
        if latest_record and self.replication_method == REPLICATION_INCREMENTAL:
            if not self.replication_key:
                msg = (
                    f"Could not detect replication key for '{self.name}' "
                    f"stream(replication method={self.replication_method})"
                )
                raise ValueError(msg)
            treat_as_sorted = self.is_sorted
            if not treat_as_sorted and self.state_partitioning_keys is not None:
                # Streams with custom state partitioning are not resumable.
                treat_as_sorted = False
            increment_state(
                state_dict,
                replication_key=self.replication_key,
                latest_record=latest_record,
                is_sorted=treat_as_sorted,
                check_sorted=self.check_sorted,
            )

    # Private message authoring methods:

    def _write_state_message(self) -> None:
        """Write out a STATE message with the latest state."""
        if (
            (not self._is_state_flushed)
            and self.tap_state
            and (self.tap_state != self._last_emitted_state)
        ):
            self._tap.write_message(singer.StateMessage(value=self.tap_state))
            self._last_emitted_state = copy.deepcopy(self.tap_state)
            self._is_state_flushed = True

    def _generate_schema_messages(
        self,
    ) -> t.Generator[singer.SchemaMessage, None, None]:
        """Generate schema messages from stream maps.

        Yields:
            Schema message objects.
        """
        bookmark_keys = [self.replication_key] if self.replication_key else None
        for stream_map in self.stream_maps:
            if isinstance(stream_map, RemoveRecordTransform):
                # Don't emit schema if the stream's records are all ignored.
                continue

            yield singer.SchemaMessage(
                stream_map.stream_alias,
                stream_map.transformed_schema,
                stream_map.transformed_key_properties,
                bookmark_keys,
            )

    def _write_schema_message(self) -> None:
        """Write out a SCHEMA message with the stream schema."""
        for schema_message in self._generate_schema_messages():
            self._tap.write_message(schema_message)

    @property
    def mask(self) -> singer.SelectionMask:
        """Get a boolean mask for stream and property selection.

        Returns:
            A mapping of breadcrumbs to boolean values, representing stream and field
            selection.
        """
        if self._mask is None:
            self._mask = self.metadata.resolve_selection()
        return self._mask

    def _generate_record_messages(
        self,
        record: types.Record,
    ) -> t.Generator[singer.RecordMessage, None, None]:
        """Write out a RECORD message.

        Args:
            record: A single stream record.

        Yields:
            Record message objects.
        """
        schema = self.effective_schema
        pop_deselected_record_properties(record, self.schema, self.mask)
        record = conform_record_data_types(
            stream_name=self.name,
            record=record,
            schema=schema,
            level=self.TYPE_CONFORMANCE_LEVEL,
            logger=self.logger,
        )
        for stream_map in self.stream_maps:
            mapped_record = stream_map.transform(record)
            # Emit record if not filtered
            if mapped_record is not None:
                yield singer.RecordMessage(
                    stream=stream_map.stream_alias,
                    record=mapped_record,
                    version=None,
                    time_extracted=utc_now(),
                )

    def _generate_batch_messages(
        self,
        encoding: BaseBatchFileEncoding,
        manifest: list[str],
    ) -> t.Generator[SDKBatchMessage, None, None]:
        """Write out a BATCH message.

        Args:
            encoding: The encoding to use for the batch.
            manifest: A list of filenames for the batch.

        Yields:
            Batch message objects.
        """
        for stream_map in self.stream_maps:
            yield SDKBatchMessage(
                stream=stream_map.stream_alias,
                encoding=encoding,
                manifest=manifest,
            )

    def _write_record_message(self, record: types.Record) -> None:
        """Write out a RECORD message.

        Args:
            record: A single stream record.
        """
        for record_message in self._generate_record_messages(record):
            self._tap.write_message(record_message)

        self._is_state_flushed = False

    def _write_batch_message(
        self,
        encoding: BaseBatchFileEncoding,
        manifest: list[str],
    ) -> None:
        """Write out a BATCH message.

        Args:
            encoding: The encoding to use for the batch.
            manifest: A list of filenames for the batch.
        """
        for batch_message in self._generate_batch_messages(encoding, manifest):
            self._tap.write_message(batch_message)

        self._is_state_flushed = False

    def _log_metric(self, point: metrics.Point) -> None:
        """Log a single measurement.

        Args:
            point: A single measurement value.
        """
        metrics.log(self.metrics_logger, point=point)

    def log_sync_costs(self) -> None:
        """Log a summary of Sync costs.

        The costs are calculated via `calculate_sync_cost`.
        This method can be overridden to log results in a custom
        format. It is only called once at the end of the life of
        the stream.
        """
        if len(self._sync_costs) > 0:
            msg = f"Total Sync costs for stream {self.name}: {self._sync_costs}"
            self.logger.info(msg)

    def _check_max_record_limit(self, current_record_index: int) -> None:
        """Raise an exception if dry run record limit exceeded.

        Raised if we find dry run record limit exceeded,
        aka `current_record_index > self.ABORT_AT_RECORD_COUNT - 1`.

        Args:
            current_record_index: The zero-based index of the current record.
        """
        if (
            self.ABORT_AT_RECORD_COUNT is not None
            and current_record_index > self.ABORT_AT_RECORD_COUNT - 1
        ):
            self._abort_sync(
                abort_reason=MaxRecordsLimitException(
                    "Stream prematurely aborted due to the stream's max dry run "
                    f"record limit ({self.ABORT_AT_RECORD_COUNT}) being reached.",
                ),
            )

    def _abort_sync(self, abort_reason: Exception) -> None:
        """Handle a sync operation being aborted.

        This method will attempt to close out the sync operation as gracefully as
        possible - for instance, if a max runtime or record count is reached. This can
        also be called for `SIGTERM` and KeyboardInterrupt events.

        If a state message is pending, we will attempt to write it to STDOUT before
        shutting down.

        If the stream can reach a valid resumable state, then we will raise
        `AbortedSyncPausedException`. Otherwise, `AbortedSyncFailedException` will be
        raised.

        Args:
            abort_reason: The exception that triggered the sync to be aborted.

        Raises:
            AbortedSyncFailedException: Raised if sync could not reach a valid state.
            AbortedSyncPausedException: Raised if sync was able to be transitioned into
                a valid state without data loss or corruption.
        """
        self._write_state_message()  # Write out state message if pending.

        if self.replication_method == "FULL_TABLE":
            msg = "Sync operation aborted for stream in 'FULL_TABLE' replication mode."
            raise AbortedSyncFailedException(msg) from abort_reason

        if is_state_non_resumable(self.stream_state):
            msg = "Sync operation aborted and state is not in a resumable state."
            raise AbortedSyncFailedException(msg) from abort_reason

        # Else, the sync operation can be assumed to be in a valid resumable state.
        raise AbortedSyncPausedException from abort_reason

    # Handle interim stream state

    def reset_state_progress_markers(self, state: dict | None = None) -> None:
        """Reset progress markers. If all=True, all state contexts will be set.

        This method is internal to the SDK and should not need to be overridden.

        Args:
            state: State object to promote progress markers with.
        """
        if state is None or state == {}:
            context: types.Context | None
            for context in self.partitions or [{}]:
                state = self.get_context_state(context or None)
                reset_state_progress_markers(state)
            return

        reset_state_progress_markers(state)

    def _finalize_state(self, state: dict | None = None) -> None:
        """Reset progress markers and state flushed flag to ensure state is written.

        Args:
            state: State object to promote progress markers with.
        """
        state = finalize_state_progress_markers(state)  # type: ignore[arg-type]
        self._is_state_flushed = False

    def finalize_state_progress_markers(self, state: dict | None = None) -> None:
        """Reset progress markers and emit state message if necessary.

        This method is internal to the SDK and should not need to be overridden.

        Args:
            state: State object to promote progress markers with.
        """
        if state is None or state == {}:
            for child_stream in self.child_streams or []:
                child_stream.finalize_state_progress_markers()

            context: types.Context | None
            for context in self.partitions or [{}]:
                state = self.get_context_state(context or None)
                self._finalize_state(state)
        else:
            self._finalize_state(state)

        self._write_state_message()

    # Private sync methods:

    def _process_record(
        self,
        record: types.Record,
        child_context: types.Context | None = None,
        partition_context: types.Context | None = None,
    ) -> None:
        """Process a record.

        Args:
            record: The record to process.
            child_context: The child context.
            partition_context: The partition context.
        """
        partition_context = partition_context or {}
        for key, val in partition_context.items():
            # Add state context to records if not already present
            if key not in record:
                record[key] = val

        for context in self.generate_child_contexts(
            record=record,
            context=child_context,
        ):
            # Sync children, except when primary mapper filters out the record
            if self.stream_maps[0].get_filter_result(record):
                self._sync_children(copy.copy(context))

    def _sync_records(  # noqa: C901
        self,
        context: types.Context | None = None,
        *,
        write_messages: bool = True,
    ) -> t.Generator[dict, t.Any, t.Any]:
        """Sync records, emitting RECORD and STATE messages.

        Args:
            context: Stream partition or context dictionary.
            write_messages: Whether to write Singer messages to stdout.

        Raises:
            InvalidStreamSortException: Raised if sorting errors are found while
                syncing the records.

        Yields:
            Each record from the source.
        """
        # Type definitions
        context_element: types.Context | None
        record: types.Record | None
        context_list: list[types.Context] | list[dict] | None

        # Initialize metrics
        record_counter = metrics.record_counter(self.name)
        timer = metrics.sync_timer(self.name)

        record_index = 0
        context_list = [context] if context is not None else self.partitions
        selected = self.selected

        with record_counter, timer:
            for context_element in context_list or [{}]:
                record_counter.context = context_element
                timer.context = context_element

                current_context = context_element or None
                state = self.get_context_state(current_context)
                state_partition_context = self._get_state_partition_context(
                    current_context,
                )
                self._write_starting_replication_value(current_context)
                child_context: types.Context | None = (
                    None if current_context is None else copy.copy(current_context)
                )

                for idx, record_result in enumerate(self.get_records(current_context)):
                    self._check_max_record_limit(current_record_index=record_index)

                    if isinstance(record_result, tuple):  # pragma: no cover
                        # Tuple items should be the record and the child context
                        warnings.warn(
                            "Yielding a tuple of (record, child_context) is "
                            "deprecated and will be removed in version 0.49 "
                            "at the earliest. "
                            "Please yield a single item instead.",
                            SingerSDKDeprecationWarning,
                            stacklevel=2,
                        )
                        record, child_context = record_result
                    else:
                        record = record_result

<<<<<<< HEAD
=======
                    record = self.post_process(record, current_context)
                    if record is None:
                        continue

>>>>>>> 9d28c980
                    try:
                        self._process_record(
                            record,
                            child_context=child_context,
                            partition_context=state_partition_context,
                        )
                    except InvalidStreamSortException as ex:  # pragma: no cover
                        log_sort_error(
                            log_fn=self.logger.error,
                            ex=ex,
                            record_count=record_index + 1,
                            partition_record_count=idx + 1,
                            current_context=current_context,
                            state_partition_context=state_partition_context,
                            stream_name=self.name,
                        )
                        raise

                    if selected:
                        if write_messages:
                            self._write_record_message(record)

                        self._increment_stream_state(record, context=current_context)
                        if (
                            record_index + 1
                        ) % self.STATE_MSG_FREQUENCY == 0 and write_messages:
                            self._write_state_message()

                        record_counter.increment()
                        yield record

                    record_index += 1

                if current_context == state_partition_context:
                    # Finalize per-partition state only if 1:1 with context
                    self._finalize_state(state)

        if not context:
            # Finalize total stream only if we have the full context.
            # Otherwise will be finalized by tap at end of sync.
            self._finalize_state(self.stream_state)

        if write_messages:
            # Write final state message if we haven't already
            self._write_state_message()

    def _sync_batches(
        self,
        batch_config: BatchConfig,
        context: types.Context | None = None,
    ) -> None:
        """Sync batches, emitting BATCH messages.

        Args:
            batch_config: The batch configuration.
            context: Stream partition or context dictionary.
        """
        with metrics.batch_counter(self.name, context=context) as counter:
            for encoding, manifest in self.get_batches(batch_config, context):
                counter.increment()
                self._write_batch_message(encoding=encoding, manifest=manifest)
                self._write_state_message()

    # Public methods ("final", not recommended to be overridden)

    @t.final
    def sync(self, context: types.Context | None = None) -> None:
        """Sync this stream.

        This method is internal to the SDK and should not need to be overridden.

        Args:
            context: Stream partition or context dictionary.
        """
        msg = f"Beginning {self.replication_method.lower()} sync of '{self.name}'"
        if context:
            msg += f" with context: {context}"
        self.logger.info(msg)
        self.context = MappingProxyType(context) if context else None

        # Use a replication signpost, if available
        signpost = self.get_replication_key_signpost(context)
        if signpost:
            self._write_replication_key_signpost(context, signpost)

        # Send a SCHEMA message to the downstream target:
        if self.selected:
            self._write_schema_message()

        try:
            batch_config = self.get_batch_config(self.config)
            if batch_config:
                self._sync_batches(batch_config, context=context)
            else:
                # Sync the records themselves:
                for _ in self._sync_records(context=context):
                    pass
        except Exception:
            self.logger.exception(
                "An unhandled error occurred while syncing '%s'",
                self.name,
            )
            raise

    def _sync_children(self, child_context: types.Context | None) -> None:
        if child_context is None:
            self.logger.warning(
                "Context for child streams of '%s' is null, "
                "skipping sync of any child streams",
                self.name,
            )
            return

        for child_stream in self.child_streams:
            if child_stream.selected or child_stream.has_selected_descendents:
                child_stream.sync(context=child_context)

    # Overridable Methods

    def apply_catalog(self, catalog: singer.Catalog) -> None:
        """Apply a catalog dict, updating any settings overridden within the catalog.

        Developers may override this method in order to introduce advanced catalog
        parsing, or to explicitly fail on advanced catalog customizations which
        are not supported by the tap.

        Args:
            catalog: Catalog object passed to the tap. Defines schema, primary and
                replication keys, as well as selection metadata.
        """
        self._tap_input_catalog = catalog

        if entry := catalog.get_stream(self.name):
            stream_metadata: StreamMetadata | None
            if stream_metadata := entry.metadata.get(()):  # type: ignore[assignment]
                table_key_properties = stream_metadata.table_key_properties
                table_replication_key = stream_metadata.replication_key
                table_replication_method = stream_metadata.forced_replication_method
            else:
                table_key_properties = None
                table_replication_key = None
                table_replication_method = None

            self.primary_keys = entry.key_properties or table_key_properties or ()
            self.replication_key = entry.replication_key or table_replication_key

            replication_method = entry.replication_method or table_replication_method
            if replication_method:
                self.forced_replication_method = replication_method

            self._input_schema = entry.schema.to_dict()

    def _get_state_partition_context(
        self,
        context: types.Context | None,
    ) -> types.Context | None:
        """Override state handling if Stream.state_partitioning_keys is specified.

        Args:
            context: Stream partition or context dictionary.

        Returns:
            TODO
        """
        if context is None:
            return None

        if self.state_partitioning_keys is None:
            return context

        return {k: v for k, v in context.items() if k in self.state_partitioning_keys}

    def get_child_context(
        self,
        record: types.Record,
        context: types.Context | None,
    ) -> types.Context | None:
        """Return a child context object from the record and optional provided context.

        By default, will return context if provided and otherwise the record dict.

        Developers may override this behavior to send specific information to child
        streams for context.

        Return ``None`` if no child streams should be synced, for example if the
        parent record was deleted and the child records can no longer be synced.

        Args:
            record: Individual record in the stream.
            context: Stream partition or context dictionary.

        Returns:
            A dictionary with context values for a child stream, or None if no child
            streams should be synced.

        Raises:
            NotImplementedError: If the stream has children but this method is not
                overridden.
        """
        if context is None:
            for child_stream in self.child_streams:
                if child_stream.state_partitioning_keys is None:
                    parent_type = type(self).__name__
                    child_type = type(child_stream).__name__
                    msg = (
                        "No child context behavior was defined between parent stream "
                        f"'{self.name}' and child stream '{child_stream.name}'. "
                        f"The parent stream must define "
                        f"`{parent_type}.get_child_context()` and/or the child stream "
                        f"must define `{child_type}.state_partitioning_keys`."
                    )
                    raise NotImplementedError(msg)

        return context or record

    def generate_child_contexts(
        self,
        record: types.Record,
        context: types.Context | None,
    ) -> t.Iterable[types.Context | None]:
        """Generate child contexts.

        Args:
            record: Individual record in the stream.
            context: Stream partition or context dictionary.

        Yields:
            A child context for each child stream.
        """
        yield self.get_child_context(record=record, context=context)

    # Abstract Methods

    @abc.abstractmethod
    def get_records(
        self,
        context: types.Context | None,
    ) -> t.Iterable[types.Record | tuple[dict, dict | None]]:
        """Abstract record generator function. Must be overridden by the child class.

        Each record emitted should be a dictionary of property names to their values.
        Returns either a record dict or a tuple: (record_dict, child_context)

        A method which should retrieve data from the source and return records
        incrementally using the python `yield` operator.

        Only custom stream types need to define this method. REST and GraphQL streams
        should instead use the class-specific methods for REST or GraphQL, respectively.

        This method takes an optional `context` argument, which can be safely ignored
        unless the stream is a child stream or requires partitioning.
        More info: :doc:`/partitioning`.

        Parent streams can optionally return a tuple, in which
        case the second item in the tuple being a `child_context` dictionary for the
        stream's `context`.

        If the child context object in the tuple is ``None``, the child streams will
        be skipped. This is useful for cases where the parent record was deleted and
        the child records can no longer be synced.

        More info: :doc:`/parent_streams`

        .. versionchanged:: 0.47.0
           Deprecated support for returning a tuple of (record, child_context).

        Args:
            context: Stream partition or context dictionary.
        """

    def get_batch_config(self, config: t.Mapping) -> BatchConfig | None:  # noqa: PLR6301
        """Return the batch config for this stream.

        Args:
            config: Tap configuration dictionary.

        Returns:
            Batch config for this stream.
        """
        raw = config.get("batch_config")
        return BatchConfig.from_dict(raw) if raw else None

    def get_batches(
        self,
        batch_config: BatchConfig,
        context: types.Context | None = None,
    ) -> t.Iterable[tuple[BaseBatchFileEncoding, list[str]]]:
        """Batch generator function.

        Developers are encouraged to override this method to customize batching
        behavior for databases, bulk APIs, etc.

        Args:
            batch_config: Batch config for this stream.
            context: Stream partition or context dictionary.

        Yields:
            A tuple of (encoding, manifest) for each batch.
        """
        batcher = Batcher(
            tap_name=self.tap_name,
            stream_name=self.name,
            batch_config=batch_config,
        )
        records = self._sync_records(context, write_messages=False)
        for manifest in batcher.get_batches(records=records):
            yield batch_config.encoding, manifest

    def post_process(  # noqa: PLR6301
        self,
        row: types.Record,
        context: types.Context | None = None,  # noqa: ARG002
    ) -> types.Record | None:
        """As needed, append or transform raw data to match expected structure.

        Optional. This method gives developers an opportunity to "clean up" the results
        prior to returning records to the downstream tap - for instance: cleaning,
        renaming, or appending properties to the raw record result returned from the
        API.

        Developers may also return `None` from this method to filter out
        invalid or not-applicable records from the stream.

        Args:
            row: Individual record in the stream.
            context: Stream partition or context dictionary.

        Returns:
            The resulting record dict, or `None` if the record should be excluded.
        """
        return row<|MERGE_RESOLUTION|>--- conflicted
+++ resolved
@@ -1190,13 +1190,10 @@
                     else:
                         record = record_result
 
-<<<<<<< HEAD
-=======
                     record = self.post_process(record, current_context)
                     if record is None:
                         continue
 
->>>>>>> 9d28c980
                     try:
                         self._process_record(
                             record,
