--- conflicted
+++ resolved
@@ -20,10 +20,6 @@
 )
 
 import pendulum
-<<<<<<< HEAD
-from memoization import cached
-from singer import metadata
-=======
 import singer
 from singer import (
     metadata,
@@ -32,7 +28,6 @@
 )
 from singer.catalog import Catalog
 from singer.schema import Schema
->>>>>>> e28425c8
 
 from singer_sdk.plugin_base import PluginBase as TapBaseClass
 from singer_sdk.helpers._catalog import (
@@ -49,20 +44,6 @@
     get_state_partitions_list,
     increment_state,
     finalize_state_progress_markers,
-<<<<<<< HEAD
-    wipe_state_progress_markers,
-)
-from singer_sdk.exceptions import MaxRecordsLimitException
-from singer_sdk.plugin_base import PluginBase as TapBaseClass
-from singer_sdk.helpers._compat import final
-from singer_sdk.helpers._util import utc_now
-
-import singer
-from singer import RecordMessage, SchemaMessage
-from singer.catalog import Catalog
-from singer.schema import Schema
-from singer_sdk.helpers._typing import is_datetime_type
-=======
     reset_state_progress_markers,
     write_replication_key_signpost,
 )
@@ -70,7 +51,6 @@
 from singer_sdk.helpers._compat import final
 from singer_sdk.helpers._util import utc_now
 from singer_sdk.helpers import _catalog
->>>>>>> e28425c8
 
 
 # Replication methods
@@ -86,10 +66,6 @@
 
     STATE_MSG_FREQUENCY = 10000  # Number of records between state messages
     _MAX_RECORDS_LIMIT: Optional[int] = None
-<<<<<<< HEAD
-    _VALIDATE_SORT_ORDER = True
-=======
->>>>>>> e28425c8
 
     parent_stream_types: List[Any] = []  # May be used in sync sequencing
 
@@ -258,19 +234,6 @@
         self._replication_key = new_value
 
     @property
-<<<<<<< HEAD
-    def sort_keys(self) -> Optional[List[str]]:
-        """Return list of sort keys for the stream.
-
-        The default sort key is the same as the replication key, but this can
-        can be overridden to allow cases where the stream is not pre-sorted
-        by its replication key. If the stream is unsorted, this must be set
-        to None or incremental replication will fail.
-        """
-        if not self.replication_key:
-            return None
-        return [self.replication_key]
-=======
     def is_sorted(self) -> bool:
         """Return `True` if stream is sorted. Defaults to `False`.
 
@@ -281,7 +244,6 @@
         `InvalidStreamSortException` if records are found which are unsorted.
         """
         return False
->>>>>>> e28425c8
 
     @property
     def _singer_metadata(self) -> dict:
@@ -420,22 +382,6 @@
                         f"Could not detect replication key for '{self.name}' stream"
                         f"(replication method={self.replication_method})"
                     )
-<<<<<<< HEAD
-                validate_sort = self._VALIDATE_SORT_ORDER
-                if validate_sort:
-                    first_sort_key = next(iter(self.sort_keys or []), None)
-                    if first_sort_key != self.replication_key:
-                        validate_sort = False
-                increment_state(
-                    state_dict,
-                    replication_key=self.replication_key,
-                    max_replication_key_bookmark=self.get_max_replication_key_bookmark(
-                        partition=partition
-                    ),
-                    sort_keys=self.sort_keys,
-                    latest_record=latest_record,
-                    validate_sort=validate_sort,
-=======
                 increment_state(
                     state_dict,
                     replication_key=self.replication_key,
@@ -444,7 +390,6 @@
                     ),
                     latest_record=latest_record,
                     is_sorted=self.is_sorted,
->>>>>>> e28425c8
                 )
 
     # Private message authoring methods:
@@ -488,22 +433,11 @@
     def _sync_records(self, partition: Optional[dict] = None) -> None:
         """Sync records, emitting RECORD and STATE messages."""
         rows_sent = 0
-<<<<<<< HEAD
-        # Iterate through each returned record:
-        if partition:
-            partitions = [partition]
-        else:
-            partitions = self.partitions or [None]
-        for partition in partitions:
-            state = self.get_stream_or_partition_state(partition)
-            wipe_state_progress_markers(state)
-=======
         partitions = [partition] if partition else self.partitions
         for partition in partitions or [{}]:
             partition = partition or None
             state = self.get_stream_or_partition_state(partition)
             reset_state_progress_markers(state)
->>>>>>> e28425c8
             for row_dict in self.get_records(partition=partition):
                 if (
                     self._MAX_RECORDS_LIMIT is not None
