--- conflicted
+++ resolved
@@ -929,7 +929,6 @@
             self.ABORT_AT_RECORD_COUNT is not None
             and current_record_index > self.ABORT_AT_RECORD_COUNT - 1
         ):
-<<<<<<< HEAD
             try:
                 self._abort_sync(
                     abort_reason=MaxRecordsLimitException(
@@ -976,12 +975,6 @@
 
         # Else, the sync operation can be assumed to be in a valid resumable state.
         raise AbortedSyncPausedException from abort_reason
-=======
-            raise MaxRecordsLimitException(
-                "Stream prematurely aborted due to the stream's max record "
-                f"limit ({self._MAX_RECORDS_LIMIT}) being reached.",
-            )
->>>>>>> a92f23b5
 
     # Handle interim stream state
 
