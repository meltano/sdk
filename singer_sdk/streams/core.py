--- conflicted
+++ resolved
@@ -54,11 +54,7 @@
 class Stream(metaclass=abc.ABCMeta):
     """Abstract base class for tap streams."""
 
-<<<<<<< HEAD
-=======
     STATE_MSG_FREQUENCY = 10000  # Number of records between state messages
-    MAX_CONNECT_RETRIES = 0
->>>>>>> 210813a5
     MAX_RECORDS_LIMIT: Optional[int] = None
 
     parent_stream_types: List[Any] = []  # May be used in sync sequencing
