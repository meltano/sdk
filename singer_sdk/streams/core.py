--- conflicted
+++ resolved
@@ -140,11 +140,8 @@
         self._mask: singer.SelectionMask | None = None
         self._schema: dict
         self._is_state_flushed: bool = True
-<<<<<<< HEAD
         self._last_emitted_state: dict | None = None
-=======
         self._sync_costs: dict[str, int] = {}
->>>>>>> 7f33209e
         self.child_streams: list[Stream] = []
         if schema:
             if isinstance(schema, (PathLike, str)):
