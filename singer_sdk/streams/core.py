--- conflicted
+++ resolved
@@ -100,16 +100,9 @@
     # Internal API cost aggregator
     _sync_costs: dict[str, int] = {}
 
-<<<<<<< HEAD
-    # Batch attributes
-    batch_size: int = 1000
-    """Max number of records to write to each batch file."""
-
     selected_by_default: bool = True
     """Whether this stream is selected by default in the catalog."""
 
-=======
->>>>>>> a6442726
     def __init__(
         self,
         tap: Tap,
