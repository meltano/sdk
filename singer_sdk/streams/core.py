--- conflicted
+++ resolved
@@ -4,29 +4,9 @@
 import datetime
 import json
 import logging
-<<<<<<< HEAD
 from types import MappingProxyType
-
-import pendulum
-from singer import metadata
-
-from singer_sdk.plugin_base import PluginBase as TapBaseClass
-from singer_sdk.helpers.util import (
-    get_property_schema,
-    is_boolean_type,
-    get_selected_schema,
-)
-from singer_sdk.helpers.state import (
-    get_stream_state_dict,
-    read_stream_state,
-    wipe_stream_state_keys,
-)
-from functools import lru_cache
-=======
->>>>>>> 6840ccf5
 from os import PathLike
 from pathlib import Path
-from types import MappingProxyType
 from typing import (
     Dict,
     Any,
@@ -39,9 +19,22 @@
 )
 
 import pendulum
+import singer
 from singer import metadata
-
-from singer_sdk.helpers._typing import conform_record_data_types
+from singer import RecordMessage, SchemaMessage
+from singer.catalog import Catalog
+from singer.schema import Schema
+
+from singer_sdk.plugin_base import PluginBase as TapBaseClass
+from singer_sdk.helpers.util import (
+    get_property_schema,
+    get_selected_schema,
+)
+
+from singer_sdk.helpers._typing import (
+    conform_record_data_types,
+    _warn_unmapped_property,
+)
 from singer_sdk.helpers._state import (
     get_writeable_state_dict,
     get_state_partitions_list,
@@ -51,14 +44,8 @@
     write_replication_key_signpost,
 )
 from singer_sdk.exceptions import MaxRecordsLimitException, InvalidStreamSortException
-from singer_sdk.plugin_base import PluginBase as TapBaseClass
 from singer_sdk.helpers._compat import final
 from singer_sdk.helpers._util import utc_now
-
-import singer
-from singer import RecordMessage, SchemaMessage
-from singer.catalog import Catalog
-from singer.schema import Schema
 from singer_sdk.helpers._typing import is_datetime_type
 
 
@@ -382,10 +369,11 @@
         """Sync records, emitting RECORD and STATE messages."""
         rows_sent = 0
         # Iterate through each returned record:
+        partitions: List[Optional[dict]] = [None]
         if partition:
             partitions = [partition]
-        else:
-            partitions = self.partitions or [None]
+        elif self.partitions:
+            partitions = self.partitions
         for partition in partitions:
             state = self.get_stream_or_partition_state(partition)
             reset_state_progress_markers(state)
@@ -401,17 +389,13 @@
 
                 if rows_sent and ((rows_sent - 1) % self.STATE_MSG_FREQUENCY == 0):
                     self._write_state_message()
-<<<<<<< HEAD
-                self._conform_record_property_selection(row_dict)
-                record = self._conform_record_data_types(row_dict)
-=======
+                self._drop_deselected_properties(row_dict)
                 record = conform_record_data_types(
                     stream_name=self.name,
                     row=row_dict,
                     schema=self.schema,
                     logger=self.logger,
                 )
->>>>>>> 6840ccf5
                 record_message = RecordMessage(
                     stream=self.name,
                     record=record,
@@ -434,74 +418,17 @@
         # Reset interim bookmarks before emitting final STATE message:
         self._write_state_message()
 
-<<<<<<< HEAD
-    # Private validation and cleansing methods:
-
-    @lru_cache()
-    def _warn_unmapped_property(self, property_name: str):
-        self.logger.warning(
-            f"Property '{property_name}' was present in the result stream but "
-            "not found in catalog schema. Ignoring."
-        )
-
-    def _conform_record_property_selection(self, record: Dict[str, Any]) -> None:
+    def _drop_deselected_properties(self, record: Dict[str, Any]) -> None:
         """Drop values if deselected in schema or in catalog entry metadata."""
         # TODO: Call this recursively in order to handle nested properties
         for property_name, elem in record.items():
             property_schema = get_property_schema(self.schema, property_name)
             if not property_schema:
-                self._warn_unmapped_property(property_name)
+                _warn_unmapped_property(self.name, property_name, self.logger)
                 record.pop(property_name)
             # TODO: Also need to check schema "selected" value if available
             # TODO: Also need to check catalog entry's metadata rules
 
-    def _conform_record_data_types(  # noqa: C901
-        self, row: Dict[str, Any]
-    ) -> Dict[str, Any]:
-        """Translate values in record dictionary to singer-compatible data types.
-
-        Any property names not found in the schema catalog will be removed, and a
-        warning will be logged exactly once per unmapped property name.
-        """
-        rec: Dict[str, Any] = {}
-        for property_name, elem in row.items():
-            property_schema = get_property_schema(self.schema or {}, property_name)
-            if not property_schema:
-                self._warn_unmapped_property(property_name)
-                continue
-            if isinstance(elem, datetime.datetime):
-                rec[property_name] = elem.isoformat() + "+00:00"
-            elif isinstance(elem, datetime.date):
-                rec[property_name] = elem.isoformat() + "T00:00:00+00:00"
-            elif isinstance(elem, datetime.timedelta):
-                epoch = datetime.datetime.utcfromtimestamp(0)
-                timedelta_from_epoch = epoch + elem
-                rec[property_name] = timedelta_from_epoch.isoformat() + "+00:00"
-            elif isinstance(elem, datetime.time):
-                rec[property_name] = str(elem)
-            elif isinstance(elem, bytes):
-                # for BIT value, treat 0 as False and anything else as True
-                bit_representation: bool
-                if is_boolean_type(property_schema):
-                    bit_representation = elem != b"\x00"
-                    rec[property_name] = bit_representation
-                else:
-                    rec[property_name] = elem.hex()
-            elif is_boolean_type(property_schema):
-                boolean_representation: Optional[bool]
-                if elem is None:
-                    boolean_representation = None
-                elif elem == 0:
-                    boolean_representation = False
-                else:
-                    boolean_representation = True
-                rec[property_name] = boolean_representation
-            else:
-                rec[property_name] = elem
-        return rec
-
-=======
->>>>>>> 6840ccf5
     # Public methods ("final", not recommended to be overridden)
 
     @final
