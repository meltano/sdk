--- conflicted
+++ resolved
@@ -11,11 +11,8 @@
 from singer_sdk._singerlib.messages import Message, SingerMessageType
 from singer_sdk._singerlib.messages import format_message as singer_format_message
 from singer_sdk._singerlib.messages import write_message as singer_write_message
-<<<<<<< HEAD
+from singer_sdk.exceptions import InvalidInputLine
 from singer_sdk.helpers._util import deserialize_json
-=======
-from singer_sdk.exceptions import InvalidInputLine
->>>>>>> 4b50dd36
 
 logger = logging.getLogger(__name__)
 
@@ -54,30 +51,6 @@
             msg = f"Line is missing required {', '.join(missing)} key(s): {line_dict}"
             raise InvalidInputLine(msg)
 
-<<<<<<< HEAD
-=======
-    def deserialize_json(self, line: str) -> dict:  # noqa: PLR6301
-        """Deserialize a line of json.
-
-        Args:
-            line: A single line of json.
-
-        Returns:
-            A dictionary of the deserialized json.
-
-        Raises:
-            json.decoder.JSONDecodeError: raised if any lines are not valid json
-        """
-        try:
-            return json.loads(  # type: ignore[no-any-return]
-                line,
-                parse_float=decimal.Decimal,
-            )
-        except json.decoder.JSONDecodeError as exc:
-            logger.exception("Unable to parse:\n%s", line, exc_info=exc)
-            raise
-
->>>>>>> 4b50dd36
     def _process_lines(self, file_input: t.IO[str]) -> t.Counter[str]:
         """Internal method to process jsonl lines from a Singer tap.
 
