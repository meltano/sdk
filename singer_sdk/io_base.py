--- conflicted
+++ resolved
@@ -13,12 +13,7 @@
 import msgspec
 
 from singer_sdk._singerlib.messages import Message, SingerMessageType
-<<<<<<< HEAD
-=======
-from singer_sdk._singerlib.messages import format_message as singer_format_message
-from singer_sdk._singerlib.messages import write_message as singer_write_message
 from singer_sdk.exceptions import InvalidInputLine
->>>>>>> 4b50dd36
 
 logger = logging.getLogger(__name__)
 msg_buffer = bytearray(64)
@@ -89,11 +84,7 @@
             msg = f"Line is missing required {', '.join(missing)} key(s): {line_dict}"
             raise InvalidInputLine(msg)
 
-<<<<<<< HEAD
-    def deserialize_json(self, line: bytes) -> dict:
-=======
-    def deserialize_json(self, line: str) -> dict:  # noqa: PLR6301
->>>>>>> 4b50dd36
+    def deserialize_json(self, line: bytes) -> dict:  # noqa: PLR6301
         """Deserialize a line of json.
 
         Args:
@@ -109,13 +100,8 @@
             return decoder.decode(  # type: ignore[no-any-return]
                 line,
             )
-<<<<<<< HEAD
         except msgspec.DecodeError as exc:
-            logger.error("Unable to parse:\n%s", line, exc_info=exc)
-=======
-        except json.decoder.JSONDecodeError as exc:
             logger.exception("Unable to parse:\n%s", line, exc_info=exc)
->>>>>>> 4b50dd36
             raise
 
     def _process_lines(self, file_input: t.IO) -> t.Counter[str]:
@@ -190,11 +176,7 @@
 class SingerWriter:
     """Interface for all plugins writting Singer messages to stdout."""
 
-<<<<<<< HEAD
-    def format_message(self, message: Message) -> bytes:
-=======
-    def format_message(self, message: Message) -> str:  # noqa: PLR6301
->>>>>>> 4b50dd36
+    def format_message(self, message: Message) -> bytes:  # noqa: PLR6301
         """Format a message as a JSON string.
 
         Args:
@@ -207,7 +189,7 @@
         msg_buffer.extend(b"\n")
         return msg_buffer
 
-    def write_message(self, message: Message) -> None:  # noqa: PLR6301
+    def write_message(self, message: Message) -> None:
         """Write a message to stdout.
 
         Args:
