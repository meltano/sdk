--- conflicted
+++ resolved
@@ -5,11 +5,7 @@
 import typing as t
 import warnings
 
-<<<<<<< HEAD
-from jsonschema import Draft202012Validator
-=======
 from jsonschema import validators
->>>>>>> 3de2b98e
 from jsonschema.exceptions import SchemaError
 
 import singer_sdk.helpers._typing as th
@@ -88,21 +84,12 @@
         Raises:
             AssertionError: if schema is not valid.
         """
-<<<<<<< HEAD
-        assert self.stream.schema
-
-        validator = Draft202012Validator(self.stream.schema)
-
-        try:
-            validator.check_schema(self.stream.schema)
-=======
         schema = self.stream.schema
         default = DEFAULT_JSONSCHEMA_VALIDATOR
         validator = validators.validator_for(schema, default=default)
 
         try:
             validator.check_schema(schema)
->>>>>>> 3de2b98e
         except SchemaError as e:  # pragma: no cover
             msg = f"Schema is not valid: {e}"
             raise AssertionError(msg) from e
@@ -171,17 +158,10 @@
     def test(self) -> None:
         """Run test."""
         schema = self.stream.schema
-<<<<<<< HEAD
-        validator = Draft202012Validator(
-            schema,
-            format_checker=Draft202012Validator.FORMAT_CHECKER,
-        )
-=======
         default = DEFAULT_JSONSCHEMA_VALIDATOR
         validator = validators.validator_for(schema, default=default)(schema)
         validator.format_checker = default.FORMAT_CHECKER
 
->>>>>>> 3de2b98e
         for record in self.stream_records:
             errors = list(validator.iter_errors(record))
             error_messages = "\n".join(
