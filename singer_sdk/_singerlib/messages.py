--- conflicted
+++ resolved
@@ -8,13 +8,8 @@
 from dataclasses import asdict, dataclass, field
 from datetime import timezone
 
-<<<<<<< HEAD
-import pytz
+from dateutil.parser import parse
 from msgspec import json
-=======
-import simplejson as json
-from dateutil.parser import parse
->>>>>>> 2f688722
 
 if t.TYPE_CHECKING:
     from datetime import datetime
