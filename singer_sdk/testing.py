--- conflicted
+++ resolved
@@ -1,17 +1,11 @@
 """Pre-built test functions which can be applied to multiple taps."""
 
 import io
-<<<<<<< HEAD
 from contextlib import redirect_stderr, redirect_stdout
 from typing import Callable, List, Optional, Tuple, Type, cast
 
 from singer_sdk.helpers import _singer
-=======
-from contextlib import redirect_stdout
-from typing import Callable, List, Type
-
 from singer_sdk.mapper_base import InlineMapper
->>>>>>> adf42a85
 from singer_sdk.tap_base import Tap
 from singer_sdk.target_base import Target
 
@@ -137,7 +131,6 @@
     Returns:
         A 2-item tuple with StringIO buffers from the Target's output: (stdout, stderr)
     """
-<<<<<<< HEAD
     stdout_buf = io.StringIO()
     stderr_buf = io.StringIO()
 
@@ -176,8 +169,6 @@
     tap_stdout.seek(0)
 
     return tap_stdout, tap_stderr, target_stdout, target_stderr
-=======
-    return []
 
 
 def sync_end_to_end(tap: Tap, target: Target, *mappers: InlineMapper) -> None:
@@ -204,5 +195,4 @@
         buf.seek(0)
         mapper_output = buf
 
-    target.listen(mapper_output)
->>>>>>> adf42a85
+    target.listen(mapper_output)