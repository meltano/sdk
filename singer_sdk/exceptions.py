--- conflicted
+++ resolved
@@ -137,11 +137,7 @@
 
 
 class MissingKeyPropertiesError(Exception):
-<<<<<<< HEAD
-    """Raised when a received (and/or transformed) record is missing key properties."""
-=======
     """Raised when a recieved (and/or transformed) record is missing key properties."""
->>>>>>> 06753228
 
 
 class InvalidJSONSchema(Exception):
@@ -149,9 +145,6 @@
 
 
 class InvalidRecord(Exception):
-<<<<<<< HEAD
-    """Raised when a stream record is invalid according to its declared schema."""
-=======
     """Raised when a stream record is invalid according to its declared schema."""
 
     def __init__(self, error_message: str, record: dict) -> None:
@@ -163,5 +156,4 @@
         """
         super().__init__(f"Record Message Validation Error: {error_message}")
         self.error_message = error_message
-        self.record = record
->>>>>>> 06753228
+        self.record = record