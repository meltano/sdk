--- conflicted
+++ resolved
@@ -2,16 +2,13 @@
 
 from __future__ import annotations
 
-<<<<<<< HEAD
 import abc
+import typing as t
 
 import requests
-=======
-import typing as t
 
 if t.TYPE_CHECKING:
     import requests
->>>>>>> a92f23b5
 
 
 class ConfigValidationError(Exception):
