--- conflicted
+++ resolved
@@ -3,11 +3,7 @@
 import abc
 import json
 from pathlib import PurePath, Path
-<<<<<<< HEAD
-from typing import Any, List, Optional, Dict, Type, Union
-=======
-from typing import Any, List, Optional, Dict, Union, cast
->>>>>>> 2666f5f2
+from typing import Any, List, Optional, Dict, Type, Union, cast
 
 import click
 from singer.catalog import Catalog
