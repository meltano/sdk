"""Tap abstract class."""


from __future__ import annotations

import abc
import contextlib
import json
<<<<<<< HEAD
import sys
=======
import typing as t
>>>>>>> 54222bb2
from enum import Enum

import click

from singer_sdk._singerlib import Catalog
from singer_sdk.cli import common_options
<<<<<<< HEAD
from singer_sdk.exceptions import ConfigValidationError, MaxRecordsLimitException
=======
from singer_sdk.exceptions import AbortedSyncFailedException, AbortedSyncPausedException
>>>>>>> 54222bb2
from singer_sdk.helpers import _state
from singer_sdk.helpers._classproperty import classproperty
from singer_sdk.helpers._compat import final
from singer_sdk.helpers._state import write_stream_state
from singer_sdk.helpers._util import read_json_file
from singer_sdk.helpers.capabilities import (
    CapabilitiesEnum,
    PluginCapabilities,
    TapCapabilities,
)
from singer_sdk.mapper import PluginMapper
from singer_sdk.plugin_base import PluginBase

if t.TYPE_CHECKING:
    from pathlib import PurePath

    from singer_sdk.streams import SQLStream, Stream

STREAM_MAPS_CONFIG = "stream_maps"


class CliTestOptionValue(Enum):
    """Values for CLI option --test."""

    All = "all"
    Schema = "schema"
    Disabled = False


class Tap(PluginBase, metaclass=abc.ABCMeta):
    """Abstract base class for taps.

    The Tap class governs configuration, validation, and stream discovery for tap
    plugins.
    """

    # Constructor

    def __init__(
        self,
        *,
        config: dict | PurePath | str | list[PurePath | str] | None = None,
        catalog: PurePath | str | dict | Catalog | None = None,
        state: PurePath | str | dict | None = None,
        parse_env_config: bool = False,
        validate_config: bool = True,
    ) -> None:
        """Initialize the tap.

        Args:
            config: Tap configuration. Can be a dictionary, a single path to a
                configuration file, or a list of paths to multiple configuration
                files.
            catalog: Tap catalog. Can be a dictionary or a path to the catalog file.
            state: Tap state. Can be dictionary or a path to the state file.
            parse_env_config: Whether to look for configuration values in environment
                variables.
            validate_config: True to require validation of config settings.
        """
        super().__init__(
            config=config,
            parse_env_config=parse_env_config,
            validate_config=validate_config,
        )

        # Declare private members
        self._streams: dict[str, Stream] | None = None
        self._input_catalog: Catalog | None = None
        self._state: dict[str, Stream] = {}
        self._catalog: Catalog | None = None  # Tap's working catalog

        # Process input catalog
        if isinstance(catalog, Catalog):
            self._input_catalog = catalog
        elif isinstance(catalog, dict):
            self._input_catalog = Catalog.from_dict(catalog)  # type: ignore[arg-type]
        elif catalog is not None:
            self._input_catalog = Catalog.from_dict(read_json_file(catalog))

        # Initialize mapper
        self.mapper: PluginMapper
        self.mapper = PluginMapper(
            plugin_config=dict(self.config),
            logger=self.logger,
        )

        self.mapper.register_raw_streams_from_catalog(self.catalog)

        # Process state
        state_dict: dict = {}
        if isinstance(state, dict):
            state_dict = state
        elif state:
            state_dict = read_json_file(state)
        self.load_state(state_dict)

    # Class properties

    @property
    def streams(self) -> dict[str, Stream]:
        """Get streams discovered or catalogued for this tap.

        Results will be cached after first execution.

        Returns:
            A mapping of names to streams, using discovery or a provided catalog.
        """
        input_catalog = self.input_catalog

        if self._streams is None:
            self._streams = {}
            for stream in self.load_streams():
                if input_catalog is not None:
                    stream.apply_catalog(input_catalog)
                self._streams[stream.name] = stream
        return self._streams

    @property
    def state(self) -> dict:
        """Get tap state.

        Returns:
            The tap's state dictionary

        Raises:
            RuntimeError: If state has not been initialized.
        """
        if self._state is None:
            raise RuntimeError("Could not read from uninitialized state.")
        return self._state

    @property
    def input_catalog(self) -> Catalog | None:
        """Get the catalog passed to the tap.

        Returns:
            Catalog dictionary input, or None if not provided.
        """
        return self._input_catalog

    @property
    def catalog(self) -> Catalog:
        """Get the tap's working catalog.

        Returns:
            A Singer catalog object.
        """
        if self._catalog is None:
            self._catalog = self.input_catalog or self._singer_catalog

        return self._catalog

    @classproperty
    def capabilities(self) -> list[CapabilitiesEnum]:
        """Get tap capabilities.

        Returns:
            A list of capabilities supported by this tap.
        """
        return [
            TapCapabilities.CATALOG,
            TapCapabilities.STATE,
            TapCapabilities.DISCOVER,
            PluginCapabilities.ABOUT,
            PluginCapabilities.STREAM_MAPS,
            PluginCapabilities.FLATTENING,
        ]

    # Connection and sync tests:

    @final
    def run_connection_test(self) -> bool:
        """Run connection test, aborting each stream after 1 record.

        Returns:
            True if the test succeeded.
        """
        return self.run_sync_dry_run(
            dry_run_record_limit=1,
            streams=self.streams.values(),
        )

    @final
    def run_sync_dry_run(
        self,
        dry_run_record_limit: int | None = 1,
        streams: t.Iterable[Stream] | None = None,
    ) -> bool:
        """Run connection test.

        Exceptions of type `MaxRecordsLimitException` and
        `PartialSyncSuccessException` will be ignored.

        Args:
            dry_run_record_limit: The max number of records to sync per stream object.
            streams: The streams to test. If omitted, all streams will be tested.

        Returns:
            True if the test succeeded.
        """
        if streams is None:
            streams = self.streams.values()

        for stream in streams:
            # Initialize streams' record limits before beginning the sync test.
            stream.ABORT_AT_RECORD_COUNT = dry_run_record_limit

        for stream in streams:
            if stream.parent_stream_type:
                self.logger.debug(
                    "Child stream '%s' should be called by "
                    "parent stream '%s'. "
                    "Skipping direct invocation.",
                    type(stream).__name__,
                    stream.parent_stream_type.__name__,
                )
                continue
            with contextlib.suppress(
                AbortedSyncFailedException,
                AbortedSyncPausedException,
            ):
                stream.sync()
        return True

    @final
    def write_schemas(self) -> None:
        """Write a SCHEMA message for all known streams to STDOUT."""
        for stream in self.streams.values():
            stream._write_schema_message()

    # Stream detection:

    def run_discovery(self) -> str:
        """Write the catalog json to STDOUT and return as a string.

        Returns:
            The catalog as a string of JSON.
        """
        catalog_text = self.catalog_json_text
        print(catalog_text)  # noqa: T201
        return catalog_text

    @property
    def catalog_dict(self) -> dict:
        """Get catalog dictionary.

        Returns:
            The tap's catalog as a dict
        """
        return t.cast(dict, self._singer_catalog.to_dict())

    @property
    def catalog_json_text(self) -> str:
        """Get catalog JSON.

        Returns:
            The tap's catalog as formatted JSON text.
        """
        return json.dumps(self.catalog_dict, indent=2)

    @property
    def _singer_catalog(self) -> Catalog:
        """Return a Catalog object.

        Returns:
            :class:`singer_sdk._singerlib.Catalog`.
        """
        return Catalog(
            (stream.tap_stream_id, stream._singer_catalog_entry)
            for stream in self.streams.values()
        )

    def discover_streams(self) -> t.Sequence[Stream]:
        """Initialize all available streams and return them as a list.

        Return:
            List of discovered Stream objects.

        Raises:
            NotImplementedError: If the tap implementation does not override this
                method.
        """
        raise NotImplementedError(
            f"Tap '{self.name}' does not support discovery. "
            "Please set the '--catalog' command line argument and try again.",
        )

    @final
    def load_streams(self) -> list[Stream]:
        """Load streams from discovery and initialize DAG.

        Return the output of `self.discover_streams()` to enumerate
        discovered streams.

        Returns:
            A list of discovered streams, ordered by name.
        """
        # Build the parent-child dependency DAG

        # Index streams by type
        streams_by_type: dict[type[Stream], list[Stream]] = {}
        for stream in self.discover_streams():
            stream_type = type(stream)
            if stream_type not in streams_by_type:
                streams_by_type[stream_type] = []
            streams_by_type[stream_type].append(stream)

        # Initialize child streams list for parents
        for stream_type, streams in streams_by_type.items():
            if stream_type.parent_stream_type:
                parents = streams_by_type[stream_type.parent_stream_type]
                for parent in parents:
                    for stream in streams:
                        parent.child_streams.append(stream)
                        self.logger.info(
                            "Added '%s' as child stream to '%s'",
                            stream.name,
                            parent.name,
                        )

        streams = [stream for streams in streams_by_type.values() for stream in streams]
        return sorted(
            streams,
            key=lambda x: x.name,
            reverse=False,
        )

    # Bookmarks and state management

    def load_state(self, state: dict[str, t.Any]) -> None:
        """Merge or initialize stream state with the provided state dictionary input.

        Override this method to perform validation and backwards-compatibility patches
        on self.state. If overriding, we recommend first running
        `super().load_state(state)` to ensure compatibility with the SDK.

        Args:
            state: Initialize the tap's state with this value.

        Raises:
            ValueError: If the tap's own state is None, meaning it has not been
                initialized.
        """
        if self.state is None:
            raise ValueError("Cannot write to uninitialized state dictionary.")

        for stream_name, stream_state in state.get("bookmarks", {}).items():
            for key, val in stream_state.items():
                write_stream_state(
                    self.state,
                    stream_name,
                    key,
                    val,
                )

    # State handling

    def _reset_state_progress_markers(self) -> None:
        """Clear prior jobs' progress markers at beginning of sync."""
        for _, state in self.state.get("bookmarks", {}).items():
            _state.reset_state_progress_markers(state)
            for partition_state in state.get("partitions", []):
                _state.reset_state_progress_markers(partition_state)

    # Fix sync replication method incompatibilities

    def _set_compatible_replication_methods(self) -> None:
        stream: Stream
        for stream in self.streams.values():
            for descendent in stream.descendent_streams:
                if descendent.selected and descendent.ignore_parent_replication_key:
                    self.logger.warning(
                        "Stream descendent '%s' is selected and "
                        "its parent '%s' does not use inclusive "
                        "replication keys. "
                        "Forcing full table replication for '%s'.",
                        descendent.name,
                        stream.name,
                        stream.name,
                    )
                    stream.replication_key = None
                    stream.forced_replication_method = "FULL_TABLE"

    # Sync methods

    @final
    def sync_all(self) -> None:
        """Sync all streams."""
        self._reset_state_progress_markers()
        self._set_compatible_replication_methods()
        stream: Stream
        for stream in self.streams.values():
            if not stream.selected and not stream.has_selected_descendents:
                self.logger.info("Skipping deselected stream '%s'.", stream.name)
                continue

            if stream.parent_stream_type:
                self.logger.debug(
                    "Child stream '%s' is expected to be called "
                    "by parent stream '%s'. "
                    "Skipping direct invocation.",
                    type(stream).__name__,
                    stream.parent_stream_type.__name__,
                )
                continue

            stream.sync()
            stream.finalize_state_progress_markers()
            stream._write_state_message()

        # this second loop is needed for all streams to print out their costs
        # including child streams which are otherwise skipped in the loop above
        for stream in self.streams.values():
            stream.log_sync_costs()

    # Command Line Execution

    @classproperty
    def cli(cls) -> t.Callable:  # noqa: N805
        """Execute standard CLI handler for taps.

        Returns:
            A callable CLI object.
        """

        @common_options.PLUGIN_VERSION
        @common_options.PLUGIN_ABOUT
        @common_options.PLUGIN_ABOUT_FORMAT
        @common_options.PLUGIN_CONFIG
        @click.option(
            "--discover",
            is_flag=True,
            help="Run the tap in discovery mode.",
        )
        @click.option(
            "--test",
            is_flag=False,
            flag_value=CliTestOptionValue.All.value,
            default=CliTestOptionValue.Disabled,
            help=(
                "Use --test to sync a single record for each stream. "
                "Use --test=schema to test schema output without syncing "
                "records."
            ),
        )
        @click.option(
            "--catalog",
            help="Use a Singer catalog file with the tap.",
            type=click.Path(),
        )
        @click.option(
            "--state",
            help="Use a bookmarks file for incremental replication.",
            type=click.Path(),
        )
        @click.command(
            help="Execute the Singer tap.",
            context_settings={"help_option_names": ["--help"]},
        )
        def cli(
            *,
            version: bool = False,
            about: bool = False,
            discover: bool = False,
            test: CliTestOptionValue = CliTestOptionValue.Disabled,
            config: tuple[str, ...] = (),
            state: str | None = None,
            catalog: str | None = None,
            about_format: str | None = None,
        ) -> None:
            """Handle command line execution.

            Args:
                version: Display the package version.
                about: Display package metadata and settings.
                discover: Run the tap in discovery mode.
                test: Test connectivity by syncing a single record and exiting.
                about_format: Specify output style for `--about`.
                config: Configuration file location or 'ENV' to use environment
                    variables. Accepts multiple inputs as a tuple.
                catalog: Use a Singer catalog file with the tap.",
                state: Use a bookmarks file for incremental replication.
            """
            if version:
                cls.print_version()
                return

            if not about:
                cls.print_version(print_fn=cls.logger.info)
            else:
                cls.print_about(output_format=about_format)
                return

            validate_config: bool = True
            if discover:
                # Don't abort on validation failures
                validate_config = False

<<<<<<< HEAD
            parse_env_config = False
            config_files: list[PurePath] = []
            for config_path in config:
                if config_path == "ENV":
                    # Allow parse from env vars:
                    parse_env_config = True
                    continue

                # Validate config file paths before adding to list
                if not Path(config_path).is_file():
                    raise FileNotFoundError(
                        f"Could not locate config file at '{config_path}'."
                        "Please check that the file exists.",
                    )

                config_files.append(Path(config_path))

            try:
                tap = cls(  # type: ignore  # Ignore 'type not callable'
                    config=config_files or None,
                    state=state,
                    catalog=catalog,
                    parse_env_config=parse_env_config,
                    validate_config=validate_config,
                )
            except ConfigValidationError as exc:
                for error in exc.errors:
                    click.secho(error, fg="red", err=True)
                sys.exit(1)
=======
            config_files, parse_env_config = cls.config_from_cli_args(*config)
            tap = cls(  # type: ignore[operator]
                config=config_files or None,
                state=state,
                catalog=catalog,
                parse_env_config=parse_env_config,
                validate_config=validate_config,
            )
>>>>>>> 54222bb2

            if discover:
                tap.run_discovery()
                if test == CliTestOptionValue.All.value:
                    tap.run_connection_test()
            elif test == CliTestOptionValue.All.value:
                tap.run_connection_test()
            elif test == CliTestOptionValue.Schema.value:
                tap.write_schemas()
            else:
                tap.sync_all()

        return cli


class SQLTap(Tap):
    """A specialized Tap for extracting from SQL streams."""

    # Stream class used to initialize new SQL streams from their catalog declarations.
    default_stream_class: type[SQLStream]

    def __init__(
        self,
        *,
        config: dict | PurePath | str | list[PurePath | str] | None = None,
        catalog: PurePath | str | dict | None = None,
        state: PurePath | str | dict | None = None,
        parse_env_config: bool = False,
        validate_config: bool = True,
    ) -> None:
        """Initialize the SQL tap.

        The SQLTap initializer additionally creates a cache variable for _catalog_dict.

        Args:
            config: Tap configuration. Can be a dictionary, a single path to a
                configuration file, or a list of paths to multiple configuration
                files.
            catalog: Tap catalog. Can be a dictionary or a path to the catalog file.
            state: Tap state. Can be dictionary or a path to the state file.
            parse_env_config: Whether to look for configuration values in environment
                variables.
            validate_config: True to require validation of config settings.
        """
        self._catalog_dict: dict | None = None
        super().__init__(
            config=config,
            catalog=catalog,
            state=state,
            parse_env_config=parse_env_config,
            validate_config=validate_config,
        )

    @property
    def catalog_dict(self) -> dict:
        """Get catalog dictionary.

        Returns:
            The tap's catalog as a dict
        """
        if self._catalog_dict:
            return self._catalog_dict

        if self.input_catalog:
            return self.input_catalog.to_dict()

        connector = self.default_stream_class.connector_class(dict(self.config))

        result: dict[str, list[dict]] = {"streams": []}
        result["streams"].extend(connector.discover_catalog_entries())

        self._catalog_dict = result
        return self._catalog_dict

    def discover_streams(self) -> list[Stream]:
        """Initialize all available streams and return them as a list.

        Returns:
            List of discovered Stream objects.
        """
        result: list[Stream] = []
        for catalog_entry in self.catalog_dict["streams"]:
            result.append(self.default_stream_class(self, catalog_entry))

        return result<|MERGE_RESOLUTION|>--- conflicted
+++ resolved
@@ -6,22 +6,19 @@
 import abc
 import contextlib
 import json
-<<<<<<< HEAD
 import sys
-=======
 import typing as t
->>>>>>> 54222bb2
 from enum import Enum
 
 import click
 
 from singer_sdk._singerlib import Catalog
 from singer_sdk.cli import common_options
-<<<<<<< HEAD
-from singer_sdk.exceptions import ConfigValidationError, MaxRecordsLimitException
-=======
-from singer_sdk.exceptions import AbortedSyncFailedException, AbortedSyncPausedException
->>>>>>> 54222bb2
+from singer_sdk.exceptions import (
+    AbortedSyncFailedException,
+    AbortedSyncPausedException,
+    ConfigValidationError,
+)
 from singer_sdk.helpers import _state
 from singer_sdk.helpers._classproperty import classproperty
 from singer_sdk.helpers._compat import final
@@ -520,26 +517,10 @@
                 # Don't abort on validation failures
                 validate_config = False
 
-<<<<<<< HEAD
-            parse_env_config = False
-            config_files: list[PurePath] = []
-            for config_path in config:
-                if config_path == "ENV":
-                    # Allow parse from env vars:
-                    parse_env_config = True
-                    continue
-
-                # Validate config file paths before adding to list
-                if not Path(config_path).is_file():
-                    raise FileNotFoundError(
-                        f"Could not locate config file at '{config_path}'."
-                        "Please check that the file exists.",
-                    )
-
-                config_files.append(Path(config_path))
+            config_files, parse_env_config = cls.config_from_cli_args(*config)
 
             try:
-                tap = cls(  # type: ignore  # Ignore 'type not callable'
+                tap = cls(  # type: ignore[operator]
                     config=config_files or None,
                     state=state,
                     catalog=catalog,
@@ -550,16 +531,6 @@
                 for error in exc.errors:
                     click.secho(error, fg="red", err=True)
                 sys.exit(1)
-=======
-            config_files, parse_env_config = cls.config_from_cli_args(*config)
-            tap = cls(  # type: ignore[operator]
-                config=config_files or None,
-                state=state,
-                catalog=catalog,
-                parse_env_config=parse_env_config,
-                validate_config=validate_config,
-            )
->>>>>>> 54222bb2
 
             if discover:
                 tap.run_discovery()
