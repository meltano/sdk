"""Tap abstract class."""

from __future__ import annotations

import abc
import contextlib
import typing as t
from enum import Enum

import click

from singer_sdk._singerlib import Catalog, StateMessage
from singer_sdk.configuration._dict_config import merge_missing_config_jsonschema
from singer_sdk.exceptions import (
    AbortedSyncFailedException,
    AbortedSyncPausedException,
    ConfigValidationError,
)
from singer_sdk.helpers import _state, capabilities
from singer_sdk.helpers._state import write_stream_state
<<<<<<< HEAD
from singer_sdk.helpers._util import read_json_file
=======
from singer_sdk.helpers._util import dump_json, read_json_file
from singer_sdk.helpers.capabilities import (
    BATCH_CONFIG,
    CapabilitiesEnum,
    PluginCapabilities,
    TapCapabilities,
)
>>>>>>> 39e1619d
from singer_sdk.io_base import SingerWriter
from singer_sdk.plugin_base import PluginBase

if t.TYPE_CHECKING:
    from pathlib import PurePath

    from singer_sdk.connectors import SQLConnector
    from singer_sdk.mapper import PluginMapper
    from singer_sdk.streams import SQLStream, Stream

STREAM_MAPS_CONFIG = "stream_maps"


class CliTestOptionValue(Enum):
    """Values for CLI option --test."""

    All = "all"
    Schema = "schema"
    Disabled = "disabled"


class Tap(PluginBase, SingerWriter, metaclass=abc.ABCMeta):  # noqa: PLR0904
    """Abstract base class for taps.

    The Tap class governs configuration, validation, and stream discovery for tap
    plugins.
    """

    dynamic_catalog: bool = False
    """Whether the tap's catalog is dynamic. Set to True if the catalog is
    generated dynamically (e.g. by querying a database's system tables)."""

    #: A list of capabilities supported by this tap.
    capabilities: t.ClassVar[list[capabilities.CapabilitiesEnum]] = [
        capabilities.TapCapabilities.CATALOG,
        capabilities.TapCapabilities.STATE,
        capabilities.TapCapabilities.DISCOVER,
        capabilities.PluginCapabilities.ABOUT,
        capabilities.PluginCapabilities.STREAM_MAPS,
        capabilities.PluginCapabilities.FLATTENING,
        capabilities.PluginCapabilities.BATCH,
    ]

    # Constructor

    def __init__(
        self,
        *,
        config: dict | PurePath | str | list[PurePath | str] | None = None,
        catalog: PurePath | str | dict | Catalog | None = None,
        state: PurePath | str | dict | None = None,
        parse_env_config: bool = False,
        validate_config: bool = True,
        setup_mapper: bool = True,
    ) -> None:
        """Initialize the tap.

        Args:
            config: Tap configuration. Can be a dictionary, a single path to a
                configuration file, or a list of paths to multiple configuration
                files.
            catalog: Tap catalog. Can be a dictionary or a path to the catalog file.
            state: Tap state. Can be dictionary or a path to the state file.
            parse_env_config: Whether to look for configuration values in environment
                variables.
            validate_config: True to require validation of config settings.
            setup_mapper: True to initialize the plugin mapper.
        """
        super().__init__(
            config=config,
            parse_env_config=parse_env_config,
            validate_config=validate_config,
        )

        # Declare private members
        self._streams: dict[str, Stream] | None = None
        self._input_catalog: Catalog | None = None
        self._state: dict[str, Stream] = {}
        self._catalog: Catalog | None = None  # Tap's working catalog

        # Process input catalog
        if isinstance(catalog, Catalog):
            self._input_catalog = catalog
        elif isinstance(catalog, dict):
            self._input_catalog = Catalog.from_dict(catalog)  # type: ignore[arg-type]
        elif catalog is not None:
            self._input_catalog = Catalog.from_dict(read_json_file(catalog))

        self._mapper: PluginMapper | None = None

        if setup_mapper:
            self.setup_mapper()

        # Process state
        state_dict: dict = {}
        if isinstance(state, dict):
            state_dict = state
        elif state:
            state_dict = read_json_file(state)
        self.load_state(state_dict)

    # Class properties

    @property
    def streams(self) -> dict[str, Stream]:
        """Get streams discovered or catalogued for this tap.

        Results will be cached after first execution.

        Returns:
            A mapping of names to streams, using discovery or a provided catalog.
        """
        if self._streams is None:
            self._streams = {}
            input_catalog = self.input_catalog

            for stream in self.load_streams():
                if input_catalog is not None:
                    stream.apply_catalog(input_catalog)
                self._streams[stream.name] = stream
        return self._streams

    @property
    def state(self) -> dict:
        """Get tap state.

        Returns:
            The tap's state dictionary

        Raises:
            RuntimeError: If state has not been initialized.
        """
        if self._state is None:
            msg = "Could not read from uninitialized state."
            raise RuntimeError(msg)
        return self._state

    @property
    def input_catalog(self) -> Catalog | None:
        """Get the catalog passed to the tap.

        Returns:
            Catalog dictionary input, or None if not provided.
        """
        return self._input_catalog

    @property
    def catalog(self) -> Catalog:
        """Get the tap's working catalog.

        Returns:
            A Singer catalog object.
        """
        if self._catalog is None:
            self._catalog = self.input_catalog or self._singer_catalog

        return self._catalog

    def setup_mapper(self) -> None:
        """Initialize the plugin mapper for this tap."""
        super().setup_mapper()
        self.mapper.register_raw_streams_from_catalog(self.catalog)

    @classmethod
    def append_builtin_config(cls: type[PluginBase], config_jsonschema: dict) -> None:
        """Appends built-in config to `config_jsonschema` if not already set.

        To customize or disable this behavior, developers may either override this class
        method or override the `capabilities` property to disabled any unwanted
        built-in capabilities.

        For all except very advanced use cases, we recommend leaving these
        implementations "as-is", since this provides the most choice to users and is
        the most "future proof" in terms of taking advantage of built-in capabilities
        which may be added in the future.

        Args:
            config_jsonschema: [description]
        """
        PluginBase.append_builtin_config(config_jsonschema)

        if capabilities.BATCH.capability in cls.capabilities:  # pragma: no branch
            merge_missing_config_jsonschema(
                capabilities.BATCH.schema,
                config_jsonschema,
            )

    # Connection and sync tests:

    @t.final
    def run_connection_test(self) -> bool:
        """Run connection test, aborting each stream after 1 record.

        Returns:
            True if the test succeeded.
        """
        return self.run_sync_dry_run(
            dry_run_record_limit=1,
            streams=self.streams.values(),
        )

    @t.final
    def run_sync_dry_run(
        self,
        dry_run_record_limit: int | None = 1,
        streams: t.Iterable[Stream] | None = None,
    ) -> bool:
        """Run connection test.

        Exceptions of type `MaxRecordsLimitException` and
        `PartialSyncSuccessException` will be ignored.

        Args:
            dry_run_record_limit: The max number of records to sync per stream object.
            streams: The streams to test. If omitted, all streams will be tested.

        Returns:
            True if the test succeeded.
        """
        if streams is None:
            streams = self.streams.values()

        for stream in streams:
            # Initialize streams' record limits before beginning the sync test.
            stream.ABORT_AT_RECORD_COUNT = dry_run_record_limit

            # Force selection of streams.
            stream.selected = True

        for stream in streams:
            if stream.parent_stream_type:
                self.logger.debug(
                    "Child stream '%s' should be called by "
                    "parent stream '%s'. "
                    "Skipping direct invocation.",
                    type(stream).__name__,
                    stream.parent_stream_type.__name__,
                )
                continue
            with contextlib.suppress(
                AbortedSyncFailedException,
                AbortedSyncPausedException,
            ):
                stream.sync()
        return True

    @t.final
    def write_schemas(self) -> None:
        """Write a SCHEMA message for all known streams to STDOUT."""
        for stream in self.streams.values():
            stream.selected = True
            stream._write_schema_message()  # noqa: SLF001

    # Stream detection:

    def run_discovery(self) -> str:
        """Write the catalog json to STDOUT and return as a string.

        Returns:
            The catalog as a string of JSON.
        """
        catalog_text = self.catalog_json_text
        print(catalog_text)  # noqa: T201
        return catalog_text

    @property
    def catalog_dict(self) -> dict:
        """Get catalog dictionary.

        Returns:
            The tap's catalog as a dict
        """
        return t.cast(dict, self._singer_catalog.to_dict())

    @property
    def catalog_json_text(self) -> str:
        """Get catalog JSON.

        Returns:
            The tap's catalog as formatted JSON text.
        """
        return dump_json(self.catalog_dict, indent=2)

    @property
    def _singer_catalog(self) -> Catalog:
        """Return a Catalog object.

        Returns:
            :class:`singer_sdk._singerlib.Catalog`.
        """
        return Catalog(
            (stream.tap_stream_id, stream._singer_catalog_entry)  # noqa: SLF001
            for stream in self.streams.values()
        )

    def discover_streams(self) -> t.Sequence[Stream]:
        """Initialize all available streams and return them as a list.

        Return:
            List of discovered Stream objects.

        Raises:
            NotImplementedError: If the tap implementation does not override this
                method.
        """
        msg = (
            f"Tap '{self.name}' does not support discovery. Please set the '--catalog' "
            "command line argument and try again."
        )
        raise NotImplementedError(msg)

    @t.final
    def load_streams(self) -> list[Stream]:
        """Load streams from discovery and initialize DAG.

        Return the output of `self.discover_streams()` to enumerate
        discovered streams.

        Returns:
            A list of discovered streams, ordered by name.
        """
        # Build the parent-child dependency DAG

        # Index streams by type
        streams_by_type: dict[type[Stream], list[Stream]] = {}
        for stream in self.discover_streams():
            stream_type = type(stream)
            if stream_type not in streams_by_type:
                streams_by_type[stream_type] = []
            streams_by_type[stream_type].append(stream)

        # Initialize child streams list for parents
        for stream_type, streams in streams_by_type.items():
            if stream_type.parent_stream_type:
                parents = streams_by_type[stream_type.parent_stream_type]
                for parent in parents:
                    for stream in streams:
                        parent.child_streams.append(stream)
                        self.logger.info(
                            "Added '%s' as child stream to '%s'",
                            stream.name,
                            parent.name,
                        )

        streams = [stream for streams in streams_by_type.values() for stream in streams]
        return sorted(
            streams,
            key=lambda x: x.name,
            reverse=False,
        )

    # Bookmarks and state management

    def load_state(self, state: dict[str, t.Any]) -> None:
        """Merge or initialize stream state with the provided state dictionary input.

        Override this method to perform validation and backwards-compatibility patches
        on self.state. If overriding, we recommend first running
        `super().load_state(state)` to ensure compatibility with the SDK.

        Args:
            state: Initialize the tap's state with this value.

        Raises:
            ValueError: If the tap's own state is None, meaning it has not been
                initialized.
        """
        if self.state is None:
            msg = "Cannot write to uninitialized state dictionary."
            raise ValueError(msg)

        for stream_name, stream_state in state.get("bookmarks", {}).items():
            for key, val in stream_state.items():
                write_stream_state(
                    self.state,
                    stream_name,
                    key,
                    val,
                )

    # State handling

    def _reset_state_progress_markers(self) -> None:
        """Clear prior jobs' progress markers at beginning of sync."""
        for state in self.state.get("bookmarks", {}).values():
            _state.reset_state_progress_markers(state)
            for partition_state in state.get("partitions", []):
                _state.reset_state_progress_markers(partition_state)

    # Fix sync replication method incompatibilities

    def _set_compatible_replication_methods(self) -> None:
        stream: Stream
        for stream in self.streams.values():
            for descendent in stream.descendent_streams:
                if descendent.selected and descendent.ignore_parent_replication_key:
                    self.logger.warning(
                        "Stream descendent '%s' is selected and "
                        "its parent '%s' does not use inclusive "
                        "replication keys. "
                        "Forcing full table replication for '%s'.",
                        descendent.name,
                        stream.name,
                        stream.name,
                    )
                    stream.replication_key = None
                    stream.forced_replication_method = "FULL_TABLE"

    # Sync methods

    @t.final
    def sync_all(self) -> None:
        """Sync all streams."""
        self._reset_state_progress_markers()
        self._set_compatible_replication_methods()
        self.write_message(StateMessage(value=self.state))

        stream: Stream
        for stream in self.streams.values():
            if not stream.selected and not stream.has_selected_descendents:
                self.logger.info("Skipping deselected stream '%s'.", stream.name)
                continue

            if stream.parent_stream_type:
                self.logger.debug(
                    "Child stream '%s' is expected to be called "
                    "by parent stream '%s'. "
                    "Skipping direct invocation.",
                    type(stream).__name__,
                    stream.parent_stream_type.__name__,
                )
                continue

            stream.sync()
            stream.finalize_state_progress_markers()

        # this second loop is needed for all streams to print out their costs
        # including child streams which are otherwise skipped in the loop above
        for stream in self.streams.values():
            stream.log_sync_costs()

    # Command Line Execution

    @classmethod
    def invoke(  # type: ignore[override]
        cls: type[Tap],
        *,
        about: bool = False,
        about_format: str | None = None,
        config: tuple[str, ...] = (),
        state: str | None = None,
        catalog: str | None = None,
    ) -> None:
        """Invoke the tap's command line interface.

        Args:
            about: Display package metadata and settings.
            about_format: Specify output style for `--about`.
            config: Configuration file location or 'ENV' to use environment
                variables. Accepts multiple inputs as a tuple.
            catalog: Use a Singer catalog file with the tap.",
            state: Use a bookmarks file for incremental replication.
        """
        super().invoke(about=about, about_format=about_format)
        cls.print_version(print_fn=cls.logger.info)
        config_files, parse_env_config = cls.config_from_cli_args(*config)

        tap = cls(
            config=config_files,  # type: ignore[arg-type]
            state=state,
            catalog=catalog,
            parse_env_config=parse_env_config,
            validate_config=True,
        )
        tap.sync_all()

    @classmethod
    def cb_discover(
        cls: type[Tap],
        ctx: click.Context,
        param: click.Option,  # noqa: ARG003
        value: bool,  # noqa: FBT001
    ) -> None:
        """CLI callback to run the tap in discovery mode.

        Args:
            ctx: Click context.
            param: Click option.
            value: Whether to run in discovery mode.
        """
        if not value:
            return

        config_args = ctx.params.get("config", ())
        config_files, parse_env_config = cls.config_from_cli_args(*config_args)
        try:
            tap = cls(
                config=config_files,  # type: ignore[arg-type]
                parse_env_config=parse_env_config,
                validate_config=cls.dynamic_catalog,
                setup_mapper=False,
            )
        except ConfigValidationError as exc:  # pragma: no cover
            for error in exc.errors:
                cls.logger.error("Config validation error: %s", error)  # noqa: TRY400
            ctx.exit(1)
        tap.run_discovery()
        ctx.exit()

    @classmethod
    def cb_test(
        cls: type[Tap],
        ctx: click.Context,
        param: click.Option,  # noqa: ARG003
        value: bool,  # noqa: FBT001
    ) -> None:
        """CLI callback to run the tap in test mode.

        Args:
            ctx: Click context.
            param: Click option.
            value: Whether to run in test mode.
        """
        if value == CliTestOptionValue.Disabled.value:
            return

        config_args = ctx.params.get("config", ())
        config_files, parse_env_config = cls.config_from_cli_args(*config_args)
        tap = cls(
            config=config_files,  # type: ignore[arg-type]
            parse_env_config=parse_env_config,
            validate_config=True,
        )

        if value == CliTestOptionValue.Schema.value:
            tap.write_schemas()
        else:
            tap.run_connection_test()

        ctx.exit()

    @classmethod
    def get_singer_command(cls: type[Tap]) -> click.Command:
        """Execute standard CLI handler for taps.

        Returns:
            A click.Command object.
        """
        command = super().get_singer_command()
        command.help = "Execute the Singer tap."
        command.params.extend(
            [
                click.Option(
                    ["--discover"],
                    is_flag=True,
                    help="Run the tap in discovery mode.",
                    callback=cls.cb_discover,
                    expose_value=False,
                ),
                click.Option(
                    ["--test"],
                    is_flag=False,
                    flag_value=CliTestOptionValue.All.value,
                    default=CliTestOptionValue.Disabled.value,
                    help=(
                        "Use --test to sync a single record for each stream. "
                        "Use --test=schema to test schema output without syncing "
                        "records."
                    ),
                    callback=cls.cb_test,
                    expose_value=False,
                ),
                click.Option(
                    ["--catalog"],
                    help="Use a Singer catalog file with the tap.",
                    type=click.Path(),
                ),
                click.Option(
                    ["--state"],
                    help="Use a bookmarks file for incremental replication.",
                    type=click.Path(),
                ),
            ],
        )

        return command


class SQLTap(Tap):
    """A specialized Tap for extracting from SQL streams."""

    default_stream_class: type[SQLStream]
    """
    The default stream class used to initialize new SQL streams from their catalog
    entries.
    """

    dynamic_catalog: bool = True
    """
    Whether the tap's catalog is dynamic, enabling configuration validation in
    discovery mode. Set to True if the catalog is generated dynamically (e.g. by
    querying a database's system tables).
    """

    _tap_connector: SQLConnector | None = None

    def __init__(self, *args: t.Any, **kwargs: t.Any) -> None:
        """Initialize the SQL tap.

        The SQLTap initializer additionally creates a cache variable for _catalog_dict.

        Args:
            *args: Positional arguments for the Tap initializer.
            **kwargs: Keyword arguments for the Tap initializer.
        """
        self._catalog_dict: dict | None = None
        super().__init__(*args, **kwargs)

    @property
    def tap_connector(self) -> SQLConnector:
        """The connector object.

        Returns:
            The connector object.
        """
        if self._tap_connector is None:
            self._tap_connector = self.default_stream_class.connector_class(
                dict(self.config),
            )
        return self._tap_connector

    @property
    def catalog_dict(self) -> dict:
        """Get catalog dictionary.

        Returns:
            The tap's catalog as a dict
        """
        if self._catalog_dict:
            return self._catalog_dict

        if self.input_catalog:
            return self.input_catalog.to_dict()

        connector = self.tap_connector

        result: dict[str, list[dict]] = {"streams": []}
        result["streams"].extend(connector.discover_catalog_entries())

        self._catalog_dict = result
        return self._catalog_dict

    def discover_streams(self) -> t.Sequence[Stream]:
        """Initialize all available streams and return them as a sequence.

        Returns:
            A sequence of discovered Stream objects.
        """
        return [
            self.default_stream_class(
                tap=self,
                catalog_entry=catalog_entry,
                connector=self.tap_connector,
            )
            for catalog_entry in self.catalog_dict["streams"]
        ]<|MERGE_RESOLUTION|>--- conflicted
+++ resolved
@@ -18,17 +18,7 @@
 )
 from singer_sdk.helpers import _state, capabilities
 from singer_sdk.helpers._state import write_stream_state
-<<<<<<< HEAD
-from singer_sdk.helpers._util import read_json_file
-=======
 from singer_sdk.helpers._util import dump_json, read_json_file
-from singer_sdk.helpers.capabilities import (
-    BATCH_CONFIG,
-    CapabilitiesEnum,
-    PluginCapabilities,
-    TapCapabilities,
-)
->>>>>>> 39e1619d
 from singer_sdk.io_base import SingerWriter
 from singer_sdk.plugin_base import PluginBase
 
