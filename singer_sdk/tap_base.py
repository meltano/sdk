--- conflicted
+++ resolved
@@ -206,7 +206,10 @@
     def sync_all(self):
         """Sync all streams."""
         for stream in self.streams.values():
-<<<<<<< HEAD
+            if not stream.selected and not stream.has_selected_descendents:
+                self.logger.info(f"Skipping deselected stream '{stream.name}'.")
+                continue
+
             if stream.parent_stream_type:
                 self.logger.debug(
                     f"Child stream '{stream.name}' is expected to be called by "
@@ -214,13 +217,8 @@
                     "Skipping direct invocation."
                 )
                 continue
+
             stream.sync()
-=======
-            if stream.selected:
-                stream.sync()
-            else:
-                self.logger.info(f"Skipping deselected stream '{stream.name}'.")
->>>>>>> f0e5b959
 
     # Command Line Execution
 
