--- conflicted
+++ resolved
@@ -4,12 +4,8 @@
 
 import abc
 import contextlib
-<<<<<<< HEAD
-import json
 import logging
 import sys
-=======
->>>>>>> 6b5a44aa
 import typing as t
 from enum import Enum
 from logging.handlers import QueueHandler, QueueListener
@@ -198,7 +194,7 @@
         Returns:
             Max number of streams that can be synced in parallel.
         """
-        if self._max_parallelism in (0, 1):
+        if self._max_parallelism in {0, 1}:
             self._max_parallelism = None
 
         return self._max_parallelism
