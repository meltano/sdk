"""Tap abstract class."""

import abc
import json
from pathlib import PurePath, Path
from typing import Any, List, Optional, Dict, Union

import click
from singer.catalog import Catalog

from singer_sdk.helpers.classproperty import classproperty
from singer_sdk.helpers.util import read_json_file
from singer_sdk.plugin_base import PluginBase
from singer_sdk.streams.core import Stream


class Tap(PluginBase, metaclass=abc.ABCMeta):
    """Abstract base class for taps."""

    # Constructor

    def __init__(
        self,
        config: Optional[Union[dict, PurePath, str, List[Union[PurePath, str]]]] = None,
        catalog: Union[PurePath, str, dict, None] = None,
        state: Union[PurePath, str, dict, None] = None,
        parse_env_config: bool = False,
    ) -> None:
        """Initialize the tap."""
        super().__init__(config=config, parse_env_config=parse_env_config)
        if not state:
            state_dict = {}
        elif isinstance(state, dict):
            state_dict = state
        else:
            state_dict = read_json_file(state)
        self._input_catalog: Optional[dict] = None
        if isinstance(catalog, dict):
            self._input_catalog = catalog
        elif catalog is not None:
            self._input_catalog = read_json_file(catalog)
        self._state = state_dict or {}
        self._streams: Optional[Dict[str, Stream]] = None

    # Class properties

    @property
    def streams(self) -> Dict[str, Stream]:
        """Return a list of streams, using discovery or a provided catalog.

        Results will be cached after first execution.
        """
        if self._streams is None:
            self._streams = {}
            for stream in self.load_streams():
                if self.input_catalog:
                    stream.apply_catalog(self.input_catalog)
                self._streams[stream.name] = stream
        return self._streams

    @property
    def state(self) -> dict:
        """Return a state dict."""
        return self._state

    @property
    def input_catalog(self) -> Optional[dict]:
        """Return the catalog dictionary input, or None if not provided."""
        return self._input_catalog

    @property
    def capabilities(self) -> List[str]:
        """Return a list of supported capabilities."""
        return ["sync", "catalog", "state", "discover"]

    # Connection test:

    def run_connection_test(self) -> bool:
        """Run connection test and return True if successful."""
        """Sync all streams."""
        for stream in self.streams.values():
            stream.MAX_RECORDS_LIMIT = 0
            stream.sync()
        return True

    # Stream detection:

    def run_discovery(self) -> str:
        """Write the catalog json to STDOUT and return the same as a string."""
        catalog_json = self.get_catalog_json()
        print(catalog_json)
        return catalog_json

    def get_catalog_json(self) -> str:
        """Return the tap's catalog as formatted json text."""
        return json.dumps(self.get_singer_catalog().to_dict(), indent=2)

    def get_singer_catalog(self) -> Catalog:
        """Return a Catalog object."""
        catalog_entries = [
            stream.singer_catalog_entry for stream in self.streams.values()
        ]
        return Catalog(catalog_entries)

    def discover_streams(self) -> List[Stream]:
        """Return a list of discovered streams."""
        raise NotImplementedError(
            f"Tap '{self.name}' does not support discovery. "
            "Please set the '--catalog' command line argument and try again."
        )

    def load_streams(self) -> List[Stream]:
        """Load streams from discovery or input catalog.

        - Implementations may reference `self.discover_streams()`, `self.input_catalog`,
          or both.
        - By default, return the output of `self.discover_streams()` to enumerate
          discovered streams.
        - Developers may override this method if discovery is not supported, or if
          discovery should not be run by default.
        """
        return sorted(
            self.discover_streams(),
            key=lambda x: -1 * (len(x.parent_stream_types or []), x.name),
            reverse=False,
        )

    # Bookmarks and state management

    def load_state(self, state: Dict[str, Any]) -> Dict[str, Any]:
        """Return a properly initalized state given an arbitrary dict input.

        Override this method to perform validation and backwards compatibility updates.
        """
        return state

    # Sync methods

    def sync_one(self, stream_name: str):
        """Sync a single stream."""
        if stream_name not in self.streams:
            raise ValueError(
                f"Could not find stream '{stream_name}' in streams list: "
                f"{sorted(self.streams.keys())}"
            )
        stream = self.streams[stream_name]
        stream.sync()

    def sync_all(self):
        """Sync all streams."""
        for stream in self.streams.values():
            stream.sync()

    # Command Line Execution

    @classproperty
    # @classmethod
    def cli(cls):
        """Execute standard CLI handler for taps."""

        @click.option("--version", is_flag=True)
        @click.option("--about", is_flag=True)
        @click.option("--discover", is_flag=True)
        @click.option("--test", is_flag=True)
        @click.option("--format")
        @click.option("--config", multiple=True)
        @click.option("--catalog")
        @click.option("--state")
        @click.command()
        def cli(
            version: bool = False,
            about: bool = False,
            discover: bool = False,
<<<<<<< HEAD
            config: List[str] = None,
=======
            test: bool = False,
            config: str = None,
>>>>>>> a47aad5f
            state: str = None,
            catalog: str = None,
            format: str = None,
        ):
            """Handle command line execution."""
            if version:
                cls.print_version()
                return
            if about:
                cls.print_about(format)
                return
            parse_env_config = False
            config_files: List[PurePath] = []
            for config_path in config or []:
                if config_path == "ENV":
                    # Allow parse from env vars:
                    parse_env_config = True
                    continue
                # Validate config file paths before adding to list
                if not Path(config_path).is_file():
                    raise FileNotFoundError(
                        f"Could not locate config file at '{config_path}'."
                        "Please check that the file exists."
                    )
                config_files.append(Path(config_path))
            tap = cls(
                config=config_files or None,
                state=state,
                catalog=catalog,
                parse_env_config=parse_env_config,
            )
            if discover:
                tap.run_discovery()
                if test:
                    tap.run_connection_test()
            elif test:
                tap.run_connection_test()
            else:
                tap.sync_all()

        return cli


cli = Tap.cli<|MERGE_RESOLUTION|>--- conflicted
+++ resolved
@@ -171,12 +171,8 @@
             version: bool = False,
             about: bool = False,
             discover: bool = False,
-<<<<<<< HEAD
+            test: bool = False,
             config: List[str] = None,
-=======
-            test: bool = False,
-            config: str = None,
->>>>>>> a47aad5f
             state: str = None,
             catalog: str = None,
             format: str = None,
