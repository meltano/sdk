"""Tap abstract class."""

from __future__ import annotations

import abc
import contextlib
import json
from enum import Enum
from pathlib import Path, PurePath
<<<<<<< HEAD
from typing import Any, Callable, Iterable, Sequence, cast
=======
from typing import TYPE_CHECKING, Any, Callable, Sequence, cast
>>>>>>> a92f23b5

import click

from singer_sdk._singerlib import Catalog
from singer_sdk.cli import common_options
from singer_sdk.exceptions import AbortedSyncFailedException, AbortedSyncPausedException
from singer_sdk.helpers import _state
from singer_sdk.helpers._classproperty import classproperty
from singer_sdk.helpers._compat import final
from singer_sdk.helpers._state import write_stream_state
from singer_sdk.helpers._util import read_json_file
from singer_sdk.helpers.capabilities import (
    CapabilitiesEnum,
    PluginCapabilities,
    TapCapabilities,
)
from singer_sdk.mapper import PluginMapper
from singer_sdk.plugin_base import PluginBase

if TYPE_CHECKING:
    from singer_sdk.streams import SQLStream, Stream

STREAM_MAPS_CONFIG = "stream_maps"


class CliTestOptionValue(Enum):
    """Values for CLI option --test."""

    All = "all"
    Schema = "schema"
    Disabled = False


class Tap(PluginBase, metaclass=abc.ABCMeta):
    """Abstract base class for taps.

    The Tap class governs configuration, validation, and stream discovery for tap
    plugins.
    """

    # Constructor

    def __init__(
        self,
        config: dict | PurePath | str | list[PurePath | str] | None = None,
        catalog: PurePath | str | dict | Catalog | None = None,
        state: PurePath | str | dict | None = None,
        parse_env_config: bool = False,
        validate_config: bool = True,
    ) -> None:
        """Initialize the tap.

        Args:
            config: Tap configuration. Can be a dictionary, a single path to a
                configuration file, or a list of paths to multiple configuration
                files.
            catalog: Tap catalog. Can be a dictionary or a path to the catalog file.
            state: Tap state. Can be dictionary or a path to the state file.
            parse_env_config: Whether to look for configuration values in environment
                variables.
            validate_config: True to require validation of config settings.
        """
        super().__init__(
            config=config,
            parse_env_config=parse_env_config,
            validate_config=validate_config,
        )

        # Declare private members
        self._streams: dict[str, Stream] | None = None
        self._input_catalog: Catalog | None = None
        self._state: dict[str, Stream] = {}
        self._catalog: Catalog | None = None  # Tap's working catalog

        # Process input catalog
        if isinstance(catalog, Catalog):
            self._input_catalog = catalog
        elif isinstance(catalog, dict):
            self._input_catalog = Catalog.from_dict(catalog)  # type: ignore[arg-type]
        elif catalog is not None:
            self._input_catalog = Catalog.from_dict(read_json_file(catalog))

        # Initialize mapper
        self.mapper: PluginMapper
        self.mapper = PluginMapper(
            plugin_config=dict(self.config),
            logger=self.logger,
        )

        self.mapper.register_raw_streams_from_catalog(self.catalog)

        # Process state
        state_dict: dict = {}
        if isinstance(state, dict):
            state_dict = state
        elif state:
            state_dict = read_json_file(state)
        self.load_state(state_dict)

    # Class properties

    @property
    def streams(self) -> dict[str, Stream]:
        """Get streams discovered or catalogued for this tap.

        Results will be cached after first execution.

        Returns:
            A mapping of names to streams, using discovery or a provided catalog.
        """
        input_catalog = self.input_catalog

        if self._streams is None:
            self._streams = {}
            for stream in self.load_streams():
                if input_catalog is not None:
                    stream.apply_catalog(input_catalog)
                self._streams[stream.name] = stream
        return self._streams

    @property
    def state(self) -> dict:
        """Get tap state.

        Returns:
            The tap's state dictionary

        Raises:
            RuntimeError: If state has not been initialized.
        """
        if self._state is None:
            raise RuntimeError("Could not read from uninitialized state.")
        return self._state

    @property
    def input_catalog(self) -> Catalog | None:
        """Get the catalog passed to the tap.

        Returns:
            Catalog dictionary input, or None if not provided.
        """
        return self._input_catalog

    @property
    def catalog(self) -> Catalog:
        """Get the tap's working catalog.

        Returns:
            A Singer catalog object.
        """
        if self._catalog is None:
            self._catalog = self.input_catalog or self._singer_catalog

        return self._catalog

    @classproperty
    def capabilities(self) -> list[CapabilitiesEnum]:
        """Get tap capabilities.

        Returns:
            A list of capabilities supported by this tap.
        """
        return [
            TapCapabilities.CATALOG,
            TapCapabilities.STATE,
            TapCapabilities.DISCOVER,
            PluginCapabilities.ABOUT,
            PluginCapabilities.STREAM_MAPS,
            PluginCapabilities.FLATTENING,
        ]

    # Connection and sync tests:

    @final
    def run_connection_test(self) -> bool:
        """Run connection test, aborting each stream after 1 record.

        Returns:
            True if the test succeeded.
        """
        return self.run_sync_dry_run(
            dry_run_record_limit=1, streams=self.streams.values()
        )

    @final
    def run_sync_dry_run(
        self,
        dry_run_record_limit: int | None = 1,
        streams: Iterable[Stream] | None = None,
    ) -> bool:
        """Run connection test.

        Exceptions of type `MaxRecordsLimitException` and
        `PartialSyncSuccessException` will be ignored.

        Args:
            dry_run_record_limit: The max number of records to sync per stream object.
            streams: The streams to test. If omitted, all streams will be tested.

        Returns:
            True if the test succeeded.
        """
        if streams is None:
            streams = self.streams.values()

        for stream in streams:
            # Initialize streams' record limits before beginning the sync test.
            stream.ABORT_AT_RECORD_COUNT = dry_run_record_limit

        for stream in streams:
            if stream.parent_stream_type:
                self.logger.debug(
<<<<<<< HEAD
                    "Child stream '{child}' should be called by "
                    "parent stream '{parent}'. "
                    "Skipping direct invocation.",
                    child=type(stream).__name__,
                    parent=stream.parent_stream_type.__name__,
=======
                    f"Child stream '{type(stream).__name__}' should be called by "
                    f"parent stream '{stream.parent_stream_type.__name__}'. "
                    "Skipping direct invocation.",
>>>>>>> a92f23b5
                )
                continue
            with contextlib.suppress(MaxRecordsLimitException):
                stream.sync()
<<<<<<< HEAD
            except (
                AbortedSyncFailedException,
                AbortedSyncPausedException,
            ):
                pass
=======
>>>>>>> a92f23b5
        return True

    @final
    def write_schemas(self) -> None:
        """Write a SCHEMA message for all known streams to STDOUT."""
        for stream in self.streams.values():
            stream._write_schema_message()

    # Stream detection:

    def run_discovery(self) -> str:
        """Write the catalog json to STDOUT and return as a string.

        Returns:
            The catalog as a string of JSON.
        """
        catalog_text = self.catalog_json_text
        print(catalog_text)  # noqa: T201
        return catalog_text

    @property
    def catalog_dict(self) -> dict:
        """Get catalog dictionary.

        Returns:
            The tap's catalog as a dict
        """
        return cast(dict, self._singer_catalog.to_dict())

    @property
    def catalog_json_text(self) -> str:
        """Get catalog JSON.

        Returns:
            The tap's catalog as formatted JSON text.
        """
        return json.dumps(self.catalog_dict, indent=2)

    @property
    def _singer_catalog(self) -> Catalog:
        """Return a Catalog object.

        Returns:
            :class:`singer_sdk._singerlib.Catalog`.
        """
        return Catalog(
            (stream.tap_stream_id, stream._singer_catalog_entry)
            for stream in self.streams.values()
        )

    def discover_streams(self) -> Sequence[Stream]:
        """Initialize all available streams and return them as a list.

        Return:
            List of discovered Stream objects.

        Raises:
            NotImplementedError: If the tap implementation does not override this
                method.
        """
        raise NotImplementedError(
            f"Tap '{self.name}' does not support discovery. "
            "Please set the '--catalog' command line argument and try again.",
        )

    @final
    def load_streams(self) -> list[Stream]:
        """Load streams from discovery and initialize DAG.

        Return the output of `self.discover_streams()` to enumerate
        discovered streams.

        Returns:
            A list of discovered streams, ordered by name.
        """
        # Build the parent-child dependency DAG

        # Index streams by type
        streams_by_type: dict[type[Stream], list[Stream]] = {}
        for stream in self.discover_streams():
            stream_type = type(stream)
            if stream_type not in streams_by_type:
                streams_by_type[stream_type] = []
            streams_by_type[stream_type].append(stream)

        # Initialize child streams list for parents
        for stream_type, streams in streams_by_type.items():
            if stream_type.parent_stream_type:
                parents = streams_by_type[stream_type.parent_stream_type]
                for parent in parents:
                    for stream in streams:
                        parent.child_streams.append(stream)
                        self.logger.info(
                            f"Added '{stream.name}' as child stream to '{parent.name}'",
                        )

        streams = [stream for streams in streams_by_type.values() for stream in streams]
        return sorted(
            streams,
            key=lambda x: x.name,
            reverse=False,
        )

    # Bookmarks and state management

    def load_state(self, state: dict[str, Any]) -> None:
        """Merge or initialize stream state with the provided state dictionary input.

        Override this method to perform validation and backwards-compatibility patches
        on self.state. If overriding, we recommend first running
        `super().load_state(state)` to ensure compatibility with the SDK.

        Args:
            state: Initialize the tap's state with this value.

        Raises:
            ValueError: If the tap's own state is None, meaning it has not been
                initialized.
        """
        if self.state is None:
            raise ValueError("Cannot write to uninitialized state dictionary.")

        for stream_name, stream_state in state.get("bookmarks", {}).items():
            for key, val in stream_state.items():
                write_stream_state(
                    self.state,
                    stream_name,
                    key,
                    val,
                )

    # State handling

    def _reset_state_progress_markers(self) -> None:
        """Clear prior jobs' progress markers at beginning of sync."""
        for _, state in self.state.get("bookmarks", {}).items():
            _state.reset_state_progress_markers(state)
            for partition_state in state.get("partitions", []):
                _state.reset_state_progress_markers(partition_state)

    # Fix sync replication method incompatibilities

    def _set_compatible_replication_methods(self) -> None:
        stream: Stream
        for stream in self.streams.values():
            for descendent in stream.descendent_streams:
                if descendent.selected and descendent.ignore_parent_replication_key:
                    self.logger.warning(
                        f"Stream descendent '{descendent.name}' is selected and "
                        f"its parent '{stream.name}' does not use inclusive "
                        f"replication keys. "
                        f"Forcing full table replication for '{stream.name}'.",
                    )
                    stream.replication_key = None
                    stream.forced_replication_method = "FULL_TABLE"

    # Sync methods

    @final
    def sync_all(self) -> None:
        """Sync all streams."""
        self._reset_state_progress_markers()
        self._set_compatible_replication_methods()
        stream: Stream
        for stream in self.streams.values():
            if not stream.selected and not stream.has_selected_descendents:
                self.logger.info(f"Skipping deselected stream '{stream.name}'.")
                continue

            if stream.parent_stream_type:
                self.logger.debug(
                    f"Child stream '{type(stream).__name__}' is expected to be called "
                    f"by parent stream '{stream.parent_stream_type.__name__}'. "
                    "Skipping direct invocation.",
                )
                continue

            stream.sync()
            stream.finalize_state_progress_markers()
            stream._write_state_message()

        # this second loop is needed for all streams to print out their costs
        # including child streams which are otherwise skipped in the loop above
        for stream in self.streams.values():
            stream.log_sync_costs()

    # Command Line Execution

    @classproperty
    def cli(cls) -> Callable:
        """Execute standard CLI handler for taps.

        Returns:
            A callable CLI object.
        """

        @common_options.PLUGIN_VERSION
        @common_options.PLUGIN_ABOUT
        @common_options.PLUGIN_ABOUT_FORMAT
        @common_options.PLUGIN_CONFIG
        @click.option(
            "--discover",
            is_flag=True,
            help="Run the tap in discovery mode.",
        )
        @click.option(
            "--test",
            is_flag=False,
            flag_value=CliTestOptionValue.All.value,
            default=CliTestOptionValue.Disabled,
            help=(
                "Use --test to sync a single record for each stream. "
                "Use --test=schema to test schema output without syncing "
                "records."
            ),
        )
        @click.option(
            "--catalog",
            help="Use a Singer catalog file with the tap.",
            type=click.Path(),
        )
        @click.option(
            "--state",
            help="Use a bookmarks file for incremental replication.",
            type=click.Path(),
        )
        @click.command(
            help="Execute the Singer tap.",
            context_settings={"help_option_names": ["--help"]},
        )
        def cli(
            version: bool = False,
            about: bool = False,
            discover: bool = False,
            test: CliTestOptionValue = CliTestOptionValue.Disabled,
            config: tuple[str, ...] = (),
            state: str | None = None,
            catalog: str | None = None,
            about_format: str | None = None,
        ) -> None:
            """Handle command line execution.

            Args:
                version: Display the package version.
                about: Display package metadata and settings.
                discover: Run the tap in discovery mode.
                test: Test connectivity by syncing a single record and exiting.
                about_format: Specify output style for `--about`.
                config: Configuration file location or 'ENV' to use environment
                    variables. Accepts multiple inputs as a tuple.
                catalog: Use a Singer catalog file with the tap.",
                state: Use a bookmarks file for incremental replication.

            Raises:
                FileNotFoundError: If the config file does not exist.
            """
            if version:
                cls.print_version()
                return

            if not about:
                cls.print_version(print_fn=cls.logger.info)
            else:
                cls.print_about(output_format=about_format)
                return

            validate_config: bool = True
            if discover:
                # Don't abort on validation failures
                validate_config = False

            parse_env_config = False
            config_files: list[PurePath] = []
            for config_path in config:
                if config_path == "ENV":
                    # Allow parse from env vars:
                    parse_env_config = True
                    continue

                # Validate config file paths before adding to list
                if not Path(config_path).is_file():
                    raise FileNotFoundError(
                        f"Could not locate config file at '{config_path}'."
                        "Please check that the file exists.",
                    )

                config_files.append(Path(config_path))

            tap = cls(  # type: ignore[operator]
                config=config_files or None,
                state=state,
                catalog=catalog,
                parse_env_config=parse_env_config,
                validate_config=validate_config,
            )

            if discover:
                tap.run_discovery()
                if test == CliTestOptionValue.All.value:
                    tap.run_connection_test()
            elif test == CliTestOptionValue.All.value:
                tap.run_connection_test()
            elif test == CliTestOptionValue.Schema.value:
                tap.write_schemas()
            else:
                tap.sync_all()

        return cli


class SQLTap(Tap):
    """A specialized Tap for extracting from SQL streams."""

    # Stream class used to initialize new SQL streams from their catalog declarations.
    default_stream_class: type[SQLStream]

    def __init__(
        self,
        config: dict | PurePath | str | list[PurePath | str] | None = None,
        catalog: PurePath | str | dict | None = None,
        state: PurePath | str | dict | None = None,
        parse_env_config: bool = False,
        validate_config: bool = True,
    ) -> None:
        """Initialize the SQL tap.

        The SQLTap initializer additionally creates a cache variable for _catalog_dict.

        Args:
            config: Tap configuration. Can be a dictionary, a single path to a
                configuration file, or a list of paths to multiple configuration
                files.
            catalog: Tap catalog. Can be a dictionary or a path to the catalog file.
            state: Tap state. Can be dictionary or a path to the state file.
            parse_env_config: Whether to look for configuration values in environment
                variables.
            validate_config: True to require validation of config settings.
        """
        self._catalog_dict: dict | None = None
        super().__init__(
            config=config,
            catalog=catalog,
            state=state,
            parse_env_config=parse_env_config,
            validate_config=validate_config,
        )

    @property
    def catalog_dict(self) -> dict:
        """Get catalog dictionary.

        Returns:
            The tap's catalog as a dict
        """
        if self._catalog_dict:
            return self._catalog_dict

        if self.input_catalog:
            return self.input_catalog.to_dict()

        connector = self.default_stream_class.connector_class(dict(self.config))

        result: dict[str, list[dict]] = {"streams": []}
        result["streams"].extend(connector.discover_catalog_entries())

        self._catalog_dict = result
        return self._catalog_dict

    def discover_streams(self) -> list[Stream]:
        """Initialize all available streams and return them as a list.

        Returns:
            List of discovered Stream objects.
        """
        result: list[Stream] = []
        for catalog_entry in self.catalog_dict["streams"]:
            result.append(self.default_stream_class(self, catalog_entry))

        return result<|MERGE_RESOLUTION|>--- conflicted
+++ resolved
@@ -7,11 +7,7 @@
 import json
 from enum import Enum
 from pathlib import Path, PurePath
-<<<<<<< HEAD
-from typing import Any, Callable, Iterable, Sequence, cast
-=======
-from typing import TYPE_CHECKING, Any, Callable, Sequence, cast
->>>>>>> a92f23b5
+from typing import TYPE_CHECKING, Any, Callable, Iterable, Sequence, cast
 
 import click
 
@@ -224,29 +220,18 @@
         for stream in streams:
             if stream.parent_stream_type:
                 self.logger.debug(
-<<<<<<< HEAD
-                    "Child stream '{child}' should be called by "
-                    "parent stream '{parent}'. "
-                    "Skipping direct invocation.",
-                    child=type(stream).__name__,
-                    parent=stream.parent_stream_type.__name__,
-=======
                     f"Child stream '{type(stream).__name__}' should be called by "
                     f"parent stream '{stream.parent_stream_type.__name__}'. "
                     "Skipping direct invocation.",
->>>>>>> a92f23b5
                 )
                 continue
             with contextlib.suppress(MaxRecordsLimitException):
                 stream.sync()
-<<<<<<< HEAD
             except (
                 AbortedSyncFailedException,
                 AbortedSyncPausedException,
             ):
                 pass
-=======
->>>>>>> a92f23b5
         return True
 
     @final
