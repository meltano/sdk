--- conflicted
+++ resolved
@@ -34,8 +34,6 @@
     cause: _ExceptionData | None
     context: _ExceptionData | None
 
-
-from singer_sdk import metrics
 
 DEFAULT_FORMAT = "{asctime:23s} | {levelname:8s} | {name:30s} | {message}"
 
@@ -191,19 +189,6 @@
             log_data["exception"] = exc_info
 
         # Handle metric information
-<<<<<<< HEAD
-        if record.msg == "METRIC: %s":
-            log_data["message"] = "METRIC"
-            if (  # pragma: no branch
-                record.args
-                and isinstance(record.args, tuple)
-                and isinstance(
-                    record.args[0],
-                    metrics.Point,
-                )
-            ):
-                log_data["metric_info"] = record.args[0].to_dict()
-=======
         if (
             record.msg == "METRIC: %s"
             and record.args
@@ -212,7 +197,6 @@
         ):
             log_data["message"] = "METRIC"
             log_data["metric_info"] = record.args[0].to_dict()
->>>>>>> 025f8a93
         # Format the main message
         elif record.args:
             try:
