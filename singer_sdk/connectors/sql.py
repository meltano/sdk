--- conflicted
+++ resolved
@@ -25,11 +25,7 @@
     from sqlalchemy.engine.reflection import Inspector
 
 
-<<<<<<< HEAD
-class SQLConnector(BaseConnector[sa.engine.Connection]):
-=======
-class SQLConnector:  # noqa: PLR0904
->>>>>>> 0d2ed2a9
+class SQLConnector(BaseConnector[sa.engine.Connection]):  # noqa: PLR0904
     """Base class for SQLAlchemy-based connectors.
 
     The connector class serves as a wrapper around the SQL connection.
@@ -182,11 +178,7 @@
 
         return self._sqlalchemy_url
 
-<<<<<<< HEAD
-    def get_sqlalchemy_url(self, config: t.Mapping[str, t.Any]) -> str:
-=======
-    def get_sqlalchemy_url(self, config: dict[str, t.Any]) -> str:  # noqa: PLR6301
->>>>>>> 0d2ed2a9
+    def get_sqlalchemy_url(self, config: t.Mapping[str, t.Any]) -> str:  # noqa: PLR6301
         """Return the SQLAlchemy URL string.
 
         Developers can generally override just one of the following:
