"""Common SQL connectors for Streams and Sinks."""

from __future__ import annotations

import logging
import warnings
from contextlib import contextmanager
from datetime import datetime
from functools import lru_cache
from typing import TYPE_CHECKING, Any, Iterable, Iterator, cast

import sqlalchemy
from sqlalchemy.engine import Engine

from singer_sdk import typing as th
from singer_sdk._singerlib import CatalogEntry, MetadataMapping, Schema
from singer_sdk.exceptions import ConfigValidationError

if TYPE_CHECKING:
    from sqlalchemy.engine.reflection import Inspector


class SQLConnector:
    """Base class for SQLAlchemy-based connectors.

    The connector class serves as a wrapper around the SQL connection.

    The functions of the connector are:
    - connecting to the source
    - generating SQLAlchemy connection and engine objects
    - discovering schema catalog entries
    - performing type conversions to/from JSONSchema types
    - dialect-specific functions, such as escaping and fully qualified names
    """

    allow_column_add: bool = True  # Whether ADD COLUMN is supported.
    allow_column_rename: bool = True  # Whether RENAME COLUMN is supported.
    allow_column_alter: bool = False  # Whether altering column types is supported.
    allow_merge_upsert: bool = False  # Whether MERGE UPSERT is supported.
    allow_temp_tables: bool = True  # Whether temp tables are supported.
    _cached_engine: Engine | None = None

    def __init__(
        self,
        config: dict | None = None,
        sqlalchemy_url: str | None = None,
    ) -> None:
        """Initialize the SQL connector.

        Args:
            config: The parent tap or target object's config.
            sqlalchemy_url: Optional URL for the connection.
        """
        self._config: dict[str, Any] = config or {}
        self._sqlalchemy_url: str | None = sqlalchemy_url or None

    @property
    def config(self) -> dict:
        """If set, provides access to the tap or target config.

        Returns:
            The settings as a dict.
        """
        return self._config

    @property
    def logger(self) -> logging.Logger:
        """Get logger.

        Returns:
            Plugin logger.
        """
        return logging.getLogger("sqlconnector")

    @contextmanager
    def _connect(self) -> Iterator[sqlalchemy.engine.Connection]:
        with self._engine.connect().execution_options(stream_results=True) as conn:
            yield conn

    def create_sqlalchemy_connection(self) -> sqlalchemy.engine.Connection:
        """(DEPRECATED) Return a new SQLAlchemy connection using the provided config.

        Do not use the SQLConnector's connection directly. Instead, if you need
        to execute something that isn't available on the connector currently,
        make a child class and add a method on that connector.

        By default this will create using the sqlalchemy `stream_results=True` option
        described here:

        https://docs.sqlalchemy.org/en/14/core/connections.html#using-server-side-cursors-a-k-a-stream-results

        Developers may override this method if their provider does not support
        server side cursors (`stream_results`) or in order to use different
        configurations options when creating the connection object.

        Returns:
            A newly created SQLAlchemy engine object.
        """
        warnings.warn(
            "`SQLConnector.create_sqlalchemy_connection` is deprecated. "
            "If you need to execute something that isn't available "
            "on the connector currently, make a child class and "
            "add your required method on that connector.",
            DeprecationWarning,
        )
        return self._engine.connect().execution_options(stream_results=True)

    def create_sqlalchemy_engine(self) -> Engine:
        """(DEPRECATED) Return a new SQLAlchemy engine using the provided config.

        Developers can generally override just one of the following:
        `sqlalchemy_engine`, sqlalchemy_url`.

        Returns:
            A newly created SQLAlchemy engine object.
        """
        warnings.warn(
            "`SQLConnector.create_sqlalchemy_engine` is deprecated. Override"
            "`_engine` or sqlalchemy_url` instead.",
            DeprecationWarning,
        )
        return self._engine

    @property
    def connection(self) -> sqlalchemy.engine.Connection:
        """(DEPRECATED) Return or set the SQLAlchemy connection object.

        Do not use the SQLConnector's connection directly. Instead, if you need
        to execute something that isn't available on the connector currently,
        make a child class and add a method on that connector.

        Returns:
            The active SQLAlchemy connection object.
        """
        warnings.warn(
            "`SQLConnector.connection` is deprecated. If you need to execute something "
            "that isn't available on the connector currently, make a child "
            "class and add your required method on that connector.",
            DeprecationWarning,
        )
        return self.create_sqlalchemy_connection()

    @property
    def sqlalchemy_url(self) -> str:
        """Return the SQLAlchemy URL string.

        Returns:
            The URL as a string.
        """
        if not self._sqlalchemy_url:
            self._sqlalchemy_url = self.get_sqlalchemy_url(self.config)

        return self._sqlalchemy_url

    def get_sqlalchemy_url(self, config: dict[str, Any]) -> str:
        """Return the SQLAlchemy URL string.

        Developers can generally override just one of the following:
        `sqlalchemy_engine`, `get_sqlalchemy_url`.

        Args:
            config: A dictionary of settings from the tap or target config.

        Returns:
            The URL as a string.

        Raises:
            ConfigValidationError: If no valid sqlalchemy_url can be found.
        """
        if "sqlalchemy_url" not in config:
            raise ConfigValidationError(
                "Could not find or create 'sqlalchemy_url' for connection.",
            )

        return cast(str, config["sqlalchemy_url"])

    @staticmethod
    def to_jsonschema_type(
        sql_type: (
            str | sqlalchemy.types.TypeEngine | type[sqlalchemy.types.TypeEngine] | Any
        ),
    ) -> dict:
        """Return a JSON Schema representation of the provided type.

        By default will call `typing.to_jsonschema_type()` for strings and SQLAlchemy
        types.

        Developers may override this method to accept additional input argument types,
        to support non-standard types, or to provide custom typing logic.

        Args:
            sql_type: The string representation of the SQL type, a SQLAlchemy
                TypeEngine class or object, or a custom-specified object.

        Raises:
            ValueError: If the type received could not be translated to jsonschema.

        Returns:
            The JSON Schema representation of the provided type.
        """
        if isinstance(sql_type, (str, sqlalchemy.types.TypeEngine)):
            return th.to_jsonschema_type(sql_type)

        if isinstance(sql_type, type):
            if issubclass(sql_type, sqlalchemy.types.TypeEngine):
                return th.to_jsonschema_type(sql_type)

            raise ValueError(f"Unexpected type received: '{sql_type.__name__}'")

        raise ValueError(f"Unexpected type received: '{type(sql_type).__name__}'")

    @staticmethod
    def to_sql_type(jsonschema_type: dict) -> sqlalchemy.types.TypeEngine:
        """Return a JSON Schema representation of the provided type.

        By default will call `typing.to_sql_type()`.

        Developers may override this method to accept additional input argument types,
        to support non-standard types, or to provide custom typing logic.
        If overriding this method, developers should call the default implementation
        from the base class for all unhandled cases.

        Args:
            jsonschema_type: The JSON Schema representation of the source type.

        Returns:
            The SQLAlchemy type representation of the data type.
        """
        return th.to_sql_type(jsonschema_type)

    @staticmethod
    def get_fully_qualified_name(
        table_name: str | None = None,
        schema_name: str | None = None,
        db_name: str | None = None,
        delimiter: str = ".",
    ) -> str:
        """Concatenates a fully qualified name from the parts.

        Args:
            table_name: The name of the table.
            schema_name: The name of the schema. Defaults to None.
            db_name: The name of the database. Defaults to None.
            delimiter: Generally: '.' for SQL names and '-' for Singer names.

        Raises:
            ValueError: If all 3 name parts not supplied.

        Returns:
            The fully qualified name as a string.
        """
        parts = []

        if db_name:
            parts.append(db_name)
        if schema_name:
            parts.append(schema_name)
        if table_name:
            parts.append(table_name)

        if not parts:
            raise ValueError(
                "Could not generate fully qualified name: "
                + ":".join(
                    [
                        db_name or "(unknown-db)",
                        schema_name or "(unknown-schema)",
                        table_name or "(unknown-table-name)",
                    ],
                ),
            )

        return delimiter.join(parts)

    @property
    def _dialect(self) -> sqlalchemy.engine.Dialect:
        """Return the dialect object.

        Returns:
            The dialect object.
        """
        return cast(sqlalchemy.engine.Dialect, self._engine.dialect)

    @property
    def _engine(self) -> Engine:
        """Return the engine object.

        This is the correct way to access the Connector's engine, if needed
        (e.g. to inspect tables).

        Returns:
            The SQLAlchemy Engine that's attached to this SQLConnector instance.
        """
        if not self._cached_engine:
            self._cached_engine = self.create_engine()
        return cast(Engine, self._cached_engine)

    def create_engine(self) -> Engine:
        """Creates and returns a new engine. Do not call outside of _engine.

        NOTE: Do not call this method. The only place that this method should
        be called is inside the self._engine method. If you'd like to access
        the engine on a connector, use self._engine.

        This method exists solely so that tap/target developers can override it
        on their subclass of SQLConnector to perform custom engine creation
        logic.

        Returns:
            A new SQLAlchemy Engine.
        """
        return sqlalchemy.create_engine(self.sqlalchemy_url, echo=False)

    def quote(self, name: str) -> str:
        """Quote a name if it needs quoting, using '.' as a name-part delimiter.

        Examples:
          "my_table"           => "`my_table`"
          "my_schema.my_table" => "`my_schema`.`my_table`"

        Args:
            name: The unquoted name.

        Returns:
            str: The quoted name.
        """
        return ".".join(
            [
                self._dialect.identifier_preparer.quote(name_part)
                for name_part in name.split(".")
            ],
        )

    @lru_cache()
    def _warn_no_view_detection(self) -> None:
        """Print a warning, but only the first time."""
        self.logger.warning(
            "Provider does not support get_view_names(). "
            "Streams list may be incomplete or `is_view` may be unpopulated.",
        )

    def get_schema_names(
        self,
        engine: Engine,  # noqa: ARG002
        inspected: Inspector,
    ) -> list[str]:
        """Return a list of schema names in DB.

        Args:
            engine: SQLAlchemy engine
            inspected: SQLAlchemy inspector instance for engine

        Returns:
            List of schema names
        """
        return inspected.get_schema_names()

    def get_object_names(
        self,
        engine: Engine,  # noqa: ARG002
        inspected: Inspector,
        schema_name: str,
    ) -> list[tuple[str, bool]]:
        """Return a list of syncable objects.

        Args:
            engine: SQLAlchemy engine
            inspected: SQLAlchemy inspector instance for engine
            schema_name: Schema name to inspect

        Returns:
            List of tuples (<table_or_view_name>, <is_view>)
        """
        # Get list of tables and views
        table_names = inspected.get_table_names(schema=schema_name)
        try:
            view_names = inspected.get_view_names(schema=schema_name)
        except NotImplementedError:
            # Some DB providers do not understand 'views'
            self._warn_no_view_detection()
            view_names = []
        return [(t, False) for t in table_names] + [(v, True) for v in view_names]

    # TODO maybe should be splitted into smaller parts?
    def discover_catalog_entry(
        self,
        engine: Engine,  # noqa: ARG002
        inspected: Inspector,
        schema_name: str,
        table_name: str,
        is_view: bool,
    ) -> CatalogEntry:
        """Create `CatalogEntry` object for the given table or a view.

        Args:
            engine: SQLAlchemy engine
            inspected: SQLAlchemy inspector instance for engine
            schema_name: Schema name to inspect
            table_name: Name of the table or a view
            is_view: Flag whether this object is a view, returned by `get_object_names`

        Returns:
            `CatalogEntry` object for the given table or a view
        """
        # Initialize unique stream name
        unique_stream_id = self.get_fully_qualified_name(
            db_name=None,
            schema_name=schema_name,
            table_name=table_name,
            delimiter="-",
        )

        # Detect key properties
        possible_primary_keys: list[list[str]] = []
        pk_def = inspected.get_pk_constraint(table_name, schema=schema_name)
        if pk_def and "constrained_columns" in pk_def:
            possible_primary_keys.append(pk_def["constrained_columns"])

        possible_primary_keys.extend(
            index_def["column_names"]
            for index_def in inspected.get_indexes(table_name, schema=schema_name)
            if index_def.get("unique", False)
        )

        key_properties = next(iter(possible_primary_keys), None)

        # Initialize columns list
        table_schema = th.PropertiesList()
        for column_def in inspected.get_columns(table_name, schema=schema_name):
            column_name = column_def["name"]
            is_nullable = column_def.get("nullable", False)
            jsonschema_type: dict = self.to_jsonschema_type(
                cast(sqlalchemy.types.TypeEngine, column_def["type"]),
            )
            table_schema.append(
                th.Property(
                    name=column_name,
                    wrapped=th.CustomType(jsonschema_type),
                    required=not is_nullable,
                ),
            )
        schema = table_schema.to_dict()

        # Initialize available replication methods
        addl_replication_methods: list[str] = [""]  # By default an empty list.
        # Notes regarding replication methods:
        # - 'INCREMENTAL' replication must be enabled by the user by specifying
        #   a replication_key value.
        # - 'LOG_BASED' replication must be enabled by the developer, according
        #   to source-specific implementation capabilities.
        replication_method = next(reversed(["FULL_TABLE"] + addl_replication_methods))

        # Create the catalog entry object
        return CatalogEntry(
            tap_stream_id=unique_stream_id,
            stream=unique_stream_id,
            table=table_name,
            key_properties=key_properties,
            schema=Schema.from_dict(schema),
            is_view=is_view,
            replication_method=replication_method,
            metadata=MetadataMapping.get_standard_metadata(
                schema_name=schema_name,
                schema=schema,
                replication_method=replication_method,
                key_properties=key_properties,
                valid_replication_keys=None,  # Must be defined by user
            ),
            database=None,  # Expects single-database context
            row_count=None,
            stream_alias=None,
            replication_key=None,  # Must be defined by user
        )

    def discover_catalog_entries(self) -> list[dict]:
        """Return a list of catalog entries from discovery.

        Returns:
            The discovered catalog entries as a list.
        """
        result: list[dict] = []
        engine = self._engine
        inspected = sqlalchemy.inspect(engine)
        for schema_name in self.get_schema_names(engine, inspected):
            # Iterate through each table and view
            for table_name, is_view in self.get_object_names(
                engine,
                inspected,
                schema_name,
            ):
                catalog_entry = self.discover_catalog_entry(
                    engine,
                    inspected,
                    schema_name,
                    table_name,
                    is_view,
                )
                result.append(catalog_entry.to_dict())

        return result

    def parse_full_table_name(
        self,
        full_table_name: str,
    ) -> tuple[str | None, str | None, str]:
        """Parse a fully qualified table name into its parts.

        Developers may override this method if their platform does not support the
        traditional 3-part convention: `db_name.schema_name.table_name`

        Args:
            full_table_name: A table name or a fully qualified table name. Depending on
                SQL the platform, this could take the following forms:
                - `<db>.<schema>.<table>` (three part names)
                - `<db>.<table>` (platforms which do not use schema groupings)
                - `<schema>.<name>` (if DB name is already in context)
                - `<table>` (if DB name and schema name are already in context)

        Returns:
            A three part tuple (db_name, schema_name, table_name) with any unspecified
            or unused parts returned as None.
        """
        db_name: str | None = None
        schema_name: str | None = None

        parts = full_table_name.split(".")
        if len(parts) == 1:
            table_name = full_table_name
        if len(parts) == 2:
            schema_name, table_name = parts
        if len(parts) == 3:
            db_name, schema_name, table_name = parts

        return db_name, schema_name, table_name

    def table_exists(self, full_table_name: str) -> bool:
        """Determine if the target table already exists.

        Args:
            full_table_name: the target table name.

        Returns:
            True if table exists, False if not, None if unsure or undetectable.
        """
        _, schema_name, table_name = self.parse_full_table_name(full_table_name)

        return cast(
            bool,
            sqlalchemy.inspect(self._engine).has_table(table_name, schema_name),
        )

    def schema_exists(self, schema_name: str) -> bool:
        """Determine if the target database schema already exists.

        Args:
            schema_name: The target database schema name.

        Returns:
            True if the database schema exists, False if not.
        """
        schema_names = sqlalchemy.inspect(self._engine).get_schema_names()
        return schema_name in schema_names

    def get_table_columns(
        self,
        full_table_name: str,
        column_names: list[str] | None = None,
    ) -> dict[str, sqlalchemy.Column]:
        """Return a list of table columns.

        Args:
            full_table_name: Fully qualified table name.
            column_names: A list of column names to filter to.

        Returns:
            An ordered list of column objects.
        """
        _, schema_name, table_name = self.parse_full_table_name(full_table_name)
        inspector = sqlalchemy.inspect(self._engine)
        columns = inspector.get_columns(table_name, schema_name)

        return {
            col_meta["name"]: sqlalchemy.Column(
                col_meta["name"],
                col_meta["type"],
                nullable=col_meta.get("nullable", False),
            )
            for col_meta in columns
            if not column_names
            or col_meta["name"].casefold() in {col.casefold() for col in column_names}
        }

    def get_table(
        self,
        full_table_name: str,
        column_names: list[str] | None = None,
    ) -> sqlalchemy.Table:
        """Return a table object.

        Args:
            full_table_name: Fully qualified table name.
            column_names: A list of column names to filter to.

        Returns:
            A table object with column list.
        """
        columns = self.get_table_columns(
            full_table_name=full_table_name,
            column_names=column_names,
        ).values()
        _, schema_name, table_name = self.parse_full_table_name(full_table_name)
        meta = sqlalchemy.MetaData()
        return sqlalchemy.schema.Table(
            table_name,
            meta,
            *list(columns),
            schema=schema_name,
        )

    def column_exists(self, full_table_name: str, column_name: str) -> bool:
        """Determine if the target table already exists.

        Args:
            full_table_name: the target table name.
            column_name: the target column name.

        Returns:
            True if table exists, False if not.
        """
        return column_name in self.get_table_columns(full_table_name)

    def create_schema(self, schema_name: str) -> None:
        """Create target schema.

        Args:
            schema_name: The target schema to create.
        """
        with self._connect() as conn:
            conn.execute(sqlalchemy.schema.CreateSchema(schema_name))

    def create_empty_table(
        self,
        full_table_name: str,
        schema: dict,
        primary_keys: list[str] | None = None,
        partition_keys: list[str] | None = None,
        as_temp_table: bool = False,
    ) -> None:
        """Create an empty target table.

        Args:
            full_table_name: the target table name.
            schema: the JSON schema for the new table.
            primary_keys: list of key properties.
            partition_keys: list of partition keys.
            as_temp_table: True to create a temp table.

        Raises:
            NotImplementedError: if temp tables are unsupported and as_temp_table=True.
            RuntimeError: if a variant schema is passed with no properties defined.
        """
        if as_temp_table:
            raise NotImplementedError("Temporary tables are not supported.")

        _ = partition_keys  # Not supported in generic implementation.

        _, schema_name, table_name = self.parse_full_table_name(full_table_name)
        meta = sqlalchemy.MetaData(schema=schema_name)
        columns: list[sqlalchemy.Column] = []
        primary_keys = primary_keys or []
        try:
            properties: dict = schema["properties"]
        except KeyError:
            raise RuntimeError(
                f"Schema for '{full_table_name}' does not define properties: {schema}",
            )
        for property_name, property_jsonschema in properties.items():
            is_primary_key = property_name in primary_keys
            columns.append(
                sqlalchemy.Column(
                    property_name,
                    self.to_sql_type(property_jsonschema),
                    primary_key=is_primary_key,
                ),
            )

        _ = sqlalchemy.Table(table_name, meta, *columns)
        meta.create_all(self._engine)

    def _create_empty_column(
        self,
        full_table_name: str,
        column_name: str,
        sql_type: sqlalchemy.types.TypeEngine,
    ) -> None:
        """Create a new column.

        Args:
            full_table_name: The target table name.
            column_name: The name of the new column.
            sql_type: SQLAlchemy type engine to be used in creating the new column.

        Raises:
            NotImplementedError: if adding columns is not supported.
        """
        if not self.allow_column_add:
            raise NotImplementedError("Adding columns is not supported.")

        column_add_ddl = self.get_column_add_ddl(
            table_name=full_table_name,
            column_name=column_name,
            column_type=sql_type,
        )
        with self._connect() as conn, conn.begin():
            conn.execute(column_add_ddl)

    def prepare_schema(self, schema_name: str) -> None:
        """Create the target database schema.

        Args:
            schema_name: The target schema name.
        """
        schema_exists = self.schema_exists(schema_name)
        if not schema_exists:
            self.create_schema(schema_name)

    def prepare_table(
        self,
        full_table_name: str,
        schema: dict,
        primary_keys: list[str],
        partition_keys: list[str] | None = None,
        as_temp_table: bool = False,
    ) -> None:
        """Adapt target table to provided schema if possible.

        Args:
            full_table_name: the target table name.
            schema: the JSON Schema for the table.
            primary_keys: list of key properties.
            partition_keys: list of partition keys.
            as_temp_table: True to create a temp table.
        """
        if not self.table_exists(full_table_name=full_table_name):
            self.create_empty_table(
                full_table_name=full_table_name,
                schema=schema,
                primary_keys=primary_keys,
                partition_keys=partition_keys,
                as_temp_table=as_temp_table,
            )
            return

        for property_name, property_def in schema["properties"].items():
            self.prepare_column(
                full_table_name,
                property_name,
                self.to_sql_type(property_def),
            )

    def prepare_column(
        self,
        full_table_name: str,
        column_name: str,
        sql_type: sqlalchemy.types.TypeEngine,
    ) -> None:
        """Adapt target table to provided schema if possible.

        Args:
            full_table_name: the target table name.
            column_name: the target column name.
            sql_type: the SQLAlchemy type.
        """
        if not self.column_exists(full_table_name, column_name):
            self._create_empty_column(
                full_table_name=full_table_name,
                column_name=column_name,
                sql_type=sql_type,
            )
            return

        self._adapt_column_type(
            full_table_name,
            column_name=column_name,
            sql_type=sql_type,
        )

    def rename_column(self, full_table_name: str, old_name: str, new_name: str) -> None:
        """Rename the provided columns.

        Args:
            full_table_name: The fully qualified table name.
            old_name: The old column to be renamed.
            new_name: The new name for the column.

        Raises:
            NotImplementedError: If `self.allow_column_rename` is false.
        """
        if not self.allow_column_rename:
            raise NotImplementedError("Renaming columns is not supported.")

        column_rename_ddl = self.get_column_rename_ddl(
            table_name=full_table_name,
            column_name=old_name,
            new_column_name=new_name,
        )
        with self._connect() as conn:
            conn.execute(column_rename_ddl)

    def merge_sql_types(
        self,
        sql_types: list[sqlalchemy.types.TypeEngine],
    ) -> sqlalchemy.types.TypeEngine:
        """Return a compatible SQL type for the selected type list.

        Args:
            sql_types: List of SQL types.

        Returns:
            A SQL type that is compatible with the input types.

        Raises:
            ValueError: If sql_types argument has zero members.
        """
        if not sql_types:
            raise ValueError("Expected at least one member in `sql_types` argument.")

        if len(sql_types) == 1:
            return sql_types[0]

        # Gathering Type to match variables
        # sent in _adapt_column_type
        current_type = sql_types[0]
<<<<<<< HEAD
        cur_len: int = getattr(current_type, "length", 0)
=======

        # Getting the length of each type
        sql_type_len: int = getattr(sql_types[1], "length", 0)
        if sql_type_len is None:
            sql_type_len = 0
>>>>>>> 3d922bd6

        # Convert the two types given into a sorted list
        # containing the best conversion classes
        sql_types = self._sort_types(sql_types)

        # If greater than two evaluate the first pair then on down the line
        if len(sql_types) > 2:
            return self.merge_sql_types(
                [self.merge_sql_types([sql_types[0], sql_types[1]])] + sql_types[2:],
            )

        assert len(sql_types) == 2
        # Get the generic type class
        for opt in sql_types:
            # Get the length
            opt_len: int = getattr(opt, "length", 0)
            generic_type = type(opt.as_generic())

            if isinstance(generic_type, type):
                if issubclass(
                    generic_type,
                    (sqlalchemy.types.String, sqlalchemy.types.Unicode),
<<<<<<< HEAD
                ):
                    # If length None or 0 then is varchar max ?
                    if (
                        (opt_len is None)
                        or (opt_len == 0)
                        or (cur_len and (opt_len >= cur_len))
                    ):
                        return opt
                elif isinstance(
=======
                ) or issubclass(
>>>>>>> 3d922bd6
                    generic_type,
                    (sqlalchemy.types.String, sqlalchemy.types.Unicode),
                ):
                    # If length None or 0 then is varchar max ?
                    if (
                        (opt_len is None)
                        or (opt_len == 0)
                        or (cur_len and (opt_len >= cur_len))
                    ):
                        return opt
                # If best conversion class is equal to current type
                # return the best conversion class
                elif str(opt) == str(current_type):
                    return opt

        raise ValueError(
            f"Unable to merge sql types: {', '.join([str(t) for t in sql_types])}",
        )

    def _sort_types(
        self,
        sql_types: Iterable[sqlalchemy.types.TypeEngine],
    ) -> list[sqlalchemy.types.TypeEngine]:
        """Return the input types sorted from most to least compatible.

        For example, [Smallint, Integer, Datetime, String, Double] would become
        [Unicode, String, Double, Integer, Smallint, Datetime].

        String types will be listed first, then decimal types, then integer types,
        then bool types, and finally datetime and date. Higher precision, scale, and
        length will be sorted earlier.

        Args:
            sql_types (List[sqlalchemy.types.TypeEngine]): [description]

        Returns:
            The sorted list.
        """

        def _get_type_sort_key(
            sql_type: sqlalchemy.types.TypeEngine,
        ) -> tuple[int, int]:
            # return rank, with higher numbers ranking first

            _len = int(getattr(sql_type, "length", 0) or 0)

            _pytype = cast(type, sql_type.python_type)
            if issubclass(_pytype, (str, bytes)):
                return 900, _len
            if issubclass(_pytype, datetime):
                return 600, _len
            if issubclass(_pytype, float):
                return 400, _len
            if issubclass(_pytype, int):
                return 300, _len

            return 0, _len

        return sorted(sql_types, key=_get_type_sort_key, reverse=True)

    def _get_column_type(
        self,
        full_table_name: str,
        column_name: str,
    ) -> sqlalchemy.types.TypeEngine:
        """Get the SQL type of the declared column.

        Args:
            full_table_name: The name of the table.
            column_name: The name of the column.

        Returns:
            The type of the column.

        Raises:
            KeyError: If the provided column name does not exist.
        """
        try:
            column = self.get_table_columns(full_table_name)[column_name]
        except KeyError as ex:
            raise KeyError(
                f"Column `{column_name}` does not exist in table `{full_table_name}`.",
            ) from ex

        return cast(sqlalchemy.types.TypeEngine, column.type)

    @staticmethod
    def get_column_add_ddl(
        table_name: str,
        column_name: str,
        column_type: sqlalchemy.types.TypeEngine,
    ) -> sqlalchemy.DDL:
        """Get the create column DDL statement.

        Override this if your database uses a different syntax for creating columns.

        Args:
            table_name: Fully qualified table name of column to alter.
            column_name: Column name to create.
            column_type: New column sqlalchemy type.

        Returns:
            A sqlalchemy DDL instance.
        """
        create_column_clause = sqlalchemy.schema.CreateColumn(
            sqlalchemy.Column(
                column_name,
                column_type,
            ),
        )
        return sqlalchemy.DDL(
            "ALTER TABLE %(table_name)s ADD COLUMN %(create_column_clause)s",
            {
                "table_name": table_name,
                "create_column_clause": create_column_clause,
            },
        )

    @staticmethod
    def get_column_rename_ddl(
        table_name: str,
        column_name: str,
        new_column_name: str,
    ) -> sqlalchemy.DDL:
        """Get the create column DDL statement.

        Override this if your database uses a different syntax for renaming columns.

        Args:
            table_name: Fully qualified table name of column to alter.
            column_name: Existing column name.
            new_column_name: New column name.

        Returns:
            A sqlalchemy DDL instance.
        """
        return sqlalchemy.DDL(
            "ALTER TABLE %(table_name)s "
            "RENAME COLUMN %(column_name)s to %(new_column_name)s",
            {
                "table_name": table_name,
                "column_name": column_name,
                "new_column_name": new_column_name,
            },
        )

    @staticmethod
    def get_column_alter_ddl(
        table_name: str,
        column_name: str,
        column_type: sqlalchemy.types.TypeEngine,
    ) -> sqlalchemy.DDL:
        """Get the alter column DDL statement.

        Override this if your database uses a different syntax for altering columns.

        Args:
            table_name: Fully qualified table name of column to alter.
            column_name: Column name to alter.
            column_type: New column type string.

        Returns:
            A sqlalchemy DDL instance.
        """
        return sqlalchemy.DDL(
            "ALTER TABLE %(table_name)s ALTER COLUMN %(column_name)s (%(column_type)s)",
            {
                "table_name": table_name,
                "column_name": column_name,
                "column_type": column_type,
            },
        )

    @staticmethod
    def remove_collation(
        column_type: sqlalchemy.types.TypeEngine,
    ) -> str | None:
        """Removes collation for the given column TypeEngine instance.

        Args:
            column_type: Column SQLAlchemy type.

        Returns:
             The removed collation as a string.
        """
        if hasattr(column_type, "collation") and column_type.collation:
            column_type_collation: str = column_type.collation
            setattr(column_type, "collation", None)
            return column_type_collation
        return None

    @staticmethod
    def update_collation(
        column_type: sqlalchemy.types.TypeEngine,
        collation: str | None,
    ) -> None:
        """Sets column collation if column type has a collation attribute.

        Args:
            column_type: Column SQLAlchemy type.
            collation: The colation
        """
        if hasattr(column_type, "collation") and collation:
            setattr(column_type, "collation", collation)

    def _adapt_column_type(
        self,
        full_table_name: str,
        column_name: str,
        sql_type: sqlalchemy.types.TypeEngine,
    ) -> None:
        """Adapt table column type to support the new JSON schema type.

        Args:
            full_table_name: The target table name.
            column_name: The target column name.
            sql_type: The new SQLAlchemy type.

        Raises:
            NotImplementedError: if altering columns is not supported.
        """
        current_type: sqlalchemy.types.TypeEngine = self._get_column_type(
            full_table_name,
            column_name,
        )

        # remove collation if present and save it
        current_type_collation = self.remove_collation(current_type)

        # Check if the existing column type and the sql type are the same
        if str(sql_type) == str(current_type):
            # The current column and sql type are the same
            # Nothing to do
            return

        # Not the same type, generic type or compatible types
        # calling merge_sql_types for assistnace
        compatible_sql_type = self.merge_sql_types([current_type, sql_type])

        if str(compatible_sql_type) == str(current_type):
            # Nothing to do
            return

        # Put the collation level back before altering the column
        if current_type_collation:
            self.update_collation(compatible_sql_type, current_type_collation)

        if not self.allow_column_alter:
            raise NotImplementedError(
                "Altering columns is not supported. "
                f"Could not convert column '{full_table_name}.{column_name}' "
                f"from '{current_type}' to '{compatible_sql_type}'.",
            )

        alter_column_ddl = self.get_column_alter_ddl(
            table_name=full_table_name,
            column_name=column_name,
            column_type=compatible_sql_type,
        )
        with self._connect() as conn:
            conn.execute(alter_column_ddl)<|MERGE_RESOLUTION|>--- conflicted
+++ resolved
@@ -831,15 +831,7 @@
         # Gathering Type to match variables
         # sent in _adapt_column_type
         current_type = sql_types[0]
-<<<<<<< HEAD
         cur_len: int = getattr(current_type, "length", 0)
-=======
-
-        # Getting the length of each type
-        sql_type_len: int = getattr(sql_types[1], "length", 0)
-        if sql_type_len is None:
-            sql_type_len = 0
->>>>>>> 3d922bd6
 
         # Convert the two types given into a sorted list
         # containing the best conversion classes
@@ -862,19 +854,7 @@
                 if issubclass(
                     generic_type,
                     (sqlalchemy.types.String, sqlalchemy.types.Unicode),
-<<<<<<< HEAD
-                ):
-                    # If length None or 0 then is varchar max ?
-                    if (
-                        (opt_len is None)
-                        or (opt_len == 0)
-                        or (cur_len and (opt_len >= cur_len))
-                    ):
-                        return opt
-                elif isinstance(
-=======
                 ) or issubclass(
->>>>>>> 3d922bd6
                     generic_type,
                     (sqlalchemy.types.String, sqlalchemy.types.Unicode),
                 ):
