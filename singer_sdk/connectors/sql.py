--- conflicted
+++ resolved
@@ -686,11 +686,7 @@
         Args:
             schema_name: The target schema to create.
         """
-<<<<<<< HEAD
-        with self.connect() as conn:
-=======
-        with self._connect() as conn, conn.begin():
->>>>>>> d7550244
+        with self.connect() as conn, conn.begin():
             conn.execute(sqlalchemy.schema.CreateSchema(schema_name))
 
     def create_empty_table(
@@ -871,11 +867,7 @@
             column_name=old_name,
             new_column_name=new_name,
         )
-<<<<<<< HEAD
-        with self.connect() as conn:
-=======
-        with self._connect() as conn, conn.begin():
->>>>>>> d7550244
+        with self.connect() as conn, conn.begin():
             conn.execute(column_rename_ddl)
 
     def merge_sql_types(
@@ -1181,11 +1173,7 @@
             column_name=column_name,
             column_type=compatible_sql_type,
         )
-<<<<<<< HEAD
-        with self.connect() as conn:
-            conn.execute(alter_column_ddl)
-=======
-        with self._connect() as conn, conn.begin():
+        with self.connect() as conn, conn.begin():
             conn.execute(alter_column_ddl)
 
     def serialize_json(self, obj: object) -> str:
@@ -1218,5 +1206,4 @@
 
         .. versionadded:: 0.31.0
         """
-        return json.loads(json_str, parse_float=decimal.Decimal)
->>>>>>> d7550244
+        return json.loads(json_str, parse_float=decimal.Decimal)