"""Common SQL connectors for Streams and Sinks."""

from __future__ import annotations

import functools
import logging
import sys
import typing as t
import warnings
from collections import UserString
from contextlib import contextmanager
from datetime import datetime
from functools import lru_cache

import sqlalchemy as sa
from sqlalchemy.engine import reflection

from singer_sdk import typing as th
<<<<<<< HEAD
from singer_sdk._singerlib import CatalogEntry, MetadataMapping, Schema
from singer_sdk.connectors.base import BaseConnector
=======
>>>>>>> 986a745e
from singer_sdk.exceptions import ConfigValidationError
from singer_sdk.helpers._compat import SingerSDKDeprecationWarning
from singer_sdk.helpers._util import dump_json, load_json
from singer_sdk.helpers.capabilities import TargetLoadMethods
from singer_sdk.singerlib import CatalogEntry, MetadataMapping, Schema

if sys.version_info < (3, 13):
    from typing_extensions import deprecated
else:
    from warnings import deprecated

if sys.version_info < (3, 10):
    from typing_extensions import TypeAlias
else:
    from typing import TypeAlias  # noqa: ICN003

if t.TYPE_CHECKING:
    from sqlalchemy.engine import Engine
    from sqlalchemy.engine.reflection import Inspector


<<<<<<< HEAD
class SQLConnector(BaseConnector[sa.engine.Connection]):  # noqa: PLR0904
=======
class FullyQualifiedName(UserString):
    """A fully qualified table name.

    This class provides a simple way to represent a fully qualified table name
    as a single object. The string representation of this object is the fully
    qualified table name, with the parts separated by periods.

    The parts of the fully qualified table name are:
    - database
    - schema
    - table

    The database and schema are optional. If only the table name is provided,
    the string representation of the object will be the table name alone.

    Example:
    ```
    table_name = FullyQualifiedName("my_table", "my_schema", "my_db")
    print(table_name)  # my_db.my_schema.my_table
    ```
    """

    def __init__(
        self,
        *,
        table: str = "",
        schema: str | None = None,
        database: str | None = None,
        delimiter: str = ".",
    ) -> None:
        """Initialize the fully qualified table name.

        Args:
            table: The name of the table.
            schema: The name of the schema. Defaults to None.
            database: The name of the database. Defaults to None.
            delimiter: The delimiter to use between parts. Defaults to '.'.

        Raises:
            ValueError: If the fully qualified name could not be generated.
        """
        self.table = table
        self.schema = schema
        self.database = database
        self.delimiter = delimiter

        parts = []
        if self.database:
            parts.append(self.prepare_part(self.database))
        if self.schema:
            parts.append(self.prepare_part(self.schema))
        if self.table:
            parts.append(self.prepare_part(self.table))

        if not parts:
            raise ValueError(
                "Could not generate fully qualified name: "
                + ":".join(
                    [
                        self.database or "(unknown-db)",
                        self.schema or "(unknown-schema)",
                        self.table or "(unknown-table-name)",
                    ],
                ),
            )

        super().__init__(self.delimiter.join(parts))

    def prepare_part(self, part: str) -> str:  # noqa: PLR6301
        """Prepare a part of the fully qualified name.

        Args:
            part: The part to prepare.

        Returns:
            The prepared part.
        """
        return part


class SQLToJSONSchema:
    """SQLAlchemy to JSON Schema type mapping helper.

    This class provides a mapping from SQLAlchemy types to JSON Schema types.

    .. versionadded:: 0.41.0
    .. versionchanged:: 0.43.0
       Added the :meth:`singer_sdk.connectors.sql.SQLToJSONSchema.from_config` class
       method.
    .. versionchanged:: 0.45.0
       Added support for the `use_singer_decimal` option.
    """

    def __init__(self, *, use_singer_decimal: bool = False) -> None:
        """Initialize the SQL to JSON Schema converter.

        Args:
            use_singer_decimal: Whether to represent numbers as `string` with
                the `x-singer.decimal` format instead of as `number`.
        """
        self.use_singer_decimal = use_singer_decimal

    @classmethod
    def from_config(cls: type[SQLToJSONSchema], config: dict) -> SQLToJSONSchema:
        """Create a new instance from a configuration dictionary.

        Override this to instantiate this converter with values from the tap's
        configuration dictionary.

        .. code-block:: python

           class CustomSQLToJSONSchema(SQLToJSONSchema):
               def __init__(self, *, my_custom_option, **kwargs):
                   super().__init__(**kwargs)
                   self.my_custom_option = my_custom_option

               @classmethod
               def from_config(cls, config):
                   return cls(my_custom_option=config.get("my_custom_option"))

        Args:
            config: The configuration dictionary.
            use_singer_decimal: Whether to represent numbers as `string` with
                the `x-singer.decimal` format instead of as `number`.

        Returns:
            A new instance of the class.
        """
        return cls(use_singer_decimal=config.get("use_singer_decimal", False))

    @functools.singledispatchmethod
    def to_jsonschema(self, column_type: sa.types.TypeEngine) -> dict:  # noqa: ARG002, D102, PLR6301
        return th.StringType.type_dict  # type: ignore[no-any-return]

    @to_jsonschema.register
    def datetime_to_jsonschema(self, column_type: sa.types.DateTime) -> dict:  # noqa: ARG002, PLR6301
        """Return a JSON Schema representation of a generic datetime type.

        Args:
            column_type (:column_type:`DateTime`): The column type.
        """
        return th.DateTimeType.type_dict  # type: ignore[no-any-return]

    @to_jsonschema.register
    def date_to_jsonschema(self, column_type: sa.types.Date) -> dict:  # noqa: ARG002, PLR6301
        """Return a JSON Schema representation of a date type.

        Args:
            column_type (:column_type:`Date`): The column type.
        """
        return th.DateType.type_dict  # type: ignore[no-any-return]

    @to_jsonschema.register
    def time_to_jsonschema(self, column_type: sa.types.Time) -> dict:  # noqa: ARG002, PLR6301
        """Return a JSON Schema representation of a time type.

        Args:
            column_type (:column_type:`Time`): The column type.
        """
        return th.TimeType.type_dict  # type: ignore[no-any-return]

    @to_jsonschema.register
    def integer_to_jsonschema(self, column_type: sa.types.Integer) -> dict:  # noqa: ARG002, PLR6301
        """Return a JSON Schema representation of a an integer type.

        Args:
            column_type (:column_type:`Integer`): The column type.
        """
        return th.IntegerType.type_dict  # type: ignore[no-any-return]

    @to_jsonschema.register
    def float_to_jsonschema(self, column_type: sa.types.Numeric) -> dict:  # noqa: ARG002
        """Return a JSON Schema representation of a generic number type.

        Args:
            column_type (:column_type:`Numeric`): The column type.
        """
        if self.use_singer_decimal:
            return th.SingerDecimalType.type_dict  # type: ignore[no-any-return]
        return th.NumberType.type_dict  # type: ignore[no-any-return]

    @to_jsonschema.register
    def string_to_jsonschema(self, column_type: sa.types.String) -> dict:  # noqa: PLR6301
        """Return a JSON Schema representation of a generic string type.

        Args:
            column_type (:column_type:`String`): The column type.

        .. versionchanged:: 0.41.0
           The :column_type:`length <String.params.length>` attribute is now used to
           determine the maximum length of the string type.
        """
        if column_type.length:
            return th.StringType(max_length=column_type.length).type_dict  # type: ignore[no-any-return]
        return th.StringType.type_dict  # type: ignore[no-any-return]

    @to_jsonschema.register
    def boolean_to_jsonschema(self, column_type: sa.types.Boolean) -> dict:  # noqa: ARG002, PLR6301
        """Return a JSON Schema representation of a boolean type.

        Args:
            column_type (:column_type:`Boolean`): The column type.
        """
        return th.BooleanType.type_dict  # type: ignore[no-any-return]


JSONtoSQLHandler: TypeAlias = t.Union[
    type[sa.types.TypeEngine],
    t.Callable[[dict], sa.types.TypeEngine],
]


class JSONSchemaToSQL:
    """A configurable mapper for converting JSON Schema types to SQLAlchemy types.

    This class provides a mapping from JSON Schema types to SQLAlchemy types.

    .. versionadded:: 0.42.0
    .. versionchanged:: 0.44.0
       Added the
       :meth:`singer_sdk.connectors.sql.JSONSchemaToSQL.register_sql_datatype_handler`
       method to map custom ``x-sql-datatype`` annotations into SQLAlchemy types.
    """

    def __init__(self, *, max_varchar_length: int | None = None) -> None:
        """Initialize the mapper with default type mappings.

        Args:
            max_varchar_length: The absolute maximum length for VARCHAR columns that
                the database supports.
        """
        self._max_varchar_length = max_varchar_length

        # Default type mappings
        self._type_mapping: dict[str, JSONtoSQLHandler] = {
            "string": self._handle_string_type,
            "integer": sa.types.INTEGER,
            "number": sa.types.DECIMAL,
            "boolean": sa.types.BOOLEAN,
            "object": sa.types.VARCHAR,
            "array": sa.types.VARCHAR,
        }

        # Format handlers for string types
        self._format_handlers: dict[str, JSONtoSQLHandler] = {
            # Default date-like formats
            "date-time": sa.types.DATETIME,
            "time": sa.types.TIME,
            "date": sa.types.DATE,
            # Common string formats with sensible defaults
            "uuid": sa.types.UUID,
            "email": lambda _: sa.types.VARCHAR(254),  # RFC 5321
            "uri": lambda _: sa.types.VARCHAR(2083),  # Common browser limit
            "hostname": lambda _: sa.types.VARCHAR(253),  # RFC 1035
            "ipv4": lambda _: sa.types.VARCHAR(15),
            "ipv6": lambda _: sa.types.VARCHAR(45),
            "x-singer.decimal": self._handle_singer_decimal,
        }

        self._sql_datatype_mapping: dict[str, JSONtoSQLHandler] = {}

        self._fallback_type: type[sa.types.TypeEngine] = sa.types.VARCHAR

    @classmethod
    def from_config(
        cls: type[JSONSchemaToSQL],
        config: dict,  # noqa: ARG003
        *,
        max_varchar_length: int | None,
    ) -> JSONSchemaToSQL:
        """Create a new instance from a configuration dictionary.

        Override this to instantiate this converter with values from the target's
        configuration dictionary.

        .. code-block:: python

              class CustomJSONSchemaToSQL(JSONSchemaToSQL):
                  @classmethod
                  def from_config(cls, config, **kwargs):
                      return cls(max_varchar_length=config.get("max_varchar_length"))

        Args:
            config: The configuration dictionary.
            max_varchar_length: The absolute maximum length for VARCHAR columns that
                the database supports.

        Returns:
            A new instance of the class.
        """
        return cls(max_varchar_length=max_varchar_length)

    def _invoke_handler(  # noqa: PLR6301
        self,
        handler: JSONtoSQLHandler,
        schema: dict,
    ) -> sa.types.TypeEngine:
        """Invoke a handler, handling both type classes and callables.

        Args:
            handler: The handler to invoke.
            schema: The schema to pass to callable handlers.

        Returns:
            The resulting SQLAlchemy type.
        """
        if isinstance(handler, type):
            return handler()  # type: ignore[no-any-return]
        return handler(schema)

    def _handle_singer_decimal(self, schema: dict) -> sa.types.TypeEngine:  # noqa: PLR6301
        """Handle a x-singer.decimal format.

        Args:
            schema: The JSON Schema object.

        Returns:
            The appropriate SQLAlchemy type.
        """
        return sa.types.DECIMAL(schema.get("precision"), schema.get("scale"))

    @property
    def fallback_type(self) -> type[sa.types.TypeEngine]:
        """Return the fallback type.

        Returns:
            The fallback type.
        """
        return self._fallback_type

    @fallback_type.setter
    def fallback_type(self, value: type[sa.types.TypeEngine]) -> None:
        """Set the fallback type.

        Args:
            value: The new fallback type.
        """
        self._fallback_type = value

    def register_type_handler(self, json_type: str, handler: JSONtoSQLHandler) -> None:
        """Register a custom type handler.

        Args:
            json_type: The JSON Schema type to handle.
            handler: Either a SQLAlchemy type class or a callable that takes a schema
                    dict and returns a SQLAlchemy type instance.
        """
        self._type_mapping[json_type] = handler

    def register_format_handler(
        self,
        format_name: str,
        handler: JSONtoSQLHandler,
    ) -> None:
        """Register a custom format handler.

        Args:
            format_name: The format string (e.g., "date-time", "email", "custom-format").
            handler: Either a SQLAlchemy type class or a callable that takes a schema
                    dict and returns a SQLAlchemy type instance.
        """  # noqa: E501
        self._format_handlers[format_name] = handler

    def register_sql_datatype_handler(
        self,
        sql_datatype: str,
        handler: JSONtoSQLHandler,
    ) -> None:
        """Register a custom ``x-sql-datatype`` handler.

        Args:
            sql_datatype: The x-sql-datatype string.
            handler: Either a SQLAlchemy type class or a callable that takes a schema
                    dict and returns a SQLAlchemy type instance.

        Example:
            >>> from sqlalchemy.types import SMALLINT
            >>> to_sql = JSONSchemaToSQL()
            >>> to_sql.register_sql_datatype_handler("smallint", SMALLINT)
        """
        self._sql_datatype_mapping[sql_datatype] = handler

    def handle_multiple_types(self, types: t.Sequence[str]) -> sa.types.TypeEngine:  # noqa: ARG002, PLR6301
        """Handle multiple types by returning a VARCHAR.

        Args:
            types: The list of types to handle.

        Returns:
            A VARCHAR type.
        """
        return sa.types.VARCHAR()

    def handle_raw_string(self, schema: dict) -> sa.types.TypeEngine:
        """Handle a string type generically.

        Args:
            schema: The JSON Schema object.

        Returns:
            Appropriate SQLAlchemy type.
        """
        max_length: int | None = schema.get("maxLength")

        if max_length and self._max_varchar_length:
            max_length = min(max_length, self._max_varchar_length)

        return sa.types.VARCHAR(max_length)

    def _get_type_from_schema(self, schema: dict) -> sa.types.TypeEngine | None:
        """Try to get a SQL type from a single schema object.

        Args:
            schema: The JSON Schema object.

        Returns:
            SQL type if one can be determined, None otherwise.
        """
        # Check x-sql-datatype first
        if x_sql_datatype := schema.get("x-sql-datatype"):
            if handler := self._sql_datatype_mapping.get(x_sql_datatype):
                return self._invoke_handler(handler, schema)

            warnings.warn(
                f"This target does not support the x-sql-datatype '{x_sql_datatype}'",
                UserWarning,
                stacklevel=2,
            )

        # Check if this is a string with format then
        if schema.get("type") == "string" and "format" in schema:  # noqa: SIM102
            if (format_type := self._handle_format(schema)) is not None:
                return format_type

        # Then check regular types
        if schema_type := schema.get("type"):
            if isinstance(schema_type, (list, tuple)):
                # Filter out null type if present
                non_null_types = [t for t in schema_type if t != "null"]

                # If we have multiple non-null types, use VARCHAR
                if len(non_null_types) > 1:
                    self.handle_multiple_types(non_null_types)

                # If we have exactly one non-null type, use its handler
                if len(non_null_types) == 1 and non_null_types[0] in self._type_mapping:
                    handler = self._type_mapping[non_null_types[0]]
                    return self._invoke_handler(handler, schema)

            elif type_handler := self._type_mapping.get(schema_type):
                return self._invoke_handler(type_handler, schema)

        return None

    def _handle_format(self, schema: dict) -> sa.types.TypeEngine | None:
        """Handle format-specific type conversion.

        Args:
            schema: The JSON Schema object.

        Returns:
            The format-specific SQL type if applicable, None otherwise.
        """
        if "format" not in schema:
            return None

        format_string: str = schema["format"]

        if handler := self._format_handlers.get(format_string):
            return self._invoke_handler(handler, schema)

        return None

    def _handle_string_type(self, schema: dict) -> sa.types.TypeEngine:
        """Handle string type conversion with special cases for formats.

        Args:
            schema: The JSON Schema object.

        Returns:
            Appropriate SQLAlchemy type.
        """
        # Check for format-specific handling first
        if format_type := self._handle_format(schema):
            return format_type

        return self.handle_raw_string(schema)

    def to_sql_type(self, schema: dict) -> sa.types.TypeEngine:
        """Convert a JSON Schema type definition to a SQLAlchemy type.

        Args:
            schema: The JSON Schema object.

        Returns:
            The corresponding SQLAlchemy type.
        """
        if sql_type := self._get_type_from_schema(schema):
            return sql_type

        # Handle anyOf
        if "anyOf" in schema:
            for subschema in schema["anyOf"]:
                # Skip null types in anyOf
                if subschema.get("type") == "null":
                    continue

                if sql_type := self._get_type_from_schema(subschema):
                    return sql_type

        # Fallback
        return self.fallback_type()


class SQLConnector:  # noqa: PLR0904
>>>>>>> 986a745e
    """Base class for SQLAlchemy-based connectors.

    The connector class serves as a wrapper around the SQL connection.

    The functions of the connector are:
    - connecting to the source
    - generating SQLAlchemy connection and engine objects
    - discovering schema catalog entries
    - performing type conversions to/from JSONSchema types
    - dialect-specific functions, such as escaping and fully qualified names
    """

    allow_column_add: bool = True  # Whether ADD COLUMN is supported.
    allow_column_rename: bool = True  # Whether RENAME COLUMN is supported.
    allow_column_alter: bool = False  # Whether altering column types is supported.
    allow_merge_upsert: bool = False  # Whether MERGE UPSERT is supported.
    allow_overwrite: bool = False  # Whether overwrite load method is supported.
    allow_temp_tables: bool = True  # Whether temp tables are supported.
    _cached_engine: Engine | None = None

    #: The absolute maximum length for VARCHAR columns that the database supports.
    max_varchar_length: int | None = None

    #: The SQL-to-JSON type mapper class for this SQL connector. Override this property
    #: with a subclass of :class:`~singer_sdk.connectors.sql.SQLToJSONSchema` to provide
    #: a custom mapping for your SQL dialect.
    sql_to_jsonschema_converter: type[SQLToJSONSchema] = SQLToJSONSchema

    #: The JSON-to-SQL type mapper class for this SQL connector. Override this property
    #: with a subclass of :class:`~singer_sdk.connectors.sql.JSONSchemaToSQL` to provide
    #: a custom mapping for your SQL dialect.
    jsonschema_to_sql_converter: type[JSONSchemaToSQL] = JSONSchemaToSQL

    def __init__(
        self,
        config: t.Mapping[str, t.Any] | None = None,
        sqlalchemy_url: str | None = None,
    ) -> None:
        """Initialize the SQL connector.

        Args:
            config: The parent tap or target object's config.
            sqlalchemy_url: Optional URL for the connection.
        """
        super().__init__(config=config)
        self._sqlalchemy_url: str | None = sqlalchemy_url or None

    @property
    def logger(self) -> logging.Logger:
        """Get logger.

        Returns:
            Plugin logger.
        """
        return logging.getLogger("sqlconnector")

    @functools.cached_property
    def sql_to_jsonschema(self) -> SQLToJSONSchema:
        """The SQL-to-JSON type mapper object for this SQL connector.

        Override this property to provide a custom mapping for your SQL dialect.

        .. versionadded:: 0.41.0
        """
        return self.sql_to_jsonschema_converter.from_config(self.config)

    @functools.cached_property
    def jsonschema_to_sql(self) -> JSONSchemaToSQL:
        """The JSON-to-SQL type mapper object for this SQL connector.

        Override this property to provide a custom mapping for your SQL dialect.

        .. versionadded:: 0.42.0
        """
        return self.jsonschema_to_sql_converter.from_config(
            self.config,
            max_varchar_length=self.max_varchar_length,
        )

    @contextmanager
    def _connect(self):  # noqa: ANN202
        """Connect to the source.

        Yields:
            A connection object.
        """
        warnings.warn(
            "`SQLConnector._connect` is deprecated. "
            "Use `SQLConnector.connect` instead.",
            DeprecationWarning,
            stacklevel=2,
        )
        with self.connect() as connection:
            yield connection

    def get_connection(
        self,
        *,
        stream_results: bool = True,
    ) -> sa.engine.Connection:
        """Return a new SQLAlchemy connection using the provided config.

        Args:
            stream_results: Whether to stream results from the database.

        Returns:
            A newly created SQLAlchemy connection object.
        """
        return self._engine.connect().execution_options(stream_results=stream_results)

    @deprecated(
        "`SQLConnector.create_sqlalchemy_connection` is deprecated. "
        "If you need to execute something that isn't available "
        "on the connector currently, make a child class and "
        "add your required method on that connector.",
        category=DeprecationWarning,
        stacklevel=1,
    )
    def create_sqlalchemy_connection(self) -> sa.engine.Connection:
        """(DEPRECATED) Return a new SQLAlchemy connection using the provided config.

        Do not use the SQLConnector's connection directly. Instead, if you need
        to execute something that isn't available on the connector currently,
        make a child class and add a method on that connector.

        By default this will create using the sqlalchemy `stream_results=True` option
        described here:

        https://docs.sqlalchemy.org/en/14/core/connections.html#using-server-side-cursors-a-k-a-stream-results

        Developers may override this method if their provider does not support
        server side cursors (`stream_results`) or in order to use different
        configurations options when creating the connection object.

        Returns:
            A newly created SQLAlchemy engine object.
        """
        return self._engine.connect().execution_options(stream_results=True)

    @deprecated(
        "`SQLConnector.create_sqlalchemy_engine` is deprecated. Override "
        "`_engine` or `sqlalchemy_url` instead.",
        category=DeprecationWarning,
        stacklevel=1,
    )
    def create_sqlalchemy_engine(self) -> Engine:
        """(DEPRECATED) Return a new SQLAlchemy engine using the provided config.

        Developers can generally override just one of the following:
        `sqlalchemy_engine`, sqlalchemy_url`.

        Returns:
            A newly created SQLAlchemy engine object.
        """
        return self._engine

    @property
    def connection(self) -> sa.engine.Connection:
        """(DEPRECATED) Return or set the SQLAlchemy connection object.

        Do not use the SQLConnector's connection directly. Instead, if you need
        to execute something that isn't available on the connector currently,
        make a child class and add a method on that connector.

        Returns:
            The active SQLAlchemy connection object.
        """
        warnings.warn(
            "`SQLConnector.connection` is deprecated. If you need to execute something "
            "that isn't available on the connector currently, make a child "
            "class and add your required method on that connector.",
            DeprecationWarning,
            stacklevel=2,
        )
        return self.create_sqlalchemy_connection()

    @property
    def sqlalchemy_url(self) -> str:
        """Return the SQLAlchemy URL string.

        Returns:
            The URL as a string.
        """
        if not self._sqlalchemy_url:
            self._sqlalchemy_url = self.get_sqlalchemy_url(self.config)

        return self._sqlalchemy_url

    def get_sqlalchemy_url(self, config: t.Mapping[str, t.Any]) -> str:  # noqa: PLR6301
        """Return the SQLAlchemy URL string.

        Developers can generally override just one of the following:
        `sqlalchemy_engine`, `get_sqlalchemy_url`.

        Args:
            config: A dictionary of settings from the tap or target config.

        Returns:
            The URL as a string.

        Raises:
            ConfigValidationError: If no valid sqlalchemy_url can be found.
        """
        if "sqlalchemy_url" not in config:
            msg = "Could not find or create 'sqlalchemy_url' for connection."
            raise ConfigValidationError(msg)

        return t.cast("str", config["sqlalchemy_url"])

    def to_jsonschema_type(
        self,
        sql_type: (
            str  # noqa: ANN401
            | sa.types.TypeEngine
            | type[sa.types.TypeEngine]
            | t.Any
        ),
    ) -> dict:
        """Return a JSON Schema representation of the provided type.

        By default will call `typing.to_jsonschema_type()` for strings and SQLAlchemy
        types.

        Developers may override this method to accept additional input argument types,
        to support non-standard types, or to provide custom typing logic.

        Args:
            sql_type: The string representation of the SQL type, a SQLAlchemy
                TypeEngine class or object, or a custom-specified object.

        Raises:
            ValueError: If the type received could not be translated to jsonschema.

        Returns:
            The JSON Schema representation of the provided type.

        .. versionchanged:: 0.40.0
           Support for SQLAlchemy type classes and strings in the ``sql_type`` argument
           was deprecated. Please pass a SQLAlchemy type object instead.
        """
        if isinstance(sql_type, sa.types.TypeEngine):
            return self.sql_to_jsonschema.to_jsonschema(sql_type)

        if isinstance(sql_type, str):  # pragma: no cover
            warnings.warn(
                "Passing string types to `to_jsonschema_type` is deprecated. "
                "Please pass a SQLAlchemy type object instead.",
                DeprecationWarning,
                stacklevel=2,
            )
            return th.to_jsonschema_type(sql_type)

        if isinstance(sql_type, type):  # pragma: no cover
            warnings.warn(
                "Passing type classes to `to_jsonschema_type` is deprecated. "
                "Please pass a SQLAlchemy type object instead.",
                DeprecationWarning,
                stacklevel=2,
            )
            if issubclass(sql_type, sa.types.TypeEngine):
                return th.to_jsonschema_type(sql_type)

            msg = f"Unexpected type received: '{sql_type.__name__}'"
            raise ValueError(msg)

        msg = f"Unexpected type received: '{type(sql_type).__name__}'"
        raise ValueError(msg)

    def to_sql_type(self, jsonschema_type: dict) -> sa.types.TypeEngine:
        """Return a JSON Schema representation of the provided type.

        By default will call `typing.to_sql_type()`.

        Developers may override this method to accept additional input argument types,
        to support non-standard types, or to provide custom typing logic.
        If overriding this method, developers should call the default implementation
        from the base class for all unhandled cases.

        Args:
            jsonschema_type: The JSON Schema representation of the source type.

        Returns:
            The SQLAlchemy type representation of the data type.
        """
        return self.jsonschema_to_sql.to_sql_type(jsonschema_type)

    @staticmethod
    def get_fully_qualified_name(
        table_name: str | None = None,
        schema_name: str | None = None,
        db_name: str | None = None,
        delimiter: str = ".",
    ) -> FullyQualifiedName:
        """Concatenates a fully qualified name from the parts.

        Args:
            table_name: The name of the table.
            schema_name: The name of the schema. Defaults to None.
            db_name: The name of the database. Defaults to None.
            delimiter: Generally: '.' for SQL names and '-' for Singer names.

        Returns:
            The fully qualified name as a string.

        .. versionchanged:: 0.40.0
           A ``FullyQualifiedName`` object is now returned.
        """
        return FullyQualifiedName(
            table=table_name,  # type: ignore[arg-type]
            schema=schema_name,
            database=db_name,
            delimiter=delimiter,
        )

    @property
    def _dialect(self) -> sa.engine.Dialect:
        """Return the dialect object.

        Returns:
            The dialect object.
        """
        return self._engine.dialect

    @property
    def _engine(self) -> Engine:
        """Return the engine object.

        This is the correct way to access the Connector's engine, if needed
        (e.g. to inspect tables).

        Returns:
            The SQLAlchemy Engine that's attached to this SQLConnector instance.
        """
        if not self._cached_engine:
            self._cached_engine = self.create_engine()
        return self._cached_engine

    def create_engine(self) -> Engine:
        """Creates and returns a new engine. Do not call outside of _engine.

        NOTE: Do not call this method. The only place that this method should
        be called is inside the self._engine method. If you'd like to access
        the engine on a connector, use self._engine.

        This method exists solely so that tap/target developers can override it
        on their subclass of SQLConnector to perform custom engine creation
        logic.

        Returns:
            A new SQLAlchemy Engine.
        """
        try:
            return sa.create_engine(
                self.sqlalchemy_url,
                echo=False,
                pool_pre_ping=True,
                json_serializer=self.serialize_json,
                json_deserializer=self.deserialize_json,
            )
        except TypeError:
            self.logger.exception(
                "Retrying engine creation with fewer arguments due to TypeError.",
            )
            return sa.create_engine(
                self.sqlalchemy_url,
                echo=False,
                pool_pre_ping=True,
            )

    @deprecated(
        "This method is deprecated. Use or override `FullyQualifiedName` instead.",
        category=SingerSDKDeprecationWarning,
    )
    def quote(self, name: str) -> str:
        """Quote a name if it needs quoting, using '.' as a name-part delimiter.

        Examples:
          "my_table"           => "`my_table`"
          "my_schema.my_table" => "`my_schema`.`my_table`"

        Args:
            name: The unquoted name.

        Returns:
            str: The quoted name.
        """
        return ".".join(  # pragma: no cover
            [
                self._dialect.identifier_preparer.quote(name_part)
                for name_part in name.split(".")
            ],
        )

    @lru_cache  # noqa: B019
    def _warn_no_view_detection(self) -> None:
        """Print a warning, but only the first time."""
        self.logger.warning(
            "Provider does not support get_view_names(). "
            "Streams list may be incomplete or `is_view` may be unpopulated.",
        )

    def get_schema_names(  # noqa: PLR6301
        self,
        engine: Engine,  # noqa: ARG002
        inspected: Inspector,
    ) -> list[str]:
        """Return a list of schema names in DB.

        Args:
            engine: SQLAlchemy engine
            inspected: SQLAlchemy inspector instance for engine

        Returns:
            List of schema names
        """
        return inspected.get_schema_names()

    @deprecated(
        "This method is deprecated.",
        category=SingerSDKDeprecationWarning,
        stacklevel=1,
    )
    def get_object_names(  # pragma: no cover
        self,
        engine: Engine,  # noqa: ARG002
        inspected: Inspector,
        schema_name: str,
    ) -> list[tuple[str, bool]]:
        """Return a list of syncable objects.

        Args:
            engine: SQLAlchemy engine
            inspected: SQLAlchemy inspector instance for engine
            schema_name: Schema name to inspect

        Returns:
            List of tuples (<table_or_view_name>, <is_view>)
        """
        # Get list of tables and views
        table_names = inspected.get_table_names(schema=schema_name)
        try:
            view_names = inspected.get_view_names(schema=schema_name)
        except NotImplementedError:
            # Some DB providers do not understand 'views'
            self._warn_no_view_detection()
            view_names = []
        return [(t, False) for t in table_names] + [(v, True) for v in view_names]

    # TODO maybe should be split into smaller parts?
    def discover_catalog_entry(
        self,
        engine: Engine,  # noqa: ARG002
        inspected: Inspector,  # noqa: ARG002
        schema_name: str | None,
        table_name: str,
        is_view: bool,  # noqa: FBT001
        *,
        reflected_columns: list[reflection.ReflectedColumn] | None = None,
        reflected_pk: reflection.ReflectedPrimaryKeyConstraint | None = None,
        reflected_indices: list[reflection.ReflectedIndex] | None = None,
    ) -> CatalogEntry:
        """Create `CatalogEntry` object for the given table or a view.

        Args:
            engine: SQLAlchemy engine
            inspected: SQLAlchemy inspector instance for engine
            schema_name: Schema name to inspect
            table_name: Name of the table or a view
            is_view: Flag whether this object is a view, returned by `get_object_names`
            reflect_indices: Whether to reflect indices
            reflected_columns: List of reflected columns
            reflected_pk: Reflected primary key
            reflected_indices: List of reflected indices

        Returns:
            `CatalogEntry` object for the given table or a view
        """
        # Initialize unique stream name
        unique_stream_id = f"{schema_name}-{table_name}" if schema_name else table_name

        # Backwards-compatibility
        reflected_columns = reflected_columns or []
        reflected_indices = reflected_indices or []

        # Detect key properties
        possible_primary_keys: list[list[str]] = []
        if reflected_pk and "constrained_columns" in reflected_pk:
            possible_primary_keys.append(reflected_pk["constrained_columns"])

        # An element of the columns list is ``None`` if it's an expression and is
        # returned in the ``expressions`` list of the reflected index.
        possible_primary_keys.extend(
            index_def["column_names"]  # type: ignore[misc]
            for index_def in reflected_indices
            if index_def.get("unique", False)
        )

        key_properties = next(iter(possible_primary_keys), [])

        # Initialize columns list
        properties = [
            th.Property(
                name=column["name"],
                wrapped=th.CustomType(self.to_jsonschema_type(column["type"])),
                nullable=column.get("nullable", False),
                required=column["name"] in key_properties,
                description=column.get("comment"),
            )
            for column in reflected_columns
        ]
        schema = th.PropertiesList(*properties).to_dict()

        # Initialize available replication methods
        addl_replication_methods: list[str] = [""]  # By default an empty list.
        # Notes regarding replication methods:
        # - 'INCREMENTAL' replication must be enabled by the user by specifying
        #   a replication_key value.
        # - 'LOG_BASED' replication must be enabled by the developer, according
        #   to source-specific implementation capabilities.
        replication_method = next(reversed(["FULL_TABLE", *addl_replication_methods]))

        # Create the catalog entry object
        return CatalogEntry(
            tap_stream_id=unique_stream_id,
            stream=unique_stream_id,
            table=table_name,
            key_properties=key_properties,
            schema=Schema.from_dict(schema),
            is_view=is_view,
            replication_method=replication_method,
            metadata=MetadataMapping.get_standard_metadata(
                schema_name=schema_name,
                schema=schema,
                replication_method=replication_method,
                key_properties=key_properties,
                valid_replication_keys=None,  # Must be defined by user
            ),
            database=None,  # Expects single-database context
            row_count=None,
            stream_alias=None,
            replication_key=None,  # Must be defined by user
        )

    def discover_catalog_entries(
        self,
        *,
        exclude_schemas: t.Sequence[str] = (),
        reflect_indices: bool = True,
    ) -> list[dict]:
        """Return a list of catalog entries from discovery.

        Args:
            exclude_schemas: A list of schema names to exclude from discovery.
            reflect_indices: Whether to reflect indices to detect potential primary
                keys.

        Returns:
            The discovered catalog entries as a list.
        """
        result: list[dict] = []
        engine = self._engine
        inspected = sa.inspect(engine)
        object_kinds = (
            (reflection.ObjectKind.TABLE, False),
            (reflection.ObjectKind.ANY_VIEW, True),
        )
        for schema_name in self.get_schema_names(engine, inspected):
            if schema_name in exclude_schemas:
                continue

            primary_keys = inspected.get_multi_pk_constraint(schema=schema_name)

            if reflect_indices:
                indices = inspected.get_multi_indexes(schema=schema_name)
            else:
                indices = {}

            for object_kind, is_view in object_kinds:
                columns = inspected.get_multi_columns(
                    schema=schema_name,
                    kind=object_kind,
                )

                result.extend(
                    self.discover_catalog_entry(
                        engine,
                        inspected,
                        schema_name,
                        table,
                        is_view,
                        reflected_columns=columns[schema, table],
                        reflected_pk=primary_keys.get((schema, table)),
                        reflected_indices=indices.get((schema, table), []),
                    ).to_dict()
                    for schema, table in columns
                )

        return result

    def parse_full_table_name(  # noqa: PLR6301
        self,
        full_table_name: str | FullyQualifiedName,
    ) -> tuple[str | None, str | None, str]:
        """Parse a fully qualified table name into its parts.

        Developers may override this method if their platform does not support the
        traditional 3-part convention: `db_name.schema_name.table_name`

        Args:
            full_table_name: A table name or a fully qualified table name. Depending on
                SQL the platform, this could take the following forms:
                - `<db>.<schema>.<table>` (three part names)
                - `<db>.<table>` (platforms which do not use schema groupings)
                - `<schema>.<name>` (if DB name is already in context)
                - `<table>` (if DB name and schema name are already in context)

        Returns:
            A three part tuple (db_name, schema_name, table_name) with any unspecified
            or unused parts returned as None.
        """
        if isinstance(full_table_name, FullyQualifiedName):
            return (
                full_table_name.database,
                full_table_name.schema,
                full_table_name.table,
            )

        db_name: str | None = None
        schema_name: str | None = None

        parts = full_table_name.split(".")
        if len(parts) == 1:
            table_name = full_table_name
        if len(parts) == 2:  # noqa: PLR2004
            schema_name, table_name = parts
        if len(parts) == 3:  # noqa: PLR2004
            db_name, schema_name, table_name = parts

        return db_name, schema_name, table_name

    def table_exists(self, full_table_name: str | FullyQualifiedName) -> bool:
        """Determine if the target table already exists.

        Args:
            full_table_name: the target table name.

        Returns:
            True if table exists, False if not, None if unsure or undetectable.
        """
        _, schema_name, table_name = self.parse_full_table_name(full_table_name)

        return sa.inspect(self._engine).has_table(table_name, schema_name)

    def schema_exists(self, schema_name: str) -> bool:
        """Determine if the target database schema already exists.

        Args:
            schema_name: The target database schema name.

        Returns:
            True if the database schema exists, False if not.
        """
        schemas = set(sa.inspect(self._engine).get_schema_names())
        return schema_name in schemas

    def get_table_columns(
        self,
        full_table_name: str | FullyQualifiedName,
        column_names: list[str] | None = None,
    ) -> dict[str, sa.Column]:
        """Return a list of table columns.

        Args:
            full_table_name: Fully qualified table name.
            column_names: A list of column names to filter to.

        Returns:
            An ordered list of column objects.
        """
        _, schema_name, table_name = self.parse_full_table_name(full_table_name)
        inspector = sa.inspect(self._engine)
        columns = inspector.get_columns(table_name, schema_name)

        columns_dict: dict[str, sa.Column] = {
            col_meta["name"]: sa.Column(
                col_meta["name"],
                col_meta["type"],
                nullable=col_meta.get("nullable", False),
            )
            for col_meta in columns
            if not column_names
            or col_meta["name"].casefold() in {col.casefold() for col in column_names}
        }

        return columns_dict

    def get_table(
        self,
        full_table_name: str | FullyQualifiedName,
        column_names: list[str] | None = None,
    ) -> sa.Table:
        """Return a table object.

        Args:
            full_table_name: Fully qualified table name.
            column_names: A list of column names to filter to.

        Returns:
            A table object with column list.
        """
        columns = self.get_table_columns(
            full_table_name=full_table_name,
            column_names=column_names,
        ).values()
        _, schema_name, table_name = self.parse_full_table_name(full_table_name)
        meta = sa.MetaData()
        return sa.schema.Table(
            table_name,
            meta,
            *list(columns),
            schema=schema_name,
        )

    def column_exists(
        self, full_table_name: str | FullyQualifiedName, column_name: str
    ) -> bool:
        """Determine if the target table already exists.

        Args:
            full_table_name: the target table name.
            column_name: the target column name.

        Returns:
            True if table exists, False if not.
        """
        return column_name in self.get_table_columns(full_table_name)

    def create_schema(self, schema_name: str) -> None:
        """Create target schema.

        Args:
            schema_name: The target schema to create.
        """
        with self.connect() as conn, conn.begin():
            conn.execute(sa.schema.CreateSchema(schema_name))

    def create_empty_table(
        self,
        full_table_name: str | FullyQualifiedName,
        schema: dict,
        primary_keys: t.Sequence[str] | None = None,
        partition_keys: list[str] | None = None,
        as_temp_table: bool = False,  # noqa: FBT001, FBT002
    ) -> None:
        """Create an empty target table.

        Args:
            full_table_name: the target table name.
            schema: the JSON schema for the new table.
            primary_keys: list of key properties.
            partition_keys: list of partition keys.
            as_temp_table: True to create a temp table.

        Raises:
            NotImplementedError: if temp tables are unsupported and as_temp_table=True.
            RuntimeError: if a variant schema is passed with no properties defined.
        """
        if as_temp_table:
            msg = "Temporary tables are not supported."
            raise NotImplementedError(msg)

        _ = partition_keys  # Not supported in generic implementation.

        _, schema_name, table_name = self.parse_full_table_name(full_table_name)
        meta = sa.MetaData(schema=schema_name)
        columns: list[sa.Column] = []
        primary_keys = primary_keys or []
        try:
            properties: dict = schema["properties"]
        except KeyError as e:
            msg = f"Schema for '{full_table_name}' does not define properties: {schema}"
            raise RuntimeError(msg) from e
        for property_name, property_jsonschema in properties.items():
            is_primary_key = property_name in primary_keys
            columns.append(
                sa.Column(
                    property_name,
                    self.to_sql_type(property_jsonschema),
                    primary_key=is_primary_key,
                ),
            )

        _ = sa.Table(table_name, meta, *columns)
        meta.create_all(self._engine)

    def _create_empty_column(
        self,
        full_table_name: str | FullyQualifiedName,
        column_name: str,
        sql_type: sa.types.TypeEngine,
    ) -> None:
        """Create a new column.

        Args:
            full_table_name: The target table name.
            column_name: The name of the new column.
            sql_type: SQLAlchemy type engine to be used in creating the new column.

        Raises:
            NotImplementedError: if adding columns is not supported.
        """
        if not self.allow_column_add:
            msg = "Adding columns is not supported."
            raise NotImplementedError(msg)

        column_add_ddl = self.get_column_add_ddl(
            table_name=full_table_name,
            column_name=column_name,
            column_type=sql_type,
        )
        with self.connect() as conn, conn.begin():
            conn.execute(column_add_ddl)

    def prepare_schema(self, schema_name: str) -> None:
        """Create the target database schema.

        Args:
            schema_name: The target schema name.
        """
        if not self.schema_exists(schema_name):
            self.create_schema(schema_name)

    def prepare_table(
        self,
        full_table_name: str | FullyQualifiedName,
        schema: dict,
        primary_keys: t.Sequence[str],
        partition_keys: list[str] | None = None,
        as_temp_table: bool = False,  # noqa: FBT002, FBT001
    ) -> None:
        """Adapt target table to provided schema if possible.

        Args:
            full_table_name: the target table name.
            schema: the JSON Schema for the table.
            primary_keys: list of key properties.
            partition_keys: list of partition keys.
            as_temp_table: True to create a temp table.
        """
        if not self.table_exists(full_table_name=full_table_name):
            self.create_empty_table(
                full_table_name=full_table_name,
                schema=schema,
                primary_keys=primary_keys,
                partition_keys=partition_keys,
                as_temp_table=as_temp_table,
            )
            return
        if self.config["load_method"] == TargetLoadMethods.OVERWRITE:
            self.get_table(full_table_name=full_table_name).drop(self._engine)
            self.create_empty_table(
                full_table_name=full_table_name,
                schema=schema,
                primary_keys=primary_keys,
                partition_keys=partition_keys,
                as_temp_table=as_temp_table,
            )
            return

        for property_name, property_def in schema["properties"].items():
            self.prepare_column(
                full_table_name,
                property_name,
                self.to_sql_type(property_def),
            )

        self.prepare_primary_key(
            full_table_name=full_table_name,
            primary_keys=primary_keys,
        )

    def prepare_primary_key(
        self,
        *,
        full_table_name: str | FullyQualifiedName,  # noqa: ARG002
        primary_keys: t.Sequence[str],  # noqa: ARG002
    ) -> None:
        """Adapt target table primary key to provided schema if possible.

        Implement this method in a subclass to adapt the primary key of the target table
        to the provided one if possible.

        Args:
            full_table_name: the target table name.
            primary_keys: list of key properties.
        """
        self.logger.debug("Primary key adaptation is not implemented")

    def prepare_column(
        self,
        full_table_name: str | FullyQualifiedName,
        column_name: str,
        sql_type: sa.types.TypeEngine,
    ) -> None:
        """Adapt target table to provided schema if possible.

        Args:
            full_table_name: the target table name.
            column_name: the target column name.
            sql_type: the SQLAlchemy type.
        """
        if not self.column_exists(full_table_name, column_name):
            self._create_empty_column(
                full_table_name=full_table_name,
                column_name=column_name,
                sql_type=sql_type,
            )
            return

        self._adapt_column_type(
            full_table_name,
            column_name=column_name,
            sql_type=sql_type,
        )

    def rename_column(
        self, full_table_name: str | FullyQualifiedName, old_name: str, new_name: str
    ) -> None:
        """Rename the provided columns.

        Args:
            full_table_name: The fully qualified table name.
            old_name: The old column to be renamed.
            new_name: The new name for the column.

        Raises:
            NotImplementedError: If `self.allow_column_rename` is false.
        """
        if not self.allow_column_rename:
            msg = "Renaming columns is not supported."
            raise NotImplementedError(msg)

        column_rename_ddl = self.get_column_rename_ddl(
            table_name=full_table_name,
            column_name=old_name,
            new_column_name=new_name,
        )
        with self.connect() as conn, conn.begin():
            conn.execute(column_rename_ddl)

    def merge_sql_types(
        self,
        sql_types: t.Sequence[sa.types.TypeEngine],
    ) -> sa.types.TypeEngine:
        """Return a compatible SQL type for the selected type list.

        Args:
            sql_types: List of SQL types.

        Returns:
            A SQL type that is compatible with the input types.

        Raises:
            ValueError: If sql_types argument has zero members.
        """
        if not sql_types:
            msg = "Expected at least one member in `sql_types` argument."
            raise ValueError(msg)

        if len(sql_types) == 1:
            return sql_types[0]

        # Gathering Type to match variables
        # sent in _adapt_column_type
        current_type = sql_types[0]
        cur_len: int = getattr(current_type, "length", 0)

        # Convert the two types given into a sorted list
        # containing the best conversion classes
        sql_types = self._sort_types(sql_types)

        # If greater than two evaluate the first pair then on down the line
        if len(sql_types) > 2:  # noqa: PLR2004
            return self.merge_sql_types(
                [self.merge_sql_types([sql_types[0], sql_types[1]]), *sql_types[2:]],
            )

        # Get the generic type class
        for opt in sql_types:
            # Get the length
            opt_len: int | None = getattr(opt, "length", 0)
            generic_type = type(opt.as_generic())

            if isinstance(generic_type, type):
                if issubclass(
                    generic_type,
                    (sa.types.String, sa.types.Unicode),
                ):
                    # If length None or 0 then is varchar max ?
                    if (
                        (opt_len is None)
                        or (opt_len == 0)
                        or (cur_len and (opt_len >= cur_len))
                    ):
                        return opt
                # If best conversion class is equal to current type
                # return the best conversion class
                elif str(opt) == str(current_type):
                    return opt

        msg = f"Unable to merge sql types: {', '.join([str(t) for t in sql_types])}"
        raise ValueError(msg)

    def _sort_types(  # noqa: PLR6301
        self,
        sql_types: t.Iterable[sa.types.TypeEngine],
    ) -> t.Sequence[sa.types.TypeEngine]:
        """Return the input types sorted from most to least compatible.

        For example, [Smallint, Integer, Datetime, String, Double] would become
        [Unicode, String, Double, Integer, Smallint, Datetime].

        String types will be listed first, then decimal types, then integer types,
        then bool types, and finally datetime and date. Higher precision, scale, and
        length will be sorted earlier.

        Args:
            sql_types (List[sa.types.TypeEngine]): [description]

        Returns:
            The sorted list.
        """

        def _get_type_sort_key(
            sql_type: sa.types.TypeEngine,
        ) -> tuple[int, int]:
            # return rank, with higher numbers ranking first

            len_ = int(getattr(sql_type, "length", 0) or 0)

            pytype = t.cast("type", sql_type.python_type)
            if issubclass(pytype, (str, bytes)):
                return 900, len_
            if issubclass(pytype, datetime):
                return 600, len_
            if issubclass(pytype, float):
                return 400, len_
            if issubclass(pytype, int):
                return 300, len_

            return 0, len_

        return sorted(sql_types, key=_get_type_sort_key, reverse=True)

    def _get_column_type(
        self,
        full_table_name: str | FullyQualifiedName,
        column_name: str,
    ) -> sa.types.TypeEngine:
        """Get the SQL type of the declared column.

        Args:
            full_table_name: The name of the table.
            column_name: The name of the column.

        Returns:
            The type of the column.

        Raises:
            KeyError: If the provided column name does not exist.
        """
        try:
            column = self.get_table_columns(full_table_name)[column_name]
        except KeyError as ex:
            msg = f"Column `{column_name}` does not exist in table `{full_table_name}`."
            raise KeyError(msg) from ex

        return column.type

    def get_column_add_ddl(
        self,
        table_name: str | FullyQualifiedName,
        column_name: str,
        column_type: sa.types.TypeEngine,
    ) -> sa.DDL:
        """Get the create column DDL statement.

        Override this if your database uses a different syntax for creating columns.

        Args:
            table_name: Fully qualified table name of column to alter.
            column_name: Column name to create.
            column_type: New column sqlalchemy type.

        Returns:
            A sqlalchemy DDL instance.
        """
        create_column_clause = sa.schema.CreateColumn(
            sa.Column(
                column_name,
                column_type,
            ),
        )
        compiled = create_column_clause.compile(self._engine).string
        return sa.DDL(
            "ALTER TABLE %(table_name)s ADD COLUMN %(create_column_clause)s",
            {
                "table_name": table_name,
                "create_column_clause": compiled,
            },
        )

    @staticmethod
    def get_column_rename_ddl(
        table_name: str | FullyQualifiedName,
        column_name: str,
        new_column_name: str,
    ) -> sa.DDL:
        """Get the create column DDL statement.

        Override this if your database uses a different syntax for renaming columns.

        Args:
            table_name: Fully qualified table name of column to alter.
            column_name: Existing column name.
            new_column_name: New column name.

        Returns:
            A sqlalchemy DDL instance.
        """
        return sa.DDL(
            "ALTER TABLE %(table_name)s "
            "RENAME COLUMN %(column_name)s to %(new_column_name)s",
            {
                "table_name": table_name,
                "column_name": column_name,
                "new_column_name": new_column_name,
            },
        )

    @staticmethod
    def get_column_alter_ddl(
        table_name: str | FullyQualifiedName,
        column_name: str,
        column_type: sa.types.TypeEngine,
    ) -> sa.DDL:
        """Get the alter column DDL statement.

        Override this if your database uses a different syntax for altering columns.

        Args:
            table_name: Fully qualified table name of column to alter.
            column_name: Column name to alter.
            column_type: New column type string.

        Returns:
            A sqlalchemy DDL instance.
        """
        return sa.DDL(
            "ALTER TABLE %(table_name)s ALTER COLUMN %(column_name)s (%(column_type)s)",
            {
                "table_name": table_name,
                "column_name": column_name,
                "column_type": column_type,
            },
        )

    @staticmethod
    def remove_collation(
        column_type: sa.types.TypeEngine,
    ) -> str | None:
        """Removes collation for the given column TypeEngine instance.

        Args:
            column_type: Column SQLAlchemy type.

        Returns:
             The removed collation as a string.
        """
        if hasattr(column_type, "collation") and column_type.collation:
            column_type_collation: str = column_type.collation
            column_type.collation = None
            return column_type_collation
        return None

    @staticmethod
    def update_collation(
        column_type: sa.types.TypeEngine,
        collation: str | None,
    ) -> None:
        """Sets column collation if column type has a collation attribute.

        Args:
            column_type: Column SQLAlchemy type.
            collation: The colation
        """
        if hasattr(column_type, "collation") and collation:
            column_type.collation = collation

    def _adapt_column_type(
        self,
        full_table_name: str | FullyQualifiedName,
        column_name: str,
        sql_type: sa.types.TypeEngine,
    ) -> None:
        """Adapt table column type to support the new JSON schema type.

        Args:
            full_table_name: The target table name.
            column_name: The target column name.
            sql_type: The new SQLAlchemy type.

        Raises:
            NotImplementedError: if altering columns is not supported.
        """
        current_type: sa.types.TypeEngine = self._get_column_type(
            full_table_name,
            column_name,
        )

        # remove collation if present and save it
        current_type_collation = self.remove_collation(current_type)

        # Check if the existing column type and the sql type are the same
        if str(sql_type) == str(current_type):
            # The current column and sql type are the same
            # Nothing to do
            return

        # Not the same type, generic type or compatible types
        # calling merge_sql_types for assistnace
        compatible_sql_type = self.merge_sql_types([current_type, sql_type])

        if str(compatible_sql_type) == str(current_type):
            # Nothing to do
            return

        # Put the collation level back before altering the column
        if current_type_collation:
            self.update_collation(compatible_sql_type, current_type_collation)

        if not self.allow_column_alter:
            msg = (
                "Altering columns is not supported. Could not convert column "
                f"'{full_table_name}.{column_name}' from '{current_type}' to "
                f"'{compatible_sql_type}'."
            )
            raise NotImplementedError(msg)

        alter_column_ddl = self.get_column_alter_ddl(
            table_name=full_table_name,
            column_name=column_name,
            column_type=compatible_sql_type,
        )
        with self.connect() as conn, conn.begin():
            conn.execute(alter_column_ddl)

    def serialize_json(self, obj: object) -> str:  # noqa: PLR6301
        """Serialize an object to a JSON string.

        Target connectors may override this method to provide custom serialization logic
        for JSON types.

        Args:
            obj: The object to serialize.

        Returns:
            The JSON string.

        .. versionadded:: 0.31.0
        """
        return dump_json(obj)

    def deserialize_json(self, json_str: str) -> object:  # noqa: PLR6301
        """Deserialize a JSON string to an object.

        Tap connectors may override this method to provide custom deserialization
        logic for JSON types.

        Args:
            json_str: The JSON string to deserialize.

        Returns:
            The deserialized object.

        .. versionadded:: 0.31.0
        """
        return load_json(json_str)

    def delete_old_versions(
        self,
        *,
        full_table_name: str | FullyQualifiedName,
        version_column_name: str,
        current_version: int,
    ) -> None:
        """Hard-deletes any old version rows from the table.

        This is used to clean up old versions when an ACTIVATE_VERSION message is
        received.

        Args:
            full_table_name: The fully qualified table name.
            version_column_name: The name of the version column.
            current_version: The current ACTIVATE version of the table.
        """
        with self.connect() as conn, conn.begin():
            conn.execute(
                sa.text(
                    f"DELETE FROM {full_table_name} "  # noqa: S608
                    f"WHERE {version_column_name} < {current_version}",
                ),
            )<|MERGE_RESOLUTION|>--- conflicted
+++ resolved
@@ -16,11 +16,7 @@
 from sqlalchemy.engine import reflection
 
 from singer_sdk import typing as th
-<<<<<<< HEAD
-from singer_sdk._singerlib import CatalogEntry, MetadataMapping, Schema
 from singer_sdk.connectors.base import BaseConnector
-=======
->>>>>>> 986a745e
 from singer_sdk.exceptions import ConfigValidationError
 from singer_sdk.helpers._compat import SingerSDKDeprecationWarning
 from singer_sdk.helpers._util import dump_json, load_json
@@ -38,13 +34,12 @@
     from typing import TypeAlias  # noqa: ICN003
 
 if t.TYPE_CHECKING:
+    from collections.abc import Mapping
+
     from sqlalchemy.engine import Engine
     from sqlalchemy.engine.reflection import Inspector
 
 
-<<<<<<< HEAD
-class SQLConnector(BaseConnector[sa.engine.Connection]):  # noqa: PLR0904
-=======
 class FullyQualifiedName(UserString):
     """A fully qualified table name.
 
@@ -148,7 +143,10 @@
         self.use_singer_decimal = use_singer_decimal
 
     @classmethod
-    def from_config(cls: type[SQLToJSONSchema], config: dict) -> SQLToJSONSchema:
+    def from_config(
+        cls: type[SQLToJSONSchema],
+        config: Mapping[str, t.Any],
+    ) -> SQLToJSONSchema:
         """Create a new instance from a configuration dictionary.
 
         Override this to instantiate this converter with values from the tap's
@@ -311,7 +309,7 @@
     @classmethod
     def from_config(
         cls: type[JSONSchemaToSQL],
-        config: dict,  # noqa: ARG003
+        config: Mapping[str, t.Any],  # noqa: ARG003
         *,
         max_varchar_length: int | None,
     ) -> JSONSchemaToSQL:
@@ -559,8 +557,7 @@
         return self.fallback_type()
 
 
-class SQLConnector:  # noqa: PLR0904
->>>>>>> 986a745e
+class SQLConnector(BaseConnector[sa.engine.Connection]):  # noqa: PLR0904
     """Base class for SQLAlchemy-based connectors.
 
     The connector class serves as a wrapper around the SQL connection.
@@ -596,7 +593,7 @@
 
     def __init__(
         self,
-        config: t.Mapping[str, t.Any] | None = None,
+        config: Mapping[str, t.Any] | None = None,
         sqlalchemy_url: str | None = None,
     ) -> None:
         """Initialize the SQL connector.
@@ -749,7 +746,7 @@
 
         return self._sqlalchemy_url
 
-    def get_sqlalchemy_url(self, config: t.Mapping[str, t.Any]) -> str:  # noqa: PLR6301
+    def get_sqlalchemy_url(self, config: Mapping[str, t.Any]) -> str:  # noqa: PLR6301
         """Return the SQLAlchemy URL string.
 
         Developers can generally override just one of the following:
