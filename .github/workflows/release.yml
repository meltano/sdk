name: Release

on:
  push:

permissions:
  contents: write  # Needed to upload artifacts to the release
  id-token: write  # Needed for OIDC PyPI publishing

jobs:
  build:
    runs-on: ubuntu-latest
    steps:
    - uses: actions/checkout@v4
      with:
        fetch-depth: 0
    - uses: hynek/build-and-inspect-python-package@v2

  publish:
    name: Publish to PyPI
    runs-on: ubuntu-latest
    needs: [build]
    environment:
      name: publishing
      url: https://pypi.org/p/singer-sdk
    if: startsWith(github.ref, 'refs/tags/')
    steps:
    - uses: actions/download-artifact@v4
      with:
        name: Packages
        path: dist
    - name: Upload wheel to release
      uses: svenstaro/upload-release-action@v2
      with:
        repo_token: ${{ secrets.GITHUB_TOKEN }}
        file: dist/*.whl
        tag: ${{ github.ref }}
        overwrite: true
        file_glob: true

    - name: Publish
<<<<<<< HEAD
      uses: pypa/gh-action-pypi-publish@v1.8.12
=======
      uses: pypa/gh-action-pypi-publish@v1.8.14
>>>>>>> f010637d
<|MERGE_RESOLUTION|>--- conflicted
+++ resolved
@@ -39,8 +39,4 @@
         file_glob: true
 
     - name: Publish
-<<<<<<< HEAD
-      uses: pypa/gh-action-pypi-publish@v1.8.12
-=======
-      uses: pypa/gh-action-pypi-publish@v1.8.14
->>>>>>> f010637d
+      uses: pypa/gh-action-pypi-publish@v1.8.14