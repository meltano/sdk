name: Bug Report
description: File a bug report
title: "bug: <title>"
type: Fix
assignees:
  - edgarrmondragon

body:
  - type: markdown
    attributes:
      value: |
        Thanks for taking the time to fill out this bug report!
  - type: input
    id: sdk_version
    attributes:
      label: Singer SDK Version
      description: Version of the library you are using
<<<<<<< HEAD
      placeholder: "0.42.0"
=======
      placeholder: "0.42.1"
>>>>>>> 1fd5aa89
    validations:
      required: true
  - type: checkboxes
    id: regression
    attributes:
      label: Is this a regression?
      description: Meaning this is something that previously worked correctly
      options:
        - label: "Yes"
  - type: dropdown
    id: python_version
    attributes:
      label: Python Version
      description: Version of Python you are using
      options:
        - "NA"
        - "3.13"
        - "3.12"
        - "3.11"
        - "3.10"
        - "3.9"
        - "3.8 or earlier"
    validations:
      required: true
  - type: dropdown
    id: scope
    attributes:
      label: Bug scope
      description: Functionality this bug affects
      options:
        - Taps (catalog, state, etc.)
        - Mapping (stream maps, flattening, etc.)
        - Targets (data type handling, batching, SQL object generation, etc.)
        - Configuration (settings parsing, validation, etc.)
        - CLI (options, error messages, logging, etc.)
        - Cookiecutter templates
        - Other
    validations:
      required: true
  - type: input
    id: os
    attributes:
      label: Operating System
      description: What operating system you are using
      placeholder: "Windows"
    validations:
      required: false
  - type: textarea
    id: what-happened
    attributes:
      label: Description
      description: Describe what you were trying to get done
      placeholder: Tell us what happened, what went wrong, and what you expected to happen
    validations:
      required: true
  - type: textarea
    id: failing-code
    attributes:
      label: Code
      description: Paste the failing code and/or traceback, if applicable
      render: Python
    validations:
      required: false
  - type: input
    id: slack_or_linen
    attributes:
      label: Link to Slack/Linen
      description: Provide a link to the Slack or Linen conversation, if applicable
      placeholder: "https://..."<|MERGE_RESOLUTION|>--- conflicted
+++ resolved
@@ -15,11 +15,7 @@
     attributes:
       label: Singer SDK Version
       description: Version of the library you are using
-<<<<<<< HEAD
-      placeholder: "0.42.0"
-=======
       placeholder: "0.42.1"
->>>>>>> 1fd5aa89
     validations:
       required: true
   - type: checkboxes
