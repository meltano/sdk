name: Bug Report
description: File a bug report
title: "bug: <title>"
labels: ["kind/Bug", "valuestream/SDK"]

body:
  - type: markdown
    attributes:
      value: |
        Thanks for taking the time to fill out this bug report!
  - type: input
    id: sdk_version
    attributes:
      label: Singer SDK Version
      description: Version of the library you are using
<<<<<<< HEAD
      placeholder: "0.36.0"
=======
      placeholder: "0.36.1"
>>>>>>> f010637d
    validations:
      required: true
  - type: checkboxes
    id: regression
    attributes:
      label: Is this a regression?
      description: Meaning this is something that previously worked correctly
      options:
        - label: "Yes"
  - type: dropdown
    id: python_version
    attributes:
      label: Python Version
      description: Version of Python you are using
      options:
        - "3.6 (EOL)"
        - "3.7 (EOL)"
        - "3.8"
        - "3.9"
        - "3.10"
        - "3.11"
        - "3.12"
        - "NA"
    validations:
      required: true
  - type: dropdown
    id: scope
    attributes:
      label: Bug scope
      description: Functionality this bug affects
      options:
        - Taps (catalog, state, etc.)
        - Mapping (stream maps, flattening, etc.)
        - Targets (data type handling, batching, SQL object generation, etc.)
        - Configuration (settings parsing, validation, etc.)
        - CLI (options, error messages, logging, etc.)
        - Cookiecutter templates
        - Other
    validations:
      required: true
  - type: input
    id: os
    attributes:
      label: Operating System
      description: What operating system you are using
      placeholder: "Windows"
    validations:
      required: true
  - type: textarea
    id: what-happened
    attributes:
      label: Description
      description: Describe what you were trying to get done
      placeholder: Tell us what happened, what went wrong, and what you expected to happen
    validations:
      required: true
  - type: textarea
    id: failing-code
    attributes:
      label: Code
      description: Paste the failing code and/or traceback, if applicable
      render: Python
    validations:
      required: false<|MERGE_RESOLUTION|>--- conflicted
+++ resolved
@@ -13,11 +13,7 @@
     attributes:
       label: Singer SDK Version
       description: Version of the library you are using
-<<<<<<< HEAD
-      placeholder: "0.36.0"
-=======
       placeholder: "0.36.1"
->>>>>>> f010637d
     validations:
       required: true
   - type: checkboxes
