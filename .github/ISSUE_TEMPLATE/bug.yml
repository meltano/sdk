--- conflicted
+++ resolved
@@ -29,12 +29,8 @@
       label: Python Version
       description: Version of Python you are using
       options:
-<<<<<<< HEAD
-        - "3.6 (deprecated)"
-=======
         - "3.6 (EOL)"
         - "3.7 (EOL)"
->>>>>>> c9c0b0b9
         - "3.8"
         - "3.9"
         - "3.10"
