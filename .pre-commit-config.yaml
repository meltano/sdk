--- conflicted
+++ resolved
@@ -49,11 +49,7 @@
   - id: check-readthedocs
 
 - repo: https://github.com/astral-sh/ruff-pre-commit
-<<<<<<< HEAD
-  rev: v0.2.2
-=======
   rev: v0.3.3
->>>>>>> f010637d
   hooks:
   - id: ruff
     args: [--fix, --exit-non-zero-on-fix, --show-fixes]
